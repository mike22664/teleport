--- conflicted
+++ resolved
@@ -755,25 +755,10 @@
 	return r
 }
 
-<<<<<<< HEAD
 func (c *windowsDesktopCollection) WriteText(w io.Writer) error {
 	t := asciitable.MakeTable([]string{"UUID", "Address"})
 	for _, desktop := range c.desktops {
 		t.AddRow([]string{desktop.GetName(), desktop.GetAddr()})
-=======
-func (c *windowsDesktopCollection) writeText(w io.Writer) error {
-	var rows [][]string
-	for _, d := range c.desktops {
-		labels := stripInternalTeleportLabels(c.verbose, d.GetAllLabels())
-		rows = append(rows, []string{d.GetName(), d.GetAddr(), d.GetDomain(), labels})
-	}
-	headers := []string{"Name", "Address", "AD Domain", "Labels"}
-	var t asciitable.Table
-	if c.verbose {
-		t = asciitable.MakeTable(headers, rows...)
-	} else {
-		t = asciitable.MakeTableWithTruncatedColumn(headers, rows, "Labels")
->>>>>>> 6fa75978
 	}
 	_, err := t.AsBuffer().WriteTo(w)
 	return trace.Wrap(err)
@@ -799,7 +784,6 @@
 	return types.LabelsAsString(labels, nil)
 }
 
-<<<<<<< HEAD
 func (c *windowsDesktopAndServiceCollection) WriteText(w io.Writer) error {
 	var rows [][]string
 	for _, d := range c.desktops {
@@ -826,8 +810,6 @@
 	return utils.WriteJSON(w, c.desktops)
 }
 
-=======
->>>>>>> 6fa75978
 type tokenCollection struct {
 	tokens []types.ProvisionToken
 }
