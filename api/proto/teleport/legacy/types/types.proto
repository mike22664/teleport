// Copyright 2021 Gravitational, Inc
//
// Licensed under the Apache License, Version 2.0 (the "License");
// you may not use this file except in compliance with the License.
// You may obtain a copy of the License at
//
//      http://www.apache.org/licenses/LICENSE-2.0
//
// Unless required by applicable law or agreed to in writing, software
// distributed under the License is distributed on an "AS IS" BASIS,
// WITHOUT WARRANTIES OR CONDITIONS OF ANY KIND, either express or implied.
// See the License for the specific language governing permissions and
// limitations under the License.

syntax = "proto3";

package types;

import "gogoproto/gogo.proto";
import "google/protobuf/timestamp.proto";
import "teleport/attestation/v1/attestation.proto";
import "teleport/legacy/types/wrappers/wrappers.proto";

option go_package = "github.com/gravitational/teleport/api/types";
option (gogoproto.goproto_getters_all) = false;
option (gogoproto.marshaler_all) = true;
option (gogoproto.unmarshaler_all) = true;

message KeepAlive {
  // Name of the resource to keep alive.
  string Name = 1 [(gogoproto.jsontag) = "server_name"];
  // Namespace is the namespace of the resource.
  string Namespace = 2 [(gogoproto.jsontag) = "namespace"];
  // LeaseID is ID of the lease.
  int64 LeaseID = 3 [(gogoproto.jsontag) = "lease_id"];
  // Expires is set to update expiry time of the resource.
  google.protobuf.Timestamp Expires = 4 [
    (gogoproto.stdtime) = true,
    (gogoproto.nullable) = false,
    (gogoproto.jsontag) = "expires"
  ];

  // The type of a KeepAlive. When adding a new type, please double-check
  // lib/usagereporter/teleport to see if we need any change in the resource
  // heartbeat event.
  enum KeepAliveType {
    UNKNOWN = 0;

    // "node", KindNode. For the sake of correct usage reporting, it shouldn't
    // be used for OpenSSH nodes.
    NODE = 1;
    // "app_server", KindAppServer
    APP = 2;
    // "db_server", KindDatabaseServer
    DATABASE = 3;
    // "windows_desktop_service", KindWindowsDesktopService
    WINDOWS_DESKTOP = 4;
    // "kube_server", KindKubeServer
    KUBERNETES = 5;
    // "db_service", KindDatabaseService
    DATABASE_SERVICE = 6;
  }

  // Type is the type (or kind) of the resource that's being kept alive.
  KeepAliveType Type = 9 [(gogoproto.jsontag) = "type"];
  // HostID is an optional UUID of the host the resource belongs to.
  string HostID = 10 [(gogoproto.jsontag) = "host_id,omitempty"];
}

// Metadata is resource metadata
message Metadata {
  // Name is an object name
  string Name = 1 [(gogoproto.jsontag) = "name"];
  // Namespace is object namespace. The field should be called "namespace"
  // when it returns in Teleport 2.4.
  string Namespace = 2 [(gogoproto.jsontag) = "-"];
  // Description is object description
  string Description = 3 [(gogoproto.jsontag) = "description,omitempty"];
  // Labels is a set of labels
  map<string, string> Labels = 5 [(gogoproto.jsontag) = "labels,omitempty"];
  // Expires is a global expiry time header can be set on any resource in the
  // system.
  google.protobuf.Timestamp Expires = 6 [
    (gogoproto.stdtime) = true,
    (gogoproto.nullable) = true,
    (gogoproto.jsontag) = "expires,omitempty"
  ];
  // ID is a record ID.
  // Deprecated: Use revision instead.
  int64 ID = 7 [
    deprecated = true,
    (gogoproto.jsontag) = "id,omitempty"
  ];
  // Revision is an opaque identifier which tracks the versions of a resource
  // over time. Clients should ignore and not alter its value but must return
  // the revision in any updates of a resource.
  string Revision = 8 [(gogoproto.jsontag) = "revision,omitempty"];
}

// Rotation is a status of the rotation of the certificate authority
message Rotation {
  option (gogoproto.goproto_stringer) = false;
  option (gogoproto.stringer) = false;

  // State could be one of "init" or "in_progress".
  string State = 1 [(gogoproto.jsontag) = "state,omitempty"];
  // Phase is the current rotation phase.
  string Phase = 2 [(gogoproto.jsontag) = "phase,omitempty"];
  // Mode sets manual or automatic rotation mode.
  string Mode = 3 [(gogoproto.jsontag) = "mode,omitempty"];
  // CurrentID is the ID of the rotation operation
  // to differentiate between rotation attempts.
  string CurrentID = 4 [(gogoproto.jsontag) = "current_id"];
  // Started is set to the time when rotation has been started
  // in case if the state of the rotation is "in_progress".
  google.protobuf.Timestamp Started = 5 [
    (gogoproto.nullable) = false,
    (gogoproto.stdtime) = true,
    (gogoproto.jsontag) = "started,omitempty"
  ];
  // GracePeriod is a period during which old and new CA
  // are valid for checking purposes, but only new CA is issuing certificates.
  int64 GracePeriod = 6 [
    (gogoproto.jsontag) = "grace_period,omitempty",
    (gogoproto.casttype) = "Duration"
  ];
  // LastRotated specifies the last time of the completed rotation.
  google.protobuf.Timestamp LastRotated = 7 [
    (gogoproto.nullable) = false,
    (gogoproto.stdtime) = true,
    (gogoproto.jsontag) = "last_rotated,omitempty"
  ];
  // Schedule is a rotation schedule - used in
  // automatic mode to switch between phases.
  RotationSchedule Schedule = 8 [
    (gogoproto.nullable) = false,
    (gogoproto.jsontag) = "schedule,omitempty"
  ];
}

// RotationSchedule is a rotation schedule setting time switches
// for different phases.
message RotationSchedule {
  // UpdateClients specifies time to switch to the "Update clients" phase
  google.protobuf.Timestamp UpdateClients = 1 [
    (gogoproto.nullable) = false,
    (gogoproto.stdtime) = true,
    (gogoproto.jsontag) = "update_clients,omitempty"
  ];
  // UpdateServers specifies time to switch to the "Update servers" phase.
  google.protobuf.Timestamp UpdateServers = 2 [
    (gogoproto.nullable) = false,
    (gogoproto.stdtime) = true,
    (gogoproto.jsontag) = "update_servers,omitempty"
  ];
  // Standby specifies time to switch to the "Standby" phase.
  google.protobuf.Timestamp Standby = 3 [
    (gogoproto.nullable) = false,
    (gogoproto.stdtime) = true,
    (gogoproto.jsontag) = "standby,omitempty"
  ];
}

// ResourceHeader is a shared resource header
// used in cases when only type and name is known
message ResourceHeader {
  // Kind is a resource kind
  string Kind = 1 [(gogoproto.jsontag) = "kind,omitempty"];
  // SubKind is an optional resource sub kind, used in some resources
  string SubKind = 2 [(gogoproto.jsontag) = "sub_kind,omitempty"];
  // Version is the API version used to create the resource. It must be
  // specified. Based on this version, Teleport will apply different defaults on
  // resource creation or deletion. It must be an integer prefixed by "v".
  // For example: `v1`
  string Version = 3 [(gogoproto.jsontag) = "version,omitempty"];
  // Metadata is resource metadata
  Metadata Metadata = 4 [
    (gogoproto.nullable) = false,
    (gogoproto.jsontag) = "metadata,omitempty"
  ];
}

// DatabaseServerV3 represents a database access server.
message DatabaseServerV3 {
  option (gogoproto.goproto_stringer) = false;
  option (gogoproto.stringer) = false;

  // Kind is the database server resource kind.
  string Kind = 1 [(gogoproto.jsontag) = "kind"];
  // SubKind is an optional resource subkind.
  string SubKind = 2 [(gogoproto.jsontag) = "sub_kind,omitempty"];
  // Version is the resource version.
  string Version = 3 [(gogoproto.jsontag) = "version"];
  // Metadata is the database server metadata.
  Metadata Metadata = 4 [
    (gogoproto.nullable) = false,
    (gogoproto.jsontag) = "metadata"
  ];
  // Spec is the database server spec.
  DatabaseServerSpecV3 Spec = 5 [
    (gogoproto.nullable) = false,
    (gogoproto.jsontag) = "spec"
  ];
}

// DatabaseServerSpecV3 is the database server spec.
message DatabaseServerSpecV3 {
  reserved 1; // Description
  reserved "Description";
  reserved 2; // Protocol
  reserved "Protocol";
  reserved 3; // URI
  reserved "URI";
  reserved 4; // CACert
  reserved "CACert";
  reserved 5; // AWS
  reserved "AWS";
  reserved 9; // DynamicLabels
  reserved "DynamicLabels";
  reserved 11; // GCP
  reserved "GCP";

  // Version is the Teleport version that the server is running.
  string Version = 6 [(gogoproto.jsontag) = "version"];
  // Hostname is the database server hostname.
  string Hostname = 7 [(gogoproto.jsontag) = "hostname"];
  // HostID is the ID of the host the database server is running on.
  string HostID = 8 [(gogoproto.jsontag) = "host_id"];
  // Rotation contains the server CA rotation information.
  Rotation Rotation = 10 [
    (gogoproto.nullable) = false,
    (gogoproto.jsontag) = "rotation,omitempty"
  ];
  // Database is the database proxied by this database server.
  DatabaseV3 Database = 12 [(gogoproto.jsontag) = "database,omitempty"];
  // ProxyIDs is a list of proxy IDs this server is expected to be connected to.
  repeated string ProxyIDs = 13 [(gogoproto.jsontag) = "proxy_ids,omitempty"];
}

// DatabaseV3List represents a list of databases.
message DatabaseV3List {
  // Databases is a list of database resources.
  repeated DatabaseV3 Databases = 1;
}

// DatabaseV3 represents a single proxied database.
message DatabaseV3 {
  option (gogoproto.goproto_stringer) = false;
  option (gogoproto.stringer) = false;

  // Kind is the database resource kind.
  string Kind = 1 [(gogoproto.jsontag) = "kind"];
  // SubKind is an optional resource subkind.
  string SubKind = 2 [(gogoproto.jsontag) = "sub_kind,omitempty"];
  // Version is the resource version. It must be specified.
  // Supported values are: `v3`.
  string Version = 3 [(gogoproto.jsontag) = "version"];
  // Metadata is the database metadata.
  Metadata Metadata = 4 [
    (gogoproto.nullable) = false,
    (gogoproto.jsontag) = "metadata"
  ];
  // Spec is the database spec.
  DatabaseSpecV3 Spec = 5 [
    (gogoproto.nullable) = false,
    (gogoproto.jsontag) = "spec"
  ];
  // Status is the database runtime information.
  DatabaseStatusV3 Status = 6 [
    (gogoproto.nullable) = false,
    (gogoproto.jsontag) = "status"
  ];
}

// DatabaseSpecV3 is the database spec.
message DatabaseSpecV3 {
  // Protocol is the database protocol: postgres, mysql, mongodb, etc.
  string Protocol = 1 [(gogoproto.jsontag) = "protocol"];
  // URI is the database connection endpoint.
  string URI = 2 [(gogoproto.jsontag) = "uri"];
  // CACert is the PEM-encoded database CA certificate.
  //
  // DEPRECATED: Moved to TLS.CACert. DELETE IN 10.0.
  string CACert = 3 [
    (gogoproto.jsontag) = "ca_cert,omitempty",
    deprecated = true
  ];
  // DynamicLabels is the database dynamic labels.
  map<string, CommandLabelV2> DynamicLabels = 4 [
    (gogoproto.nullable) = false,
    (gogoproto.jsontag) = "dynamic_labels,omitempty"
  ];
  // AWS contains AWS specific settings for RDS/Aurora/Redshift databases.
  AWS AWS = 5 [
    (gogoproto.nullable) = false,
    (gogoproto.jsontag) = "aws,omitempty"
  ];
  // GCP contains parameters specific to GCP Cloud SQL databases.
  GCPCloudSQL GCP = 6 [
    (gogoproto.nullable) = false,
    (gogoproto.jsontag) = "gcp,omitempty"
  ];
  // Azure contains Azure specific database metadata.
  Azure Azure = 7 [
    (gogoproto.nullable) = false,
    (gogoproto.jsontag) = "azure,omitempty"
  ];
  // TLS is the TLS configuration used when establishing connection to target database.
  // Allows to provide custom CA cert or override server name.
  DatabaseTLS TLS = 8 [
    (gogoproto.nullable) = false,
    (gogoproto.jsontag) = "tls,omitempty"
  ];
  // AD is the Active Directory configuration for the database.
  AD AD = 9 [
    (gogoproto.nullable) = false,
    (gogoproto.jsontag) = "ad,omitempty"
  ];
  // MySQL is an additional section with MySQL database options.
  MySQLOptions MySQL = 10 [
    (gogoproto.nullable) = false,
    (gogoproto.jsontag) = "mysql,omitempty"
  ];
  // AdminUser is the database admin user for automatic user provisioning.
  DatabaseAdminUser AdminUser = 11 [(gogoproto.jsontag) = "admin_user,omitempty"];
  // MongoAtlas contains Atlas metadata about the database.
  MongoAtlas MongoAtlas = 12 [
    (gogoproto.nullable) = false,
    (gogoproto.jsontag) = "mongo_atlas,omitempty"
  ];
  // Oracle is an additional Oracle configuration options.
  OracleOptions Oracle = 13 [
    (gogoproto.nullable) = false,
    (gogoproto.jsontag) = "oracle,omitempty"
  ];
}

// DatabaseAdminUser contains information about privileged database user used
// for automatic user provisioning.
message DatabaseAdminUser {
  // Name is the username of the privileged database user.
  string Name = 1 [(gogoproto.jsontag) = "name"];
  // DefaultDatabase is the database that the privileged database user logs
  // into by default.
  //
  // Depending on the database type, this database may be used to store
  // procedures or data for managing database users.
  string DefaultDatabase = 2 [(gogoproto.jsontag) = "default_database"];
}

// OracleOptions contains information about privileged database user used
// for database audit.
message OracleOptions {
  // AuditUser is the Oracle database user privilege to access internal Oracle audit trail.
  string AuditUser = 1 [(gogoproto.jsontag) = "audit_user"];
}

// DatabaseStatusV3 contains runtime information about the database.
message DatabaseStatusV3 {
  // CACert is the auto-downloaded cloud database CA certificate.
  string CACert = 1 [(gogoproto.jsontag) = "ca_cert,omitempty"];
  // AWS is the auto-discovered AWS cloud database metadata.
  AWS AWS = 2 [
    (gogoproto.nullable) = false,
    (gogoproto.jsontag) = "aws"
  ];
  // MySQL is an additional section with MySQL runtime database information.
  MySQLOptions MySQL = 3 [
    (gogoproto.nullable) = false,
    (gogoproto.jsontag) = "mysql,omitempty"
  ];
  // ManagedUsers is a list of database users that are managed by Teleport.
  repeated string ManagedUsers = 4 [(gogoproto.jsontag) = "managed_users,omitempty"];
  // Azure is the auto-discovered Azure cloud database metadata.
  Azure Azure = 5 [
    (gogoproto.nullable) = false,
    (gogoproto.jsontag) = "azure"
  ];
}

// IAMPolicyStatus represents states that describe if an AWS database
// has its IAM policy properly configured or not.
// This enum is set in a Sync.Map during an IAM task that checks for the
// validity of IAM policy, and the database gets updated with the value
// from this map during a heartbeat.
enum IAMPolicyStatus {
  // IAM_POLICY_STATUS_UNSPECIFIED represents a zero value where
  // nothing has been attempted yet.
  IAM_POLICY_STATUS_UNSPECIFIED = 0;
  // IAM_POLICY_STATUS_PENDING represents a state where iam policy status
  // is pending to be checked. This enum value is set at the start of
  // registering a database -> IAM setup (before the db heartbeat starts).
  //
  // This state was required for two reasons:
  //   1) To be able to tell apart from an older service that do not update
  //      the IAMPolicyStatus (in which case the enum value will remain the
  //      zero value).
  //   2) When starting a database, the heartbeat and its IAM task starts,
  //      and the heartbeat may run first before the IAM task finishes.
  IAM_POLICY_STATUS_PENDING = 1;
  // IAM_POLICY_STATUS_FAILED represents a state where an error occured
  // while checking for IAM policy status eg: no AWS credentials provider found
  // or the policy was misconfigured.
  IAM_POLICY_STATUS_FAILED = 2;
  // IAM_POLICY_STATUS_SUCCESS represents a state where IAM policy was configured
  // correctly.
  IAM_POLICY_STATUS_SUCCESS = 3;
}

// AWS contains AWS metadata about the database.
message AWS {
  // Region is a AWS cloud region.
  string Region = 1 [(gogoproto.jsontag) = "region,omitempty"];
  // Redshift contains Redshift specific metadata.
  Redshift Redshift = 2 [
    (gogoproto.nullable) = false,
    (gogoproto.jsontag) = "redshift,omitempty"
  ];
  // RDS contains RDS specific metadata.
  RDS RDS = 3 [
    (gogoproto.nullable) = false,
    (gogoproto.jsontag) = "rds,omitempty"
  ];
  // AccountID is the AWS account ID this database belongs to.
  string AccountID = 4 [(gogoproto.jsontag) = "account_id,omitempty"];
  // ElastiCache contains AWS ElastiCache Redis specific metadata.
  ElastiCache ElastiCache = 5 [
    (gogoproto.nullable) = false,
    (gogoproto.jsontag) = "elasticache,omitempty"
  ];
  // SecretStore contains secret store configurations.
  SecretStore SecretStore = 6 [
    (gogoproto.nullable) = false,
    (gogoproto.jsontag) = "secret_store,omitempty"
  ];
  // MemoryDB contains AWS MemoryDB specific metadata.
  MemoryDB MemoryDB = 7 [
    (gogoproto.nullable) = false,
    (gogoproto.jsontag) = "memorydb,omitempty"
  ];
  // RDSProxy contains AWS Proxy specific metadata.
  RDSProxy RDSProxy = 8 [
    (gogoproto.nullable) = false,
    (gogoproto.jsontag) = "rdsproxy,omitempty"
  ];
  // RedshiftServerless contains AWS Redshift Serverless specific metadata.
  RedshiftServerless RedshiftServerless = 9 [
    (gogoproto.nullable) = false,
    (gogoproto.jsontag) = "redshift_serverless,omitempty"
  ];
  // ExternalID is an optional AWS external ID used to enable assuming an AWS role across accounts.
  string ExternalID = 10 [(gogoproto.jsontag) = "external_id,omitempty"];
  // AssumeRoleARN is an optional AWS role ARN to assume when accessing a database.
  // Set this field and ExternalID to enable access across AWS accounts.
  string AssumeRoleARN = 11 [(gogoproto.jsontag) = "assume_role_arn,omitempty"];
  // OpenSearch contains AWS OpenSearch specific metadata.
  OpenSearch OpenSearch = 12 [
    (gogoproto.nullable) = false,
    (gogoproto.jsontag) = "opensearch,omitempty"
  ];

  reserved 13;
  reserved "IAMPolicyExists";

  // IAMPolicyStatus indicates whether the IAM Policy is configured properly for database access.
  // If not, the user must update the AWS profile identity to allow access to the Database.
  // Eg for an RDS Database: the underlying AWS profile allows for `rds-db:connect` for the Database.
  IAMPolicyStatus IAMPolicyStatus = 14 [(gogoproto.jsontag) = "iam_policy_status"];
  // SessionTags is a list of AWS STS session tags.
  map<string, string> SessionTags = 15 [(gogoproto.jsontag) = "session_tags,omitempty"];
}

// SecretStore contains secret store configurations.
message SecretStore {
  // KeyPrefix specifies the secret key prefix.
  string KeyPrefix = 1 [(gogoproto.jsontag) = "key_prefix,omitempty"];
  // KMSKeyID specifies the AWS KMS key for encryption.
  string KMSKeyID = 2 [(gogoproto.jsontag) = "kms_key_id,omitempty"];
}

// Redshift contains AWS Redshift specific database metadata.
message Redshift {
  // ClusterID is the Redshift cluster identifier.
  string ClusterID = 1 [(gogoproto.jsontag) = "cluster_id,omitempty"];
}

// RDS contains AWS RDS specific database metadata.
message RDS {
  // InstanceID is the RDS instance identifier.
  string InstanceID = 1 [(gogoproto.jsontag) = "instance_id,omitempty"];
  // ClusterID is the RDS cluster (Aurora) identifier.
  string ClusterID = 2 [(gogoproto.jsontag) = "cluster_id,omitempty"];
  // ResourceID is the RDS instance resource identifier (db-xxx).
  string ResourceID = 3 [(gogoproto.jsontag) = "resource_id,omitempty"];
  // IAMAuth indicates whether database IAM authentication is enabled.
  bool IAMAuth = 4 [(gogoproto.jsontag) = "iam_auth"];
  // Subnets is a list of subnets for the RDS instance.
  repeated string Subnets = 5 [(gogoproto.jsontag) = "subnets,omitempty"];
  // VPCID is the VPC where the RDS is running.
  string VPCID = 6 [(gogoproto.jsontag) = "vpc_id,omitempty"];
}

// RDSProxy contains AWS RDS Proxy specific database metadata.
message RDSProxy {
  // Name is the identifier of an RDS Proxy.
  string Name = 1 [(gogoproto.jsontag) = "name,omitempty"];
  // CustomEndpointName is the identifier of an RDS Proxy custom endpoint.
  string CustomEndpointName = 2 [(gogoproto.jsontag) = "custom_endpoint_name,omitempty"];
  // ResourceID is the RDS instance resource identifier (prx-xxx).
  string ResourceID = 3 [(gogoproto.jsontag) = "resource_id,omitempty"];
}

// ElastiCache contains AWS ElastiCache Redis specific metadata.
message ElastiCache {
  // ReplicationGroupID is the Redis replication group ID.
  string ReplicationGroupID = 1 [(gogoproto.jsontag) = "replication_group_id,omitempty"];
  // UserGroupIDs is a list of user group IDs.
  repeated string UserGroupIDs = 2 [(gogoproto.jsontag) = "user_group_ids,omitempty"];
  // TransitEncryptionEnabled indicates whether in-transit encryption (TLS) is enabled.
  bool TransitEncryptionEnabled = 3 [(gogoproto.jsontag) = "transit_encryption_enabled,omitempty"];
  // EndpointType is the type of the endpoint.
  string EndpointType = 4 [(gogoproto.jsontag) = "endpoint_type,omitempty"];
}

// MemoryDB contains AWS MemoryDB specific metadata.
message MemoryDB {
  // ClusterName is the name of the MemoryDB cluster.
  string ClusterName = 1 [(gogoproto.jsontag) = "cluster_name,omitempty"];
  // ACLName is the name of the ACL associated with the cluster.
  string ACLName = 2 [(gogoproto.jsontag) = "acl_name,omitempty"];
  // TLSEnabled indicates whether in-transit encryption (TLS) is enabled.
  bool TLSEnabled = 3 [(gogoproto.jsontag) = "tls_enabled,omitempty"];
  // EndpointType is the type of the endpoint.
  string EndpointType = 4 [(gogoproto.jsontag) = "endpoint_type,omitempty"];
}

// RedshiftServerless contains AWS Redshift Serverless specific metadata.
message RedshiftServerless {
  // WorkgroupName is the workgroup name.
  string WorkgroupName = 1 [(gogoproto.jsontag) = "workgroup_name,omitempty"];
  // EndpointName is the VPC endpoint name.
  string EndpointName = 2 [(gogoproto.jsontag) = "endpoint_name,omitempty"];
  // WorkgroupID is the workgroup ID.
  string WorkgroupID = 3 [(gogoproto.jsontag) = "workgroup_id,omitempty"];
}

// OpenSearch contains AWS OpenSearch specific metadata.
message OpenSearch {
  // DomainName is the name of the domain.
  string DomainName = 1 [(gogoproto.jsontag) = "domain_name,omitempty"];
  // DomainID is the ID of the domain.
  string DomainID = 2 [(gogoproto.jsontag) = "domain_id,omitempty"];
  // EndpointType is the type of the endpoint.
  string EndpointType = 3 [(gogoproto.jsontag) = "endpoint_type,omitempty"];
}

// GCPCloudSQL contains parameters specific to GCP Cloud SQL databases.
message GCPCloudSQL {
  // ProjectID is the GCP project ID the Cloud SQL instance resides in.
  string ProjectID = 1 [(gogoproto.jsontag) = "project_id,omitempty"];
  // InstanceID is the Cloud SQL instance ID.
  string InstanceID = 2 [(gogoproto.jsontag) = "instance_id,omitempty"];
}

// Azure contains Azure specific database metadata.
message Azure {
  // Name is the Azure database server name.
  string Name = 1 [(gogoproto.jsontag) = "name,omitempty"];
  // ResourceID is the Azure fully qualified ID for the resource.
  string ResourceID = 2 [(gogoproto.jsontag) = "resource_id,omitempty"];
  // Redis contains Azure Cache for Redis specific database metadata.
  AzureRedis Redis = 3 [
    (gogoproto.nullable) = false,
    (gogoproto.jsontag) = "redis,omitempty"
  ];
  // IsFlexiServer is true if the database is an Azure Flexible server.
  bool IsFlexiServer = 4 [(gogoproto.jsontag) = "is_flexi_server,omitempty"];
}

// AzureRedis contains Azure Cache for Redis specific database metadata.
message AzureRedis {
  // ClusteringPolicy is the clustering policy for Redis Enterprise.
  string ClusteringPolicy = 1 [(gogoproto.jsontag) = "clustering_policy,omitempty"];
}

// AD contains Active Directory specific database configuration.
message AD {
  // KeytabFile is the path to the Kerberos keytab file.
  string KeytabFile = 1 [(gogoproto.jsontag) = "keytab_file,omitempty"];
  // Krb5File is the path to the Kerberos configuration file. Defaults to /etc/krb5.conf.
  string Krb5File = 2 [(gogoproto.jsontag) = "krb5_file,omitempty"];
  // Domain is the Active Directory domain the database resides in.
  string Domain = 3 [(gogoproto.jsontag) = "domain"];
  // SPN is the service principal name for the database.
  string SPN = 4 [(gogoproto.jsontag) = "spn"];
  // LDAPCert is a certificate from Windows LDAP/AD, optional; only for x509 Authentication.
  string LDAPCert = 5 [(gogoproto.jsontag) = "ldap_cert,omitempty"];
  // KDCHostName is the host name for a KDC for x509 Authentication.
  string KDCHostName = 6 [(gogoproto.jsontag) = "kdc_host_name,omitempty"];
}

// DatabaseTLSMode represents the level of TLS verification performed by
// DB agent when connecting to a database.
enum DatabaseTLSMode {
  // VERIFY_FULL performs full certificate validation.
  VERIFY_FULL = 0;
  // VERIFY_CA works the same as VERIFY_FULL, but it skips the hostname check.
  VERIFY_CA = 1;
  // INSECURE accepts any certificate provided by server. This is the least secure option.
  INSECURE = 2;
}

// DatabaseTLS contains TLS configuration options.
message DatabaseTLS {
  // Mode is a TLS connection mode.
  // 0 is "verify-full"; 1 is "verify-ca", 2 is "insecure".
  DatabaseTLSMode Mode = 1 [(gogoproto.jsontag) = "mode"];
  // CACert is an optional user provided CA certificate used for verifying
  // database TLS connection.
  string CACert = 2 [(gogoproto.jsontag) = "ca_cert,omitempty"];
  // ServerName allows to provide custom hostname. This value will override the
  // servername/hostname on a certificate during validation.
  string ServerName = 3 [(gogoproto.jsontag) = "server_name,omitempty"];
}

// MySQLOptions are additional MySQL database options.
message MySQLOptions {
  // ServerVersion is the server version reported by DB proxy if the runtime information is
  // not available.
  string ServerVersion = 1 [(gogoproto.jsontag) = "server_version,omitempty"];
}

// MongoAtlas contains Atlas metadata about the database.
message MongoAtlas {
  // Name is the Atlas database instance name.
  string Name = 1 [(gogoproto.jsontag) = "name,omitempty"];
}

// InstanceV1 represents the state of a running teleport instance independent
// of the specific services that instance exposes.
message InstanceV1 {
  ResourceHeader Header = 1 [
    (gogoproto.nullable) = false,
    (gogoproto.jsontag) = "",
    (gogoproto.embed) = true
  ];
  InstanceSpecV1 Spec = 2 [
    (gogoproto.nullable) = false,
    (gogoproto.jsontag) = "spec"
  ];
}

message InstanceSpecV1 {
  // Version is the version of teleport this instance most recently advertised.
  string Version = 1 [(gogoproto.jsontag) = "version,omitempty"];

  // Services is the list of active services this instance most recently advertised.
  repeated string Services = 2 [
    (gogoproto.casttype) = "SystemRole",
    (gogoproto.jsontag) = "services,omitempty"
  ];

  // Hostname is the hostname this instance most recently advertised.
  string Hostname = 3 [(gogoproto.jsontag) = "hostname,omitempty"];

  // AuthID is the ID of the auth server that most recently observed this instance.
  string AuthID = 4 [(gogoproto.jsontag) = "auth_id,omitempty"];

  // LastSeen is the last time an auth server reported observing this instance.
  google.protobuf.Timestamp LastSeen = 5 [
    (gogoproto.stdtime) = true,
    (gogoproto.nullable) = false,
    (gogoproto.jsontag) = "last_seen,omitempty"
  ];

  // ControlLog is the log of recent important instance control events related to this instance. See comments
  // on the InstanceControlLogEntry type for details.
  repeated InstanceControlLogEntry ControlLog = 6 [
    (gogoproto.nullable) = false,
    (gogoproto.jsontag) = "control_log,omitempty"
  ];

  // ExternalUpgrader identifies the external upgrader that the instance is configured to
  // export schedules to (e.g. 'kube'). Empty if no upgrader is defined.
  string ExternalUpgrader = 7 [(gogoproto.jsontag) = "ext_upgrader,omitempty"];

  // ExternalUpgraderVersion identifies the external upgrader version. Empty if no upgrader is defined.
  string ExternalUpgraderVersion = 8 [(gogoproto.jsontag) = "ext_upgrader_version,omitempty"];
}

// InstanceControlLogEntry represents an entry in a given instance's control log. The control log of
// an instance is protected by CompareAndSwap semantics, allowing entries to function as a means of
// synchronization as well as recordkeeping. For example, an auth server intending to trigger an upgrade
// for a given instance can check its control log for 'upgrade-attempt' entries. If no such entry exists,
// it can attempt to write an 'upgrade-attempt' entry of its own. If that entry successfully writes without
// hitting a CompareFailed, the auth server knows that no other auth servers will make concurrent upgrade
// attempts while that entry persists.
//
// NOTE: Due to resource size and backend throughput limitations, care should be taken to minimize the
// use and size of instance control log entries.
//
message InstanceControlLogEntry {
  // Type represents the type of control log entry this is (e.g. 'upgrade-attempt').
  string Type = 1 [(gogoproto.jsontag) = "type,omitempty"];

  // ID is a random identifier used to assist in uniquely identifying entries. This value may
  // be unique, or it may be used to associate a collection of related entries (e.g. an upgrade
  // attempt entry may use the same ID as an associated upgrade failure entry if appropriate).
  uint64 ID = 2 [(gogoproto.jsontag) = "id,omitempty"];

  // Time is the time at which the event represented by this entry occurred (used in determining
  // ordering and expiry).
  google.protobuf.Timestamp Time = 3 [
    (gogoproto.stdtime) = true,
    (gogoproto.nullable) = false,
    (gogoproto.jsontag) = "time,omitempty"
  ];

  // TTL is an optional custom time to live for this control log entry. Some control log entries
  // (e.g. an upgrade failure) may require longer than normal TTLs in order to ensure visibility.
  // If a log entry's TTL results in it having an intended expiry further in the future than the
  // expiry of the enclosing Instance resource, the instance resource's expiry will be bumped
  // to accommodate preservation of the log. Because of this fact, custom entry TTLs should be
  // used sparingly, as excess usage could result in unexpected backend growth for high churn
  // clusters.
  int64 TTL = 4 [
    (gogoproto.jsontag) = "ttl,omitempty",
    (gogoproto.casttype) = "time.Duration"
  ];

  // Labels is an arbitrary collection of key-value pairs. The expected labels are determined by the
  // type of the entry. Use of labels is preferable to adding new fields in some cases in order to
  // preserve fields across auth downgrades (this is mostly relevant for the version-control system).
  map<string, string> Labels = 5 [(gogoproto.jsontag) = "labels,omitempty"];
}

// InstanceFilter matches instance resources.
message InstanceFilter {
  // ServerID matches exactly one instance by server ID if specified.
  string ServerID = 1;

  // Version matches instance version if specified.
  string Version = 2;

  // Services matches the instance services if specified. Note that this field matches all instances which
  // expose *at least* one of the listed services. This is in contrast to service matching in version
  // directives which match instances that expose a *at most* the listed services.
  repeated string Services = 3 [(gogoproto.casttype) = "SystemRole"];

  // ExternalUpgrader matches instance upgrader if specified.
  string ExternalUpgrader = 4;

  // NoExtUpgrader explicitly matches instances for which no upgrader is defined.
  bool NoExtUpgrader = 5;

  // OlderThanVersion is an optional exclusive upper version bound.
  string OlderThanVersion = 6;

  // NewerThanVersion is an optional exclusive lower version bound.
  string NewerThanVersion = 7;
}

// ServerV2 represents a Node, App, Database, Proxy or Auth server in a Teleport cluster.
message ServerV2 {
  option (gogoproto.goproto_stringer) = false;
  option (gogoproto.stringer) = false;

  // Kind is a resource kind
  string Kind = 1 [(gogoproto.jsontag) = "kind"];
  // SubKind is an optional resource sub kind, used in some resources
  string SubKind = 2 [(gogoproto.jsontag) = "sub_kind,omitempty"];
  // Version is version
  string Version = 3 [(gogoproto.jsontag) = "version"];
  // Metadata is resource metadata
  Metadata Metadata = 4 [
    (gogoproto.nullable) = false,
    (gogoproto.jsontag) = "metadata"
  ];
  // Spec is a server spec
  ServerSpecV2 Spec = 5 [
    (gogoproto.nullable) = false,
    (gogoproto.jsontag) = "spec"
  ];
}

// ServerSpecV2 is a specification for V2 Server
message ServerSpecV2 {
  reserved 2;
  reserved "PublicAddr";

  // Addr is a host:port address where this server can be reached.
  string Addr = 1 [(gogoproto.jsontag) = "addr"];
  // Hostname is server hostname
  string Hostname = 3 [(gogoproto.jsontag) = "hostname"];
  // CmdLabels is server dynamic labels
  map<string, CommandLabelV2> CmdLabels = 4 [
    (gogoproto.nullable) = false,
    (gogoproto.jsontag) = "cmd_labels,omitempty"
  ];
  // Rotation specifies server rotation
  Rotation Rotation = 5 [
    (gogoproto.nullable) = false,
    (gogoproto.jsontag) = "rotation,omitempty"
  ];
  // UseTunnel indicates that connections to this server should occur over a
  // reverse tunnel.
  bool UseTunnel = 6 [(gogoproto.jsontag) = "use_tunnel,omitempty"];
  // TeleportVersion is the teleport version that the server is running on
  string Version = 7 [(gogoproto.jsontag) = "version"];

  // PeerAddr is the address a proxy server is reachable at by its peer proxies.
  string PeerAddr = 11 [(gogoproto.jsontag) = "peer_addr,omitempty"];
  // ProxyIDs is a list of proxy IDs this server is expected to be connected to.
  repeated string ProxyIDs = 12 [(gogoproto.jsontag) = "proxy_ids,omitempty"];
  // PublicAddrs is a list of public addresses where this server can be reached.
  repeated string public_addrs = 13;
  // CloudMetadata contains info about the cloud instance the server is running
  // on, if any.
  CloudMetadata CloudMetadata = 14 [(gogoproto.jsontag) = "cloud_metadata,omitempty"];

  reserved 8;
  reserved 10;
  reserved "KubernetesClusters";
  reserved 9; // Apps json_tag="apps"
  reserved "Apps";
}

// AWSInfo contains attributes to match to an EC2 instance.
message AWSInfo {
  // AccountID is an AWS account ID.
  string AccountID = 1 [(gogoproto.jsontag) = "account_id"];
  // InstanceID is an EC2 instance ID.
  string InstanceID = 2 [(gogoproto.jsontag) = "instance_id"];
  // Region is the AWS EC2 Instance Region.
  string Region = 3 [(gogoproto.jsontag) = "region,omitempty"];
  // VPCID is the AWS VPC ID where the Instance is running.
  string VPCID = 4 [(gogoproto.jsontag) = "vpc_id,omitempty"];
  // Integration is the integration name that added this Node.
  // When connecting to it, it will use this integration to issue AWS API calls in order to set up the connection.
  // This includes sending an SSH Key and then opening a tunnel (EC2 Instance Connect Endpoint) so Teleport can connect to it.
  string Integration = 5 [(gogoproto.jsontag) = "integration,omitempty"];
  // SubnetID is the Subnet ID in use by the instance.
  string SubnetID = 6 [(gogoproto.jsontag) = "subnet_id,omitempty"];
}

// CloudMetadata contains info about the cloud instance a server is running
// on, if any.
message CloudMetadata {
  // AWSInfo contains attributes to match to an EC2 instance.
  AWSInfo AWS = 1 [(gogoproto.jsontag) = "aws,omitempty"];
}

// AppServerV3 represents a single proxied web app.
message AppServerV3 {
  option (gogoproto.goproto_stringer) = false;
  option (gogoproto.stringer) = false;

  // Kind is the app server resource kind. Always "app_server".
  string Kind = 1 [(gogoproto.jsontag) = "kind"];
  // SubKind is an optional resource subkind.
  string SubKind = 2 [(gogoproto.jsontag) = "sub_kind,omitempty"];
  // Version is the resource version.
  string Version = 3 [(gogoproto.jsontag) = "version"];
  // Metadata is the app server metadata.
  Metadata Metadata = 4 [
    (gogoproto.nullable) = false,
    (gogoproto.jsontag) = "metadata"
  ];
  // Spec is the app server spec.
  AppServerSpecV3 Spec = 5 [
    (gogoproto.nullable) = false,
    (gogoproto.jsontag) = "spec"
  ];
}

// AppServerSpecV3 is the app access server spec.
message AppServerSpecV3 {
  // Version is the Teleport version that the server is running.
  string Version = 1 [(gogoproto.jsontag) = "version"];
  // Hostname is the app server hostname.
  string Hostname = 2 [(gogoproto.jsontag) = "hostname"];
  // HostID is the app server host uuid.
  string HostID = 3 [(gogoproto.jsontag) = "host_id"];
  // Rotation contains the app server CA rotation information.
  Rotation Rotation = 4 [
    (gogoproto.nullable) = false,
    (gogoproto.jsontag) = "rotation,omitempty"
  ];
  // App is the app proxied by this app server.
  AppV3 App = 5 [(gogoproto.jsontag) = "app"];
  // ProxyIDs is a list of proxy IDs this server is expected to be connected to.
  repeated string ProxyIDs = 6 [(gogoproto.jsontag) = "proxy_ids,omitempty"];
}

// AppV3List represents a list of app resources.
message AppV3List {
  // Apps is a list of app resources.
  repeated AppV3 Apps = 1;
}

// AppV3 represents an app resource.
message AppV3 {
  option (gogoproto.goproto_stringer) = false;
  option (gogoproto.stringer) = false;

  // Kind is the app resource kind. Always "app".
  string Kind = 1 [(gogoproto.jsontag) = "kind"];
  // SubKind is an optional resource subkind.
  string SubKind = 2 [(gogoproto.jsontag) = "sub_kind,omitempty"];
  // Version is the resource version. It must be specified.
  // Supported values are:`v3`.
  string Version = 3 [(gogoproto.jsontag) = "version"];
  // Metadata is the app resource metadata.
  Metadata Metadata = 4 [
    (gogoproto.nullable) = false,
    (gogoproto.jsontag) = "metadata"
  ];
  // Spec is the app resource spec.
  AppSpecV3 Spec = 5 [
    (gogoproto.nullable) = false,
    (gogoproto.jsontag) = "spec"
  ];
}

// AppSpecV3 is the AppV3 resource spec.
message AppSpecV3 {
  // URI is the web app endpoint.
  string URI = 1 [(gogoproto.jsontag) = "uri"];
  // PublicAddr is the public address the application is accessible at.
  string PublicAddr = 2 [(gogoproto.jsontag) = "public_addr,omitempty"];
  // DynamicLabels are the app's command labels.
  map<string, CommandLabelV2> DynamicLabels = 3 [
    (gogoproto.nullable) = false,
    (gogoproto.jsontag) = "dynamic_labels,omitempty"
  ];
  // InsecureSkipVerify disables app's TLS certificate verification.
  bool InsecureSkipVerify = 4 [(gogoproto.jsontag) = "insecure_skip_verify"];
  // Rewrite is a list of rewriting rules to apply to requests and responses.
  Rewrite Rewrite = 5 [(gogoproto.jsontag) = "rewrite,omitempty"];
  // AWS contains additional options for AWS applications.
  AppAWS AWS = 6 [(gogoproto.jsontag) = "aws,omitempty"];
  // Cloud identifies the cloud instance the app represents.
  string Cloud = 7 [(gogoproto.jsontag) = "cloud,omitempty"];
  // UserGroups are a list of user group IDs that this app is associated with.
  repeated string UserGroups = 8;
  // Integration is the integration name that must be used to access this Application.
  // Only applicable to AWS App Access.
  // If present, the Application must use the Integration's credentials instead of ambient credentials to access Cloud APIs.
  string Integration = 9 [(gogoproto.jsontag) = "integration,omitempty"];
}

// AppServerOrSAMLIdPServiceProviderV1 holds either an AppServerV3 or a SAMLIdPServiceProviderV1 resource (never both).
// Used in application listings that request both app servers and saml apps.
//
// DEPRECATED: Use AppServer and SAMLIdPServiceProvider type individually.
message AppServerOrSAMLIdPServiceProviderV1 {
  option deprecated = true;
  option (gogoproto.goproto_stringer) = false;
  option (gogoproto.stringer) = false;
  // Kind is the resource kind. Always "app_server_saml_idp_sp".
  string Kind = 1 [(gogoproto.jsontag) = "kind"];
  // The AppServer or SAMLIdPServiceProvider resource.
  oneof Resource {
    // AppServer is the AppServer resource.
    AppServerV3 AppServer = 2 [(gogoproto.jsontag) = "app_server,omitempty"];
    // SAMLIdPServiceProvider is the SAMLIdPServiceProvider resource.
    SAMLIdPServiceProviderV1 SAMLIdPServiceProvider = 3 [(gogoproto.jsontag) = "saml_idp_service_provider,omitempty"];
  }
}

// Rewrite is a list of rewriting rules to apply to requests and responses.
message Rewrite {
  // Redirect defines a list of hosts which will be rewritten to the public
  // address of the application if they occur in the "Location" header.
  repeated string Redirect = 1 [(gogoproto.jsontag) = "redirect,omitempty"];
  // Headers is a list of headers to inject when passing the request over
  // to the application.
  repeated Header Headers = 2 [(gogoproto.jsontag) = "headers,omitempty"];
  // JWTClaims configures whether roles/traits are included in the JWT token.
  string JWTClaims = 3 [(gogoproto.jsontag) = "jwt_claims,omitempty"];
}

// Header represents a single http header passed over to the proxied application.
message Header {
  // Name is the http header name.
  string Name = 1 [(gogoproto.jsontag) = "name"];
  // Value is the http header value.
  string Value = 2 [(gogoproto.jsontag) = "value"];
}

// CommandLabelV2 is a label that has a value as a result of the
// output generated by running command, e.g. hostname
message CommandLabelV2 {
  // Period is a time between command runs
  int64 Period = 1 [
    (gogoproto.jsontag) = "period",
    (gogoproto.casttype) = "Duration"
  ];
  // Command is a command to run
  repeated string Command = 2 [(gogoproto.jsontag) = "command"];
  // Result captures standard output
  string Result = 3 [(gogoproto.jsontag) = "result"];
}

// AppAWS contains additional options for AWS applications.
message AppAWS {
  // ExternalID is the AWS External ID used when assuming roles in this app.
  string ExternalID = 1 [(gogoproto.jsontag) = "external_id,omitempty"];
}

// PrivateKeyType is the storage type of a private key.
enum PrivateKeyType {
  // RAW is a plaintext private key.
  RAW = 0;
  // PKCS11 is a private key backed by a PKCS11 device such as HSM.
  PKCS11 = 1;
  // GCP_KMS is a private key backed by GCP KMS.
  GCP_KMS = 2;
  // AWS_KMS is a private key backed by AWS KMS.
  AWS_KMS = 3;
}

// SSHKeyPair is an SSH CA key pair.
message SSHKeyPair {
  // PublicKey is the SSH public key.
  bytes PublicKey = 1 [(gogoproto.jsontag) = "public_key,omitempty"];
  // PrivateKey is the SSH private key.
  bytes PrivateKey = 2 [(gogoproto.jsontag) = "private_key,omitempty"];
  // PrivateKeyType is the type of the PrivateKey.
  PrivateKeyType PrivateKeyType = 3 [(gogoproto.jsontag) = "private_key_type,omitempty"];
}

// TLSKeyPair is a TLS key pair
message TLSKeyPair {
  // Cert is a PEM encoded TLS cert
  bytes Cert = 1 [(gogoproto.jsontag) = "cert,omitempty"];
  // Key is a PEM encoded TLS key
  bytes Key = 2 [(gogoproto.jsontag) = "key,omitempty"];
  // KeyType is the type of the Key.
  PrivateKeyType KeyType = 3 [(gogoproto.jsontag) = "key_type,omitempty"];
}

// JWTKeyPair is a PEM encoded keypair used for signing JWT tokens.
message JWTKeyPair {
  // PublicKey is a PEM encoded public key.
  bytes PublicKey = 1 [(gogoproto.jsontag) = "public_key,omitempty"];
  // PrivateKey is a PEM encoded private key.
  bytes PrivateKey = 2 [(gogoproto.jsontag) = "private_key,omitempty"];
  // PrivateKeyType is the type of the PrivateKey.
  PrivateKeyType PrivateKeyType = 3 [(gogoproto.jsontag) = "private_key_type,omitempty"];
}

// CertAuthorityV2 is version 2 resource spec for Cert Authority
message CertAuthorityV2 {
  option (gogoproto.goproto_stringer) = false;
  option (gogoproto.stringer) = false;
  // Kind is a resource kind
  string Kind = 1 [(gogoproto.jsontag) = "kind"];
  // SubKind is an optional resource sub kind, used in some resources
  string SubKind = 2 [(gogoproto.jsontag) = "sub_kind,omitempty"];
  // Version is version
  string Version = 3 [(gogoproto.jsontag) = "version"];
  // Metadata is connector metadata
  Metadata Metadata = 4 [
    (gogoproto.nullable) = false,
    (gogoproto.jsontag) = "metadata"
  ];
  // Spec contains cert authority specification
  CertAuthoritySpecV2 Spec = 5 [
    (gogoproto.nullable) = false,
    (gogoproto.jsontag) = "spec"
  ];
}

// CertAuthoritySpecV2 is a host or user certificate authority that
// can check and if it has private key stored as well, sign it too
message CertAuthoritySpecV2 {
  reserved 3, 4, 7, 10;
  // Type is either user or host certificate authority
  string Type = 1 [
    (gogoproto.jsontag) = "type",
    (gogoproto.casttype) = "CertAuthType"
  ];
  // DELETE IN(2.7.0) this field is deprecated,
  // as resource name matches cluster name after migrations.
  // and this property is enforced by the auth server code.
  // ClusterName identifies cluster name this authority serves,
  // for host authorities that means base hostname of all servers,
  // for user authorities that means organization name
  string ClusterName = 2 [(gogoproto.jsontag) = "cluster_name"];
  // Roles is a list of roles assumed by users signed by this CA
  repeated string Roles = 5 [(gogoproto.jsontag) = "roles,omitempty"];
  // RoleMap specifies role mappings to remote roles
  repeated RoleMapping RoleMap = 6 [
    (gogoproto.nullable) = false,
    (gogoproto.jsontag) = "role_map,omitempty"
  ];
  // Rotation is a status of the certificate authority rotation
  Rotation Rotation = 8 [
    (gogoproto.nullable) = true,
    (gogoproto.jsontag) = "rotation,omitempty"
  ];
  // SigningAlg is the algorithm used for signing new SSH certificates using
  // SigningKeys.
  enum SigningAlgType {
    UNKNOWN = 0;
    RSA_SHA1 = 1;
    RSA_SHA2_256 = 2;
    RSA_SHA2_512 = 3;
  }
  SigningAlgType SigningAlg = 9 [(gogoproto.jsontag) = "signing_alg,omitempty"];
  // ActiveKeys are the CA key sets used to sign any new certificates.
  CAKeySet ActiveKeys = 11 [
    (gogoproto.nullable) = false,
    (gogoproto.jsontag) = "active_keys,omitempty"
  ];
  // AdditionalTrustedKeys are additional CA key sets that can be used to
  // verify certificates. Certificates should be verified with
  // AdditionalTrustedKeys and ActiveKeys combined.
  CAKeySet AdditionalTrustedKeys = 12 [
    (gogoproto.nullable) = false,
    (gogoproto.jsontag) = "additional_trusted_keys,omitempty"
  ];
}

// CAKeySet is the set of CA keys.
message CAKeySet {
  // SSH contains SSH CA key pairs.
  repeated SSHKeyPair SSH = 1 [(gogoproto.jsontag) = "ssh,omitempty"];
  // TLS contains TLS CA key/cert pairs.
  repeated TLSKeyPair TLS = 2 [(gogoproto.jsontag) = "tls,omitempty"];
  // JWT contains JWT signing key pairs.
  repeated JWTKeyPair JWT = 3 [(gogoproto.jsontag) = "jwt,omitempty"];
}

// RoleMapping provides mapping of remote roles to local roles
// for trusted clusters
message RoleMapping {
  // Remote specifies remote role name to map from
  string Remote = 1 [(gogoproto.jsontag) = "remote"];
  // Local specifies local roles to map to
  repeated string Local = 2 [(gogoproto.jsontag) = "local"];
}

// ProvisionTokenV1 is a provisioning token V1
message ProvisionTokenV1 {
  option (gogoproto.goproto_stringer) = false;
  option (gogoproto.stringer) = false;

  // Roles is a list of roles associated with the token,
  // that will be converted to metadata in the SSH and X509
  // certificates issued to the user of the token
  repeated string Roles = 1 [
    (gogoproto.jsontag) = "roles",
    (gogoproto.casttype) = "SystemRole"
  ];
  // Expires is a global expiry time header can be set on any resource in the
  // system.
  google.protobuf.Timestamp Expires = 2 [
    (gogoproto.stdtime) = true,
    (gogoproto.nullable) = false,
    (gogoproto.jsontag) = "expires,omitempty"
  ];
  // Token is a token name
  string Token = 3 [(gogoproto.jsontag) = "token"];
}

// ProvisionTokenV2 specifies provisioning token
message ProvisionTokenV2 {
  option (gogoproto.goproto_stringer) = false;
  option (gogoproto.stringer) = false;

  // Kind is a resource kind
  string Kind = 1 [(gogoproto.jsontag) = "kind"];
  // SubKind is an optional resource sub kind, used in some resources
  string SubKind = 2 [(gogoproto.jsontag) = "sub_kind,omitempty"];
  // Version is the resource version. It must be specified.
  // Supported values are:`v2`.
  string Version = 3 [(gogoproto.jsontag) = "version"];
  // Metadata is resource metadata
  Metadata Metadata = 4 [
    (gogoproto.nullable) = false,
    (gogoproto.jsontag) = "metadata"
  ];
  // Spec is a provisioning token V2 spec
  ProvisionTokenSpecV2 Spec = 5 [
    (gogoproto.nullable) = false,
    (gogoproto.jsontag) = "spec"
  ];
}

// ProvisionTokenV2List is a list of provisioning tokens.
message ProvisionTokenV2List {
  // ProvisionTokens is a list of provisioning tokens.
  repeated ProvisionTokenV2 ProvisionTokens = 1;
}

// TokenRule is a rule that a joining node must match in order to use the
// associated token.
message TokenRule {
  // AWSAccount is the AWS account ID.
  string AWSAccount = 1 [(gogoproto.jsontag) = "aws_account,omitempty"];
  // AWSRegions is used for the EC2 join method and is a list of AWS regions a
  // node is allowed to join from.
  repeated string AWSRegions = 2 [(gogoproto.jsontag) = "aws_regions,omitempty"];
  // AWSRole is used for the EC2 join method and is the ARN of the AWS
  // role that the auth server will assume in order to call the ec2 API.
  string AWSRole = 3 [(gogoproto.jsontag) = "aws_role,omitempty"];
  // AWSARN is used for the IAM join method, the AWS identity of joining nodes
  // must match this ARN. Supports wildcards "*" and "?".
  string AWSARN = 4 [(gogoproto.jsontag) = "aws_arn,omitempty"];
}

// ProvisionTokenSpecV2 is a specification for V2 token
message ProvisionTokenSpecV2 {
  // Roles is a list of roles associated with the token,
  // that will be converted to metadata in the SSH and X509
  // certificates issued to the user of the token
  repeated string Roles = 1 [
    (gogoproto.jsontag) = "roles",
    (gogoproto.casttype) = "SystemRole"
  ];
  // Allow is a list of TokenRules, nodes using this token must match one
  // allow rule to use this token.
  repeated TokenRule Allow = 2 [(gogoproto.jsontag) = "allow,omitempty"];
  // AWSIIDTTL is the TTL to use for AWS EC2 Instance Identity Documents used
  // to join the cluster with this token.
  int64 AWSIIDTTL = 3 [
    (gogoproto.jsontag) = "aws_iid_ttl,omitempty",
    (gogoproto.casttype) = "Duration"
  ];
  // JoinMethod is the joining method required in order to use this token.
  // Supported joining methods include "token", "ec2", and "iam".
  string JoinMethod = 4 [
    (gogoproto.jsontag) = "join_method",
    (gogoproto.casttype) = "JoinMethod"
  ];
  // BotName is the name of the bot this token grants access to, if any
  string BotName = 5 [(gogoproto.jsontag) = "bot_name,omitempty"];
  // SuggestedLabels is a set of labels that resources should set when using this token to enroll
  // themselves in the cluster.
  // Currently, only node-join scripts create a configuration according to the suggestion.
  wrappers.LabelValues SuggestedLabels = 6 [
    (gogoproto.nullable) = false,
    (gogoproto.jsontag) = "suggested_labels,omitempty",
    (gogoproto.customtype) = "Labels"
  ];
  // GitHub allows the configuration of options specific to the "github" join method.
  ProvisionTokenSpecV2GitHub GitHub = 7 [(gogoproto.jsontag) = "github,omitempty"];
  // CircleCI allows the configuration of options specific to the "circleci" join method.
  ProvisionTokenSpecV2CircleCI CircleCI = 8 [(gogoproto.jsontag) = "circleci,omitempty"];
  // SuggestedAgentMatcherLabels is a set of labels to be used by agents to match on resources.
  // When an agent uses this token, the agent should monitor resources that match those labels.
  // For databases, this means adding the labels to `db_service.resources.labels`.
  // Currently, only node-join scripts create a configuration according to the suggestion.
  wrappers.LabelValues SuggestedAgentMatcherLabels = 9 [
    (gogoproto.nullable) = false,
    (gogoproto.jsontag) = "suggested_agent_matcher_labels,omitempty",
    (gogoproto.customtype) = "Labels"
  ];
  // Kubernetes allows the configuration of options specific to the "kubernetes" join method.
  ProvisionTokenSpecV2Kubernetes Kubernetes = 10 [(gogoproto.jsontag) = "kubernetes,omitempty"];
  // Azure allows the configuration of options specific to the "azure" join method.
  ProvisionTokenSpecV2Azure Azure = 11 [(gogoproto.jsontag) = "azure,omitempty"];
  // GitLab allows the configuration of options specific to the "gitlab" join method.
  ProvisionTokenSpecV2GitLab GitLab = 12 [(gogoproto.jsontag) = "gitlab,omitempty"];
  // GCP allows the configuration of options specific to the "gcp" join method.
  ProvisionTokenSpecV2GCP GCP = 13 [(gogoproto.jsontag) = "gcp,omitempty"];
  // Spacelift allows the configuration of options specific to the "spacelift" join method.
  ProvisionTokenSpecV2Spacelift Spacelift = 14 [(gogoproto.jsontag) = "spacelift,omitempty"];
  // TPM allows the configuration of options specific to the "tpm" join method.
  ProvisionTokenSpecV2TPM TPM = 15 [(gogoproto.jsontag) = "tpm,omitempty"];
}

// ProvisionTokenSpecV2TPM contains the TPM-specific part of the
// ProvisionTokenSpecV2
message ProvisionTokenSpecV2TPM {
  message Rule {
    reserved 2, 3;
    reserved "EKPubHash", "EKCertSerial";
    // Description is a human-readable description of the rule. It has no
    // bearing on whether or not a TPM is allowed to join, but can be used
    // to associate a rule with a specific host (e.g the asset tag of the server
    // in which the TPM resides).
    // Example: "build-server-100"
    string Description = 1 [(gogoproto.jsontag) = "description,omitempty"];
    // EKPublicHash is the SHA256 hash of the EKPub marshaled in PKIX format
    // and encoded in hexadecimal. This value will also be checked when a TPM
    // has submitted an EKCert, and the public key in the EKCert will be used
    // for this check.
    // Example: d4b45864d9d6fabfc568d74f26c35ababde2105337d7af9a6605e1c56c891aa6
    string EKPublicHash = 4 [(gogoproto.jsontag) = "ek_public_hash,omitempty"];
    // EKCertificateSerial is the serial number of the EKCert in hexadecimal
    // with colon separated nibbles. This value will not be checked when a TPM
    // does not have an EKCert configured.
    // Example: 73:df:dc:bd:af:ef:8a:d8:15:2e:96:71:7a:3e:7f:a4
    string EKCertificateSerial = 5 [(gogoproto.jsontag) = "ek_certificate_serial,omitempty"];
  }
  // Allow is a list of Rules, the presented delegated identity must match one
  // allow rule to permit joining.
  repeated Rule Allow = 1 [(gogoproto.jsontag) = "allow,omitempty"];
  // EKCertAllowedCAs is a list of CA certificates that will be used to validate
  // TPM EKCerts.
  // When specified, joining TPMs must present an EKCert signed by one of the
  // specified CAs. TPMs that do not present an EKCert will be not permitted to
  // join.
  // When unspecified, TPMs will be allowed to join with either an EKCert or an
  // EKPubHash.
  repeated string EKCertAllowedCAs = 2 [(gogoproto.jsontag) = "ekcert_allowed_cas,omitempty"];
}

// ProvisionTokenSpecV2Github contains the GitHub-specific part of the
// ProvisionTokenSpecV2
message ProvisionTokenSpecV2GitHub {
  // Rule includes fields mapped from `lib/githubactions.IDToken`
  // Not all fields should be included, only ones that we expect to be useful
  // when trying to create rules around which workflows should be allowed to
  // authenticate against a cluster.
  message Rule {
    // Sub also known as Subject is a string that roughly uniquely identifies
    // the workload. The format of this varies depending on the type of
    // github action run.
    string Sub = 1 [(gogoproto.jsontag) = "sub,omitempty"];
    // The repository from where the workflow is running.
    // This includes the name of the owner e.g `gravitational/teleport`
    string Repository = 2 [(gogoproto.jsontag) = "repository,omitempty"];
    // The name of the organization in which the repository is stored.
    string RepositoryOwner = 3 [(gogoproto.jsontag) = "repository_owner,omitempty"];
    // The name of the workflow.
    string Workflow = 4 [(gogoproto.jsontag) = "workflow,omitempty"];
    // The name of the environment used by the job.
    string Environment = 5 [(gogoproto.jsontag) = "environment,omitempty"];
    // The personal account that initiated the workflow run.
    string Actor = 6 [(gogoproto.jsontag) = "actor,omitempty"];
    // The git ref that triggered the workflow run.
    string Ref = 7 [(gogoproto.jsontag) = "ref,omitempty"];
    // The type of ref, for example: "branch".
    string RefType = 8 [(gogoproto.jsontag) = "ref_type,omitempty"];
  }
  // Allow is a list of TokenRules, nodes using this token must match one
  // allow rule to use this token.
  repeated Rule Allow = 1 [(gogoproto.jsontag) = "allow,omitempty"];
  // EnterpriseServerHost allows joining from runners associated with a
  // GitHub Enterprise Server instance. When unconfigured, tokens will be
  // validated against github.com, but when configured to the host of a GHES
  // instance, then the tokens will be validated against host.
  //
  // This value should be the hostname of the GHES instance, and should not
  // include the scheme or a path. The instance must be accessible over HTTPS
  // at this hostname and the certificate must be trusted by the Auth Server.
  string EnterpriseServerHost = 2 [(gogoproto.jsontag) = "enterprise_server_host,omitempty"];
  // EnterpriseSlug allows the slug of a GitHub Enterprise organisation to be
  // included in the expected issuer of the OIDC tokens. This is for
  // compatibility with the `include_enterprise_slug` option in GHE.
  //
  // This field should be set to the slug of your enterprise if this is enabled. If
  // this is not enabled, then this field must be left empty. This field cannot
  // be specified if `enterprise_server_host` is specified.
  //
  // See https://docs.github.com/en/enterprise-cloud@latest/actions/deployment/security-hardening-your-deployments/about-security-hardening-with-openid-connect#customizing-the-issuer-value-for-an-enterprise
  // for more information about customized issuer values.
  string EnterpriseSlug = 3 [(gogoproto.jsontag) = "enterprise_slug,omitempty"];
}

// ProvisionTokenSpecV2GitLab contains the GitLab-specific part of the
// ProvisionTokenSpecV2
message ProvisionTokenSpecV2GitLab {
  message Rule {
    // Sub roughly uniquely identifies the workload. Example:
    // `project_path:mygroup/my-project:ref_type:branch:ref:main`
    // project_path:GROUP/PROJECT:ref_type:TYPE:ref:BRANCH_NAME
    //
    // This field supports simple "glob-style" matching:
    // - Use '*' to match zero or more characters.
    // - Use '?' to match any single character.
    string Sub = 1 [(gogoproto.jsontag) = "sub,omitempty"];
    // Ref allows access to be limited to jobs triggered by a specific git ref.
    // Ensure this is used in combination with ref_type.
    //
    // This field supports simple "glob-style" matching:
    // - Use '*' to match zero or more characters.
    // - Use '?' to match any single character.
    string Ref = 2 [(gogoproto.jsontag) = "ref,omitempty"];
    // RefType allows access to be limited to jobs triggered by a specific git
    // ref type. Example:
    // `branch` or `tag`
    string RefType = 3 [(gogoproto.jsontag) = "ref_type,omitempty"];
    // NamespacePath is used to limit access to jobs in a group or user's
    // projects.
    // Example:
    // `mygroup`
    //
    // This field supports simple "glob-style" matching:
    // - Use '*' to match zero or more characters.
    // - Use '?' to match any single character.
    string NamespacePath = 4 [(gogoproto.jsontag) = "namespace_path,omitempty"];
    // ProjectPath is used to limit access to jobs belonging to an individual
    // project. Example:
    // `mygroup/myproject`
    //
    // This field supports simple "glob-style" matching:
    // - Use '*' to match zero or more characters.
    // - Use '?' to match any single character.
    string ProjectPath = 5 [(gogoproto.jsontag) = "project_path,omitempty"];
    // PipelineSource limits access by the job pipeline source type.
    // https://docs.gitlab.com/ee/ci/jobs/job_control.html#common-if-clauses-for-rules
    // Example: `web`
    string PipelineSource = 6 [(gogoproto.jsontag) = "pipeline_source,omitempty"];
    // Environment limits access by the environment the job deploys to
    // (if one is associated)
    string Environment = 7 [(gogoproto.jsontag) = "environment,omitempty"];
    // UserLogin is the username of the user executing the job
    string UserLogin = 8 [(gogoproto.jsontag) = "user_login,omitempty"];
    // UserID is the ID of the user executing the job
    string UserID = 9 [(gogoproto.jsontag) = "user_id,omitempty"];
    // UserEmail is the email of the user executing the job
    string UserEmail = 10 [(gogoproto.jsontag) = "user_email,omitempty"];
    // RefProtected is true if the Git ref is protected, false otherwise.
    BoolValue RefProtected = 11 [
      (gogoproto.nullable) = true,
      (gogoproto.jsontag) = "ref_protected,omitempty",
      (gogoproto.customtype) = "BoolOption"
    ];
    // EnvironmentProtected is true if the Git ref is protected, false otherwise.
    BoolValue EnvironmentProtected = 12 [
      (gogoproto.nullable) = true,
      (gogoproto.jsontag) = "environment_protected,omitempty",
      (gogoproto.customtype) = "BoolOption"
    ];
    // CIConfigSHA is the git commit SHA for the ci_config_ref_uri.
    string CIConfigSHA = 13 [(gogoproto.jsontag) = "ci_config_sha,omitempty"];
    // CIConfigRefURI is the ref path to the top-level pipeline definition, for example,
    // gitlab.example.com/my-group/my-project//.gitlab-ci.yml@refs/heads/main.
    string CIConfigRefURI = 14 [(gogoproto.jsontag) = "ci_config_ref_uri,omitempty"];
    // DeploymentTier is the deployment tier of the environment the job specifies
    string DeploymentTier = 15 [(gogoproto.jsontag) = "deployment_tier,omitempty"];
    // ProjectVisibility is the visibility of the project where the pipeline is running.
    // Can be internal, private, or public.
    string ProjectVisibility = 16 [(gogoproto.jsontag) = "project_visibility,omitempty"];
  }
  // Allow is a list of TokenRules, nodes using this token must match one
  // allow rule to use this token.
  repeated Rule Allow = 1 [(gogoproto.jsontag) = "allow,omitempty"];
  // Domain is the domain of your GitLab instance. This will default to
  // `gitlab.com` - but can be set to the domain of your self-hosted GitLab
  // e.g `gitlab.example.com`.
  string Domain = 2 [(gogoproto.jsontag) = "domain,omitempty"];
}

// ProvisionTokenSpecV2CircleCI contains the CircleCI-specific part of the
// ProvisionTokenSpecV2
message ProvisionTokenSpecV2CircleCI {
  message Rule {
    string ProjectID = 1 [(gogoproto.jsontag) = "project_id,omitempty"];
    string ContextID = 2 [(gogoproto.jsontag) = "context_id,omitempty"];
  }
  // Allow is a list of TokenRules, nodes using this token must match one
  // allow rule to use this token.
  repeated Rule Allow = 1 [(gogoproto.jsontag) = "allow,omitempty"];
  string OrganizationID = 2 [(gogoproto.jsontag) = "organization_id,omitempty"];
}

// ProvisionTokenSpecV2Spacelift contains the Spacelift-specific part of the
// ProvisionTokenSpecV2
message ProvisionTokenSpecV2Spacelift {
  message Rule {
    // SpaceID is the ID of the space in which the run that owns the token was
    // executed.
    string SpaceID = 1 [(gogoproto.jsontag) = "space_id,omitempty"];
    // CallerID is the ID of the caller, ie. the stack or module that generated
    // the run.
    string CallerID = 2 [(gogoproto.jsontag) = "caller_id,omitempty"];
    // CallerType is the type of the caller, ie. the entity that owns the run -
    // either `stack` or `module`.
    string CallerType = 3 [(gogoproto.jsontag) = "caller_type,omitempty"];
    // Scope is the scope of the token - either `read` or `write`.
    // See https://docs.spacelift.io/integrations/cloud-providers/oidc/#about-scopes
    string Scope = 4 [(gogoproto.jsontag) = "scope,omitempty"];
  }
  // Allow is a list of Rules, nodes using this token must match one
  // allow rule to use this token.
  repeated Rule Allow = 1 [(gogoproto.jsontag) = "allow,omitempty"];
  // Hostname is the hostname of the Spacelift tenant that tokens
  // will originate from. E.g `example.app.spacelift.io`
  string Hostname = 2 [(gogoproto.jsontag) = "hostname,omitempty"];
}

// ProvisionTokenSpecV2Kubernetes contains the Kubernetes-specific part of the
// ProvisionTokenSpecV2
message ProvisionTokenSpecV2Kubernetes {
  message StaticJWKSConfig {
    // JWKS should be the JSON Web Key Set formatted public keys of that the
    // Kubernetes Cluster uses to sign service account tokens.
    // This can be fetched from /openid/v1/jwks on the Kubernetes API Server.
    string JWKS = 1 [(gogoproto.jsontag) = "jwks,omitempty"];
  }
  // Rule is a set of properties the Kubernetes-issued token might have to be
  // allowed to use this ProvisionToken
  message Rule {
    // ServiceAccount is the namespaced name of the Kubernetes service account.
    // Its format is "namespace:service-account".
    string ServiceAccount = 1 [(gogoproto.jsontag) = "service_account,omitempty"];
  }
  // Allow is a list of Rules, nodes using this token must match one
  // allow rule to use this token.
  repeated Rule Allow = 1 [(gogoproto.jsontag) = "allow,omitempty"];
  // Type controls which behavior should be used for validating the Kubernetes
  // Service Account token. Support values:
  // - `in_cluster`
  // - `static_jwks`
  // If unset, this defaults to `in_cluster`.
  string Type = 2 [
    (gogoproto.jsontag) = "type,omitempty",
    (gogoproto.casttype) = "KubernetesJoinType"
  ];
  // StaticJWKS is the configuration specific to the `static_jwks` type.
  StaticJWKSConfig StaticJWKS = 3 [(gogoproto.jsontag) = "static_jwks,omitempty"];
}

// ProvisionTokenSpecV2Azure contains the Azure-specific part of the
// ProvisionTokenSpecV2.
message ProvisionTokenSpecV2Azure {
  // Rule is a set of properties the Azure-issued token might have to be
  // allowed to use this ProvisionToken.
  message Rule {
    // Subscription is the Azure subscription.
    string Subscription = 1 [(gogoproto.jsontag) = "subscription,omitempty"];
    // ResourceGroups is a list of Azure resource groups the node is allowed
    // to join from.
    repeated string ResourceGroups = 2 [(gogoproto.jsontag) = "resource_groups,omitempty"];
  }
  // Allow is a list of Rules, nodes using this token must match one
  // allow rule to use this token.
  repeated Rule Allow = 1 [(gogoproto.jsontag) = "allow,omitempty"];
}

// ProvisionTokenSpecV2GCP contains the GCP-specific part of the
// ProvisionTokenSpecV2.
message ProvisionTokenSpecV2GCP {
  // Rule is a set of properties the GCP-ussued token might have to be allowed
  // to use this ProvisionToken.
  message Rule {
    // ProjectIDs is a list of project IDs (e.g. "<example-id-123456>").
    repeated string ProjectIDs = 1 [(gogoproto.jsontag) = "project_ids,omitempty"];
    // Locations is a list of regions (e.g. "us-west1") and/or zones (e.g.
    // "us-west1-b").
    repeated string Locations = 2 [(gogoproto.jsontag) = "locations,omitempty"];
    // ServiceAccounts is a list of service account emails (e.g.
    // "<project-number>-compute@developer.gserviceaccount.com").
    repeated string ServiceAccounts = 3 [(gogoproto.jsontag) = "service_accounts,omitempty"];
  }
  // Allow is a list of Rules, nodes using this token must match one
  // allow rule to use this token.
  repeated Rule Allow = 1 [(gogoproto.jsontag) = "allow,omitempty"];
}

// StaticTokensV2 implements the StaticTokens interface.
message StaticTokensV2 {
  option (gogoproto.goproto_stringer) = false;
  option (gogoproto.stringer) = false;

  // Kind is a resource kind
  string Kind = 1 [(gogoproto.jsontag) = "kind"];
  // SubKind is an optional resource sub kind, used in some resources
  string SubKind = 2 [(gogoproto.jsontag) = "sub_kind,omitempty"];
  // Version is version
  string Version = 3 [(gogoproto.jsontag) = "version"];
  // Metadata is resource metadata
  Metadata Metadata = 4 [
    (gogoproto.nullable) = false,
    (gogoproto.jsontag) = "metadata"
  ];
  // Spec is a provisioning token V2 spec
  StaticTokensSpecV2 Spec = 5 [
    (gogoproto.nullable) = false,
    (gogoproto.jsontag) = "spec"
  ];
}

// StaticTokensSpecV2 is the actual data we care about for StaticTokensSpecV2.
message StaticTokensSpecV2 {
  // StaticTokens is a list of tokens that can be used to add nodes to the
  // cluster.
  repeated ProvisionTokenV1 StaticTokens = 1 [
    (gogoproto.nullable) = false,
    (gogoproto.jsontag) = "static_tokens"
  ];
}

// ClusterNameV2 implements the ClusterName interface.
message ClusterNameV2 {
  option (gogoproto.goproto_stringer) = false;
  option (gogoproto.stringer) = false;

  // Kind is a resource kind
  string Kind = 1 [(gogoproto.jsontag) = "kind"];
  // SubKind is an optional resource sub kind, used in some resources
  string SubKind = 2 [(gogoproto.jsontag) = "sub_kind,omitempty"];
  // Version is version
  string Version = 3 [(gogoproto.jsontag) = "version"];
  // Metadata is resource metadata
  Metadata Metadata = 4 [
    (gogoproto.nullable) = false,
    (gogoproto.jsontag) = "metadata"
  ];
  // Spec is a cluster name V2 spec
  ClusterNameSpecV2 Spec = 5 [
    (gogoproto.nullable) = false,
    (gogoproto.jsontag) = "spec"
  ];
}

// ClusterNameSpecV2 is the actual data we care about for ClusterName.
message ClusterNameSpecV2 {
  // ClusterName is the name of the cluster. Changing this value once the
  // cluster is setup can and will cause catastrophic problems.
  string ClusterName = 1 [(gogoproto.jsontag) = "cluster_name"];

  // ClusterID is the unique cluster ID that is set once during the first
  // auth server startup.
  string ClusterID = 2 [(gogoproto.jsontag) = "cluster_id"];
}

// ClusterAuditConfigV2 represents audit log settings in the cluster.
message ClusterAuditConfigV2 {
  // Kind is a resource kind
  string Kind = 1 [(gogoproto.jsontag) = "kind"];
  // SubKind is an optional resource sub kind, used in some resources
  string SubKind = 2 [(gogoproto.jsontag) = "sub_kind,omitempty"];
  // Version is a resource version
  string Version = 3 [(gogoproto.jsontag) = "version"];
  // Metadata is resource metadata
  Metadata Metadata = 4 [
    (gogoproto.nullable) = false,
    (gogoproto.jsontag) = "metadata"
  ];
  // Spec is a ClusterAuditConfig specification
  ClusterAuditConfigSpecV2 Spec = 5 [
    (gogoproto.nullable) = false,
    (gogoproto.jsontag) = "spec"
  ];
}

// ClusterAuditConfigSpecV2 is the actual data we care about
// for ClusterAuditConfig.
message ClusterAuditConfigSpecV2 {
  reserved 5;
  reserved "audit_table_name";

  // Type is audit backend type
  string Type = 1 [(gogoproto.jsontag) = "type,omitempty"];
  // Region is a region setting for audit sessions used by cloud providers
  string Region = 2 [(gogoproto.jsontag) = "region,omitempty"];
  // AuditSessionsURI is a parameter where to upload sessions
  string AuditSessionsURI = 3 [(gogoproto.jsontag) = "audit_sessions_uri,omitempty"];
  // AuditEventsURI is a parameter with all supported outputs
  // for audit events
  wrappers.StringValues AuditEventsURI = 4 [
    (gogoproto.nullable) = false,
    (gogoproto.jsontag) = "audit_events_uri,omitempty",
    (gogoproto.customtype) = "github.com/gravitational/teleport/api/types/wrappers.Strings"
  ];

  // EnableContinuousBackups is used to enable (or disable) PITR (Point-In-Time Recovery).
  bool EnableContinuousBackups = 6 [(gogoproto.jsontag) = "continuous_backups,omitempty"];
  // EnableAutoScaling is used to enable (or disable) auto scaling policy.
  bool EnableAutoScaling = 7 [(gogoproto.jsontag) = "auto_scaling,omitempty"];
  // ReadMaxCapacity is the maximum provisioned read capacity.
  int64 ReadMaxCapacity = 8 [(gogoproto.jsontag) = "read_max_capacity,omitempty"];
  // ReadMinCapacity is the minimum provisioned read capacity.
  int64 ReadMinCapacity = 9 [(gogoproto.jsontag) = "read_min_capacity,omitempty"];
  // ReadTargetValue is the ratio of consumed read to provisioned capacity.
  double ReadTargetValue = 10 [(gogoproto.jsontag) = "read_target_value,omitempty"];
  // WriteMaxCapacity is the maximum provisioned write capacity.
  int64 WriteMaxCapacity = 11 [(gogoproto.jsontag) = "write_max_capacity,omitempty"];
  // WriteMinCapacity is the minimum provisioned write capacity.
  int64 WriteMinCapacity = 12 [(gogoproto.jsontag) = "write_min_capacity,omitempty"];
  // WriteTargetValue is the ratio of consumed write to provisioned capacity.
  double WriteTargetValue = 13 [(gogoproto.jsontag) = "write_target_value,omitempty"];
  // RetentionPeriod is the retention period for audit events.
  int64 RetentionPeriod = 14 [
    (gogoproto.jsontag) = "retention_period",
    (gogoproto.casttype) = "Duration",
    (gogoproto.nullable) = true
  ];

  // FIPSEndpointState represents an AWS FIPS endpoint state.
  enum FIPSEndpointState {
    // FIPS_UNSET allows setting FIPS state for AWS S3/Dynamo using configuration files or
    // environment variables
    FIPS_UNSET = 0;
    // FIPS_ENABLED explicitly enables FIPS support for AWS S3/Dynamo
    FIPS_ENABLED = 1;
    // FIPS_DISABLED explicitly disables FIPS support for AWS S3/Dynamo
    FIPS_DISABLED = 2;
  }
  // UseFIPSEndpoint configures AWS endpoints to use FIPS.
  FIPSEndpointState UseFIPSEndpoint = 15 [(gogoproto.jsontag) = "use_fips_endpoint,omitempty"];
}

// ClusterNetworkingConfigV2 contains cluster-wide networking configuration.
message ClusterNetworkingConfigV2 {
  // Kind is a resource kind
  string Kind = 1 [(gogoproto.jsontag) = "kind"];
  // SubKind is an optional resource sub kind, used in some resources
  string SubKind = 2 [(gogoproto.jsontag) = "sub_kind,omitempty"];
  // Version is the resource version. It must be specified.
  // Supported values are:`v2`.
  string Version = 3 [(gogoproto.jsontag) = "version"];
  // Metadata is resource metadata
  Metadata Metadata = 4 [
    (gogoproto.nullable) = false,
    (gogoproto.jsontag) = "metadata"
  ];
  // Spec is a ClusterNetworkingConfig specification
  ClusterNetworkingConfigSpecV2 Spec = 5 [
    (gogoproto.nullable) = false,
    (gogoproto.jsontag) = "spec"
  ];
}

// ClusterNetworkingConfigSpecV2 is the actual data we care about
// for ClusterNetworkingConfig.
message ClusterNetworkingConfigSpecV2 {
  // ClientIdleTimeout sets global cluster default setting for client idle
  // timeouts.
  int64 ClientIdleTimeout = 1 [
    (gogoproto.jsontag) = "client_idle_timeout",
    (gogoproto.casttype) = "Duration"
  ];

  // KeepAliveInterval is the interval at which the server sends keep-alive messages
  // to the client.
  int64 KeepAliveInterval = 2 [
    (gogoproto.jsontag) = "keep_alive_interval",
    (gogoproto.casttype) = "Duration"
  ];

  // KeepAliveCountMax is the number of keep-alive messages that can be
  // missed before the server disconnects the connection to the client.
  int64 KeepAliveCountMax = 3 [(gogoproto.jsontag) = "keep_alive_count_max"];

  // SessionControlTimeout is the session control lease expiry and defines
  // the upper limit of how long a node may be out of contact with the auth
  // server before it begins terminating controlled sessions.
  int64 SessionControlTimeout = 4 [
    (gogoproto.jsontag) = "session_control_timeout",
    (gogoproto.casttype) = "Duration"
  ];

  // ClientIdleTimeoutMessage is the message sent to the user when a connection times out.
  string ClientIdleTimeoutMessage = 5 [(gogoproto.jsontag) = "idle_timeout_message"];

  // WebIdleTimeout sets global cluster default setting for the web UI idle
  // timeouts.
  int64 WebIdleTimeout = 6 [
    (gogoproto.jsontag) = "web_idle_timeout",
    (gogoproto.casttype) = "Duration"
  ];

  // ProxyListenerMode is proxy listener mode used by Teleport Proxies.
  // 0 is "separate"; 1 is "multiplex".
  ProxyListenerMode ProxyListenerMode = 7 [(gogoproto.jsontag) = "proxy_listener_mode,omitempty"];

  // RoutingStrategy determines the strategy used to route to nodes.
  // 0 is "unambiguous_match"; 1 is "most_recent".
  RoutingStrategy RoutingStrategy = 8 [(gogoproto.jsontag) = "routing_strategy,omitempty"];

  // TunnelStrategyV1 determines the tunnel strategy used in the cluster.
  TunnelStrategyV1 TunnelStrategy = 9 [(gogoproto.jsontag) = "tunnel_strategy,omitempty"];

  // ProxyPingInterval defines in which interval the TLS routing ping message
  // should be sent. This is applicable only when using ping-wrapped
  // connections, regular TLS routing connections are not affected.
  int64 ProxyPingInterval = 10 [
    (gogoproto.jsontag) = "proxy_ping_interval,omitempty",
    (gogoproto.casttype) = "Duration"
  ];

  // AssistCommandExecutionWorkers determines the number of workers that will
  // execute arbitrary Assist commands on servers in parallel
  int32 AssistCommandExecutionWorkers = 11 [(gogoproto.jsontag) = "assist_command_execution_workers,omitempty"];

  // CaseInsensitiveRouting causes proxies to use case-insensitive hostname matching.
  bool CaseInsensitiveRouting = 12 [(gogoproto.jsontag) = "case_insensitive_routing,omitempty"];
}

// TunnelStrategyV1 defines possible tunnel strategy types.
message TunnelStrategyV1 {
  oneof Strategy {
    AgentMeshTunnelStrategy AgentMesh = 1 [(gogoproto.jsontag) = "agent_mesh,omitempty"];
    ProxyPeeringTunnelStrategy ProxyPeering = 2 [(gogoproto.jsontag) = "proxy_peering,omitempty"];
  }
}

// AgentMeshTunnelStrategy requires reverse tunnels to dial every proxy.
message AgentMeshTunnelStrategy {}

// ProxyPeeringTunnelStrategy requires reverse tunnels to dial a fixed number of proxies.
message ProxyPeeringTunnelStrategy {
  int64 AgentConnectionCount = 1 [(gogoproto.jsontag) = "agent_connection_count,omitempty"];
}

// ProxyListenerMode represents the cluster proxy listener mode.
enum ProxyListenerMode {
  // Separate is the proxy listener mode indicating that proxies are running
  // in separate listener mode where Teleport Proxy services use different listeners.
  Separate = 0;
  // Multiplex is the proxy listener mode indicating the proxy should use multiplex mode
  // where all proxy services are multiplexed on a single proxy port.
  Multiplex = 1;
}

// RoutingStrategy determines the strategy used to route to nodes.
enum RoutingStrategy {
  // UnambiguousMatch only routes to distinct nodes.
  UNAMBIGUOUS_MATCH = 0;

  // MostRecent routes to the most recently heartbeated node if duplicates are present.
  MOST_RECENT = 1;
}

// SessionRecordingConfigV2 contains session recording configuration.
message SessionRecordingConfigV2 {
  // Kind is a resource kind
  string Kind = 1 [(gogoproto.jsontag) = "kind"];
  // SubKind is an optional resource sub kind, used in some resources
  string SubKind = 2 [(gogoproto.jsontag) = "sub_kind,omitempty"];
  // Version is the resource version. It must be specified.
  // Supported values are:`v2`.
  string Version = 3 [(gogoproto.jsontag) = "version"];
  // Metadata is resource metadata
  Metadata Metadata = 4 [
    (gogoproto.nullable) = false,
    (gogoproto.jsontag) = "metadata"
  ];
  // Spec is a SessionRecordingConfig specification
  SessionRecordingConfigSpecV2 Spec = 5 [
    (gogoproto.nullable) = false,
    (gogoproto.jsontag) = "spec"
  ];
}

// SessionRecordingConfigSpecV2 is the actual data we care about
// for SessionRecordingConfig.
message SessionRecordingConfigSpecV2 {
  // Mode controls where (or if) the session is recorded.
  string Mode = 1 [(gogoproto.jsontag) = "mode"];

  // ProxyChecksHostKeys is used to control if the proxy will check host keys
  // when in recording mode.
  BoolValue ProxyChecksHostKeys = 2 [
    (gogoproto.nullable) = true,
    (gogoproto.jsontag) = "proxy_checks_host_keys",
    (gogoproto.customtype) = "BoolOption"
  ];
}

// AuthPreferenceV2 implements the AuthPreference interface.
message AuthPreferenceV2 {
  option (gogoproto.goproto_stringer) = false;
  option (gogoproto.stringer) = false;

  // Kind is a resource kind
  string Kind = 1 [(gogoproto.jsontag) = "kind"];
  // SubKind is an optional resource sub kind, used in some resources
  string SubKind = 2 [(gogoproto.jsontag) = "sub_kind,omitempty"];
  // Version is the resource version. It must be specified.
  // Supported values are: `v2`.
  string Version = 3 [(gogoproto.jsontag) = "version"];
  // Metadata is resource metadata
  Metadata Metadata = 4 [
    (gogoproto.nullable) = false,
    (gogoproto.jsontag) = "metadata"
  ];
  // Spec is an AuthPreference specification
  AuthPreferenceSpecV2 Spec = 5 [
    (gogoproto.nullable) = false,
    (gogoproto.jsontag) = "spec"
  ];
}

// AuthPreferenceSpecV2 is the actual data we care about for AuthPreference.
message AuthPreferenceSpecV2 {
  // Type is the type of authentication.
  string Type = 1 [(gogoproto.jsontag) = "type"];

  // SecondFactor is the type of second factor.
  string SecondFactor = 2 [
    (gogoproto.jsontag) = "second_factor,omitempty",
    (gogoproto.casttype) = "github.com/gravitational/teleport/api/constants.SecondFactorType"
  ];

  // ConnectorName is the name of the OIDC or SAML connector. If this value is
  // not set the first connector in the backend will be used.
  string ConnectorName = 3 [(gogoproto.jsontag) = "connector_name,omitempty"];

  // U2F are the settings for the U2F device.
  U2F U2F = 4 [
    (gogoproto.nullable) = true,
    (gogoproto.jsontag) = "u2f,omitempty"
  ];

  reserved 5; // RequireSessionMFA replaced by RequireMFAType
  reserved "RequireSessionMFA";

  // DisconnectExpiredCert provides disconnect expired certificate setting -
  // if true, connections with expired client certificates will get disconnected
  BoolValue DisconnectExpiredCert = 6 [
    (gogoproto.nullable) = true,
    (gogoproto.jsontag) = "disconnect_expired_cert,omitempty",
    (gogoproto.customtype) = "BoolOption"
  ];

  // AllowLocalAuth is true if local authentication is enabled.
  BoolValue AllowLocalAuth = 7 [
    (gogoproto.nullable) = true,
    (gogoproto.jsontag) = "allow_local_auth,omitempty",
    (gogoproto.customtype) = "BoolOption"
  ];

  string MessageOfTheDay = 8 [(gogoproto.jsontag) = "message_of_the_day,omitempty"];

  // LockingMode is the cluster-wide locking mode default.
  string LockingMode = 9 [
    (gogoproto.jsontag) = "locking_mode,omitempty",
    (gogoproto.casttype) = "github.com/gravitational/teleport/api/constants.LockingMode"
  ];

  // Webauthn are the settings for server-side Web Authentication support.
  Webauthn Webauthn = 10 [(gogoproto.jsontag) = "webauthn,omitempty"];

  // AllowPasswordless enables/disables passwordless support.
  // Passwordless requires Webauthn to work.
  // Defaults to true if the Webauthn is configured, defaults to false
  // otherwise.
  BoolValue AllowPasswordless = 11 [
    (gogoproto.nullable) = true,
    (gogoproto.jsontag) = "allow_passwordless,omitempty",
    (gogoproto.customtype) = "BoolOption"
  ];

  // RequireMFAType is the type of MFA requirement enforced for this cluster.
  // 0 is "OFF", 1 is "SESSION", 2 is "SESSION_AND_HARDWARE_KEY", 3 is "HARDWARE_KEY_TOUCH",
  // 4 is "HARDWARE_KEY_PIN", 5 is "HARDWARE_KEY_TOUCH_AND_PIN".
  RequireMFAType RequireMFAType = 12 [(gogoproto.jsontag) = "require_session_mfa,omitempty"];

  // DeviceTrust holds settings related to trusted device verification.
  // Requires Teleport Enterprise.
  DeviceTrust DeviceTrust = 13 [(gogoproto.jsontag) = "device_trust,omitempty"];

  // IDP is a set of options related to accessing IdPs within Teleport.
  // Requires Teleport Enterprise.
  IdPOptions IDP = 14 [(gogoproto.jsontag) = "idp,omitempty"];

  // AllowHeadless enables/disables headless support.
  // Headless authentication requires Webauthn to work.
  // Defaults to true if the Webauthn is configured, defaults to false
  // otherwise.
  BoolValue AllowHeadless = 15 [
    (gogoproto.nullable) = true,
    (gogoproto.jsontag) = "allow_headless,omitempty",
    (gogoproto.customtype) = "BoolOption"
  ];

  // DefaultSessionTTL is the TTL to use for user certs when
  // an explicit TTL is not requested.
  int64 DefaultSessionTTL = 16 [
    (gogoproto.jsontag) = "default_session_ttl,omitempty",
    (gogoproto.casttype) = "Duration"
  ];

  // Okta is a set of options related to the Okta service in Teleport.
  // Requires Teleport Enterprise.
  OktaOptions Okta = 17 [(gogoproto.jsontag) = "okta,omitempty"];

  // TODO(Joerger): DELETE IN 17.0.0
  // Deprecated, replaced by HardwareKey settings.
  string PIVSlot = 18 [
    (gogoproto.jsontag) = "piv_slot,omitempty",
    deprecated = true
  ];

  // HardwareKey are the settings for hardware key support.
  HardwareKey HardwareKey = 19 [(gogoproto.jsontag) = "hardware_key,omitempty"];
}

// U2F defines settings for U2F device.
// Deprecated: U2F is transparently converted to WebAuthn by Teleport. Prefer
// using WebAuthn instead.
message U2F {
  // AppID returns the application ID for universal second factor.
  string AppID = 1 [(gogoproto.jsontag) = "app_id,omitempty"];

  // Facets returns the facets for universal second factor.
  // Deprecated: Kept for backwards compatibility reasons, but Facets have no
  // effect since Teleport v10, when Webauthn replaced the U2F implementation.
  repeated string Facets = 2 [(gogoproto.jsontag) = "facets,omitempty"];

  // DeviceAttestationCAs contains the trusted attestation CAs for U2F
  // devices.
  repeated string DeviceAttestationCAs = 3 [(gogoproto.jsontag) = "device_attestation_cas,omitempty"];
}

// Webauthn defines user-visible settings for server-side Web Authentication
// support.
message Webauthn {
  // RPID is the ID of the Relying Party.
  // It should be set to the domain name of the Teleport installation.
  //
  // IMPORTANT: RPID must never change in the lifetime of the cluster, because
  // it's recorded in the registration data on the WebAuthn device. If the
  // RPID changes, all existing WebAuthn key registrations will become invalid
  // and all users who use WebAuthn as the second factor will need to
  // re-register.
  string RPID = 1 [(gogoproto.jsontag) = "rp_id,omitempty"];
  // Allow list of device attestation CAs in PEM format.
  // If present, only devices whose attestation certificates match the
  // certificates specified here may be registered (existing registrations are
  // unchanged).
  // If supplied in conjunction with AttestationDeniedCAs, then both
  // conditions need to be true for registration to be allowed (the device
  // MUST match an allowed CA and MUST NOT match a denied CA).
  // By default all devices are allowed.
  repeated string AttestationAllowedCAs = 2 [(gogoproto.jsontag) = "attestation_allowed_cas,omitempty"];
  // Deny list of device attestation CAs in PEM format.
  // If present, only devices whose attestation certificates don't match the
  // certificates specified here may be registered (existing registrations are
  // unchanged).
  // If supplied in conjunction with AttestationAllowedCAs, then both
  // conditions need to be true for registration to be allowed (the device
  // MUST match an allowed CA and MUST NOT match a denied CA).
  // By default no devices are denied.
  repeated string AttestationDeniedCAs = 3 [(gogoproto.jsontag) = "attestation_denied_cas,omitempty"];
  reserved 4; // bool Disabled
}

// DeviceTrust holds settings related to trusted device verification.
// Requires Teleport Enterprise.
message DeviceTrust {
  // Mode of verification for trusted devices.
  //
  // The following modes are supported:
  //
  // - "off": disables both device authentication and authorization.
  // - "optional": allows both device authentication and authorization, but
  //   doesn't enforce the presence of device extensions for sensitive
  //   endpoints.
  // - "required": enforces the presence of device extensions for sensitive
  //   endpoints.
  //
  // Mode is always "off" for OSS.
  // Defaults to "optional" for Enterprise.
  string Mode = 1 [(gogoproto.jsontag) = "mode,omitempty"];

  // Enable device auto-enroll.
  // Auto-enroll lets any user issue a device enrollment token for a known
  // device that is not already enrolled.
  // `tsh` takes advantage of auto-enroll to automatically enroll devices on
  // user login, when appropriate.
  // The effective cluster Mode still applies: AutoEnroll=true is meaningless if
  // Mode="off".
  bool AutoEnroll = 2 [(gogoproto.jsontag) = "auto_enroll,omitempty"];

  // Allow list of EKCert CAs in PEM format.
  // If present, only TPM devices that present an EKCert that is signed by a
  // CA specified here may be enrolled (existing enrollments are
  // unchanged).
  //
  // If not present, then the CA of TPM EKCerts will not be checked during
  // enrollment, this allows any device to enroll.
  repeated string EKCertAllowedCAs = 3 [(gogoproto.jsontag) = "ekcert_allowed_cas,omitempty"];
}

// HardwareKey holds settings related to hardware key support.
// Requires Teleport Enterprise.
message HardwareKey {
  // PIVSlot is a PIV slot that Teleport clients should use instead of the
  // default based on private key policy. For example, "9a" or "9e".
  string PIVSlot = 1 [(gogoproto.jsontag) = "piv_slot,omitempty"];

  // SerialNumberValidation holds settings for hardware key serial number validation.
  // By default, serial number validation is disabled.
  HardwareKeySerialNumberValidation SerialNumberValidation = 2 [(gogoproto.jsontag) = "serial_number_validation,omitempty"];
}

message HardwareKeySerialNumberValidation {
  // Enabled indicates whether hardware key serial number validation is enabled.
  bool Enabled = 1 [(gogoproto.jsontag) = "enabled,omitempty"];

  // SerialNumberTraitName is an optional custom user trait name for hardware key
  // serial numbers to replace the default: "hardware_key_serial_numbers".
  //
  // Note: Values for this user trait should be a comma-separated list of serial numbers,
  // or a list of comm-separated lists. e.g ["123", "345,678"]
  string SerialNumberTraitName = 2 [(gogoproto.jsontag) = "serial_number_trait_name,omitempty"];
}

// Namespace represents namespace resource specification
message Namespace {
  // Kind is a resource kind
  string Kind = 1 [(gogoproto.jsontag) = "kind"];
  // SubKind is an optional resource sub kind, used in some resources
  string SubKind = 2 [(gogoproto.jsontag) = "sub_kind,omitempty"];
  // Version is version
  string Version = 3 [(gogoproto.jsontag) = "version"];
  // Metadata is resource metadata
  Metadata Metadata = 4 [
    (gogoproto.nullable) = false,
    (gogoproto.jsontag) = "metadata"
  ];
  // Spec is a namespace spec
  NamespaceSpec Spec = 5 [
    (gogoproto.nullable) = false,
    (gogoproto.jsontag) = "spec"
  ];
}

// NamespaceSpec is a namespace specification
message NamespaceSpec {}

message UserTokenV3 {
  option (gogoproto.goproto_stringer) = false;
  option (gogoproto.stringer) = false;

  // Kind is a resource kind
  string Kind = 1 [(gogoproto.jsontag) = "kind"];
  // SubKind is a resource sub kind, used to define the type of user token.
  string SubKind = 2 [(gogoproto.jsontag) = "sub_kind,omitempty"];
  // Version is version
  string Version = 3 [(gogoproto.jsontag) = "version"];
  // Metadata is resource metadata
  Metadata Metadata = 4 [
    (gogoproto.nullable) = false,
    (gogoproto.jsontag) = "metadata"
  ];
  // Spec is an resource specification
  UserTokenSpecV3 Spec = 5 [
    (gogoproto.nullable) = false,
    (gogoproto.jsontag) = "spec"
  ];
}

// UserTokenUsage contains additional information about the intended usage of a user token.
enum UserTokenUsage {
  // Default value that implies token usage was not set.
  USER_TOKEN_USAGE_UNSPECIFIED = 0;
  // USER_TOKEN_RECOVER_PASSWORD is a request to recover password.
  USER_TOKEN_RECOVER_PASSWORD = 1;
  // USER_TOKEN_RECOVER_MFA is a request to recover a MFA.
  USER_TOKEN_RECOVER_MFA = 2;
  // USER_TOKEN_RENEWAL_BOT is a request to generate certificates
  // for a bot user.
  USER_TOKEN_RENEWAL_BOT = 3;
}

message UserTokenSpecV3 {
  // User is user name associated with this token
  string User = 1 [(gogoproto.jsontag) = "user"];
  // URL is this token URL
  string URL = 2 [(gogoproto.jsontag) = "url"];
  // Usage is an optional field that provides more information about how this token will be used.
  UserTokenUsage Usage = 3 [(gogoproto.jsontag) = "usage,omitempty"];
  // Created holds information about when the token was created
  google.protobuf.Timestamp Created = 4 [
    (gogoproto.stdtime) = true,
    (gogoproto.nullable) = false,
    (gogoproto.jsontag) = "created,omitempty"
  ];
}

message UserTokenSecretsV3 {
  option (gogoproto.goproto_stringer) = false;
  option (gogoproto.stringer) = false;

  // Kind is a resource kind
  string Kind = 1 [(gogoproto.jsontag) = "kind"];
  // SubKind is an optional resource sub kind, used in some resources
  string SubKind = 2 [(gogoproto.jsontag) = "sub_kind,omitempty"];
  // Version is version
  string Version = 3 [(gogoproto.jsontag) = "version"];
  // Metadata is resource metadata
  Metadata Metadata = 4 [
    (gogoproto.nullable) = false,
    (gogoproto.jsontag) = "metadata"
  ];
  // Spec is an resource specification
  UserTokenSecretsSpecV3 Spec = 5 [
    (gogoproto.nullable) = false,
    (gogoproto.jsontag) = "spec"
  ];
}

message UserTokenSecretsSpecV3 {
  // OTPKey is is a secret value of one time password secret generator
  string OTPKey = 1 [(gogoproto.jsontag) = "opt_key"];
  // OTPKey is is a secret value of one time password secret generator
  string QRCode = 2 [(gogoproto.jsontag) = "qr_code,omitempty"];
  // Created holds information about when the token was created
  google.protobuf.Timestamp Created = 3 [
    (gogoproto.stdtime) = true,
    (gogoproto.nullable) = false,
    (gogoproto.jsontag) = "created,omitempty"
  ];
}

// AccessRequest represents an access request resource specification
message AccessRequestV3 {
  option (gogoproto.goproto_stringer) = false;
  option (gogoproto.stringer) = false;

  // Kind is a resource kind
  string Kind = 1 [(gogoproto.jsontag) = "kind"];
  // SubKind is an optional resource sub kind, used in some resources
  string SubKind = 2 [(gogoproto.jsontag) = "sub_kind,omitempty"];
  // Version is version
  string Version = 3 [(gogoproto.jsontag) = "version"];
  // Metadata is AccessRequest metadata
  Metadata Metadata = 4 [
    (gogoproto.nullable) = false,
    (gogoproto.jsontag) = "metadata"
  ];
  // Spec is an AccessRequest specification
  AccessRequestSpecV3 Spec = 5 [
    (gogoproto.nullable) = false,
    (gogoproto.jsontag) = "spec"
  ];
}

// AccessReviewThreshold describes a filter used to match access reviews,
// as well as approval/denial counts which trigger state-transitions.  This type
// can be used to describe policies such as "can be approved by 2 admins"
// or "can be denied by any non-contractor".
message AccessReviewThreshold {
  // Name is the optional human-readable name of the threshold.
  string Name = 1 [(gogoproto.jsontag) = "name,omitempty"];
  // Filter is an optional predicate used to determine which reviews
  // count toward this threshold.
  string Filter = 2 [(gogoproto.jsontag) = "filter,omitempty"];
  // Approve is the number of matching approvals needed for state-transition.
  uint32 Approve = 3 [(gogoproto.jsontag) = "approve,omitempty"];
  // Deny is the number of denials needed for state-transition.
  uint32 Deny = 4 [(gogoproto.jsontag) = "deny,omitempty"];
}

// PromotedAccessList is a minimal access list representation used for
// promoting access requests to access lists.
message PromotedAccessList {
  // Name is the name of the access list.
  string Name = 1 [(gogoproto.jsontag) = "name"];
  // Title is the title of the access list.
  string Title = 2 [(gogoproto.jsontag) = "title"];
}

// AccessReview is a review to be applied to an access request.
message AccessReview {
  // Author is the teleport username of the review author.
  string Author = 1 [(gogoproto.jsontag) = "author"];
  // Roles is a list used for role-subselection (not yet fully supported).
  repeated string Roles = 2 [(gogoproto.jsontag) = "roles,omitempty"];
  // ProposedState is the proposed state (must be APPROVED or DENIED).
  RequestState ProposedState = 3 [(gogoproto.jsontag) = "proposed_state,omitempty"];
  // Reason is an optional human-readable reason for why the above state
  // is being proposed.
  string Reason = 4 [(gogoproto.jsontag) = "reason,omitempty"];
  // Created is the time at which the review was created.
  google.protobuf.Timestamp Created = 5 [
    (gogoproto.stdtime) = true,
    (gogoproto.nullable) = false,
    (gogoproto.jsontag) = "created,omitempty"
  ];
  // Annotations is the proposed value of the request's resolve_annotations field.
  wrappers.LabelValues Annotations = 6 [
    (gogoproto.nullable) = false,
    (gogoproto.jsontag) = "annotations,omitempty",
    (gogoproto.customtype) = "github.com/gravitational/teleport/api/types/wrappers.Traits"
  ];

  // ThresholdIndexes stores the indexes of thresholds which this review matches
  // (internal use only).
  repeated uint32 ThresholdIndexes = 7 [(gogoproto.jsontag) = "i,omitempty"];

  reserved "PromotedAccessListTitle";
  reserved 8;

  // AccessList is the access list that this request was promoted to.
  // This field is only populated when the request is in the PROMOTED state.
  PromotedAccessList accessList = 9 [(gogoproto.jsontag) = "access_list,omitempty"];

  // AssumeStartTime is the time the requested roles can be assumed.
  google.protobuf.Timestamp AssumeStartTime = 10 [
    (gogoproto.stdtime) = true,
    (gogoproto.nullable) = true,
    (gogoproto.jsontag) = "assume_start_time,omitempty"
  ];
}

// AccessReviewSubmission encodes the necessary parameters for submitting
// a new access review.
message AccessReviewSubmission {
  // RequestID is the unique ID of the request to be reviewed.
  string RequestID = 1 [(gogoproto.jsontag) = "id,omitempty"];

  // Review is the review to be applied.
  AccessReview Review = 2 [
    (gogoproto.nullable) = false,
    (gogoproto.jsontag) = "review,omitempty"
  ];
}

// RequestState represents the state of a request for escalated privilege.
enum RequestState {
  // NONE variant exists to allow RequestState to be explicitly omitted
  // in certain circumstances (e.g. in an AccessRequestFilter).
  NONE = 0;
  // PENDING variant is the default for newly created requests.
  PENDING = 1;
  // APPROVED variant indicates that a request has been accepted by
  // an administrating party.
  APPROVED = 2;
  // DENIED variant indicates that a request has been rejected by
  // an administrating party.
  DENIED = 3;
  // PROMOTED variant indicates that a request has been promoted to
  // an access list.
  PROMOTED = 4;
}

// ThresholdIndexSet encodes a list of threshold indexes. One of the listed thresholds
// must pass for the set to be considered to have passed (i.e. this is an `or` operator).
message ThresholdIndexSet {
  // Indexes are the indexes of thresholds which relate to the role.
  repeated uint32 Indexes = 1 [(gogoproto.jsontag) = "i,omitempty"];
}

// ThresholdIndexSets is a list of threshold index sets.  Each of the individual
// sets must pass (i.e. this is an `and` operator).
message ThresholdIndexSets {
  // Sets are the sets that make up this group.
  repeated ThresholdIndexSet Sets = 1 [
    (gogoproto.nullable) = false,
    (gogoproto.jsontag) = "s,omitempty"
  ];
}

// AccessRequestSpec is the specification for AccessRequest
message AccessRequestSpecV3 {
  // User is the name of the user to whom the roles will be applied.
  string User = 1 [(gogoproto.jsontag) = "user"];
  // Roles is the name of the roles being requested.
  repeated string Roles = 2 [(gogoproto.jsontag) = "roles"];
  // State is the current state of this access request.
  RequestState State = 3 [(gogoproto.jsontag) = "state,omitempty"];
  // Created encodes the time at which the request was registered with the auth
  // server.
  google.protobuf.Timestamp Created = 4 [
    (gogoproto.stdtime) = true,
    (gogoproto.nullable) = false,
    (gogoproto.jsontag) = "created,omitempty"
  ];
  // Expires constrains the maximum lifetime of any login session for which this
  // request is active.
  google.protobuf.Timestamp Expires = 5 [
    (gogoproto.stdtime) = true,
    (gogoproto.nullable) = false,
    (gogoproto.jsontag) = "expires,omitempty"
  ];

  // RequestReason is an optional message explaining the reason for the request.
  string RequestReason = 6 [(gogoproto.jsontag) = "request_reason,omitempty"];

  // ResolveReason is an optional message explaining the reason for the resolution
  // of the request (approval, denial, etc...).
  string ResolveReason = 7 [(gogoproto.jsontag) = "resolve_reason,omitempty"];

  // ResolveAnnotations is a set of arbitrary values received from plugins or other
  // resolving parties during approval/denial.  Importantly, these annotations are
  // included in the access_request.update event, allowing plugins to propagate
  // arbitrary structured data to the audit log.
  wrappers.LabelValues ResolveAnnotations = 8 [
    (gogoproto.nullable) = false,
    (gogoproto.jsontag) = "resolve_annotations,omitempty",
    (gogoproto.customtype) = "github.com/gravitational/teleport/api/types/wrappers.Traits"
  ];

  // SystemAnnotations is a set of programmatically generated annotations attached
  // to pending access requests by teleport.  These annotations are generated by
  // applying variable interpolation to the RoleConditions.Request.Annotations block
  // of a user's role(s).  These annotations serve as a mechanism for administrators
  // to pass extra information to plugins when they process pending access requests.
  wrappers.LabelValues SystemAnnotations = 9 [
    (gogoproto.nullable) = false,
    (gogoproto.jsontag) = "system_annotations,omitempty",
    (gogoproto.customtype) = "github.com/gravitational/teleport/api/types/wrappers.Traits"
  ];

  // Thresholds is a list of review thresholds relevant to this request.  Order must be
  // preserved, as thresholds are referenced by index (internal use only).
  repeated AccessReviewThreshold Thresholds = 10 [
    (gogoproto.nullable) = false,
    (gogoproto.jsontag) = "thresholds,omitempty"
  ];

  // RoleThresholdMapping encodes the relationship between the requested roles and
  // the review threshold requirements for the given role (internal use only).
  // By storing a representation of which thresholds must pass for each requested role, we
  // both eliminate the need to cache the requestor's roles directly, and allow future
  // versions of teleport to become smarter about calculating more granular requirements
  // in a backwards-compatible manner (i.e. calculation can become smarter in minor releases).
  // Storing this relationship on the request is necessary in order to avoid unexpected or
  // inconsistent behavior due to review submission timing.
  map<string, ThresholdIndexSets> RoleThresholdMapping = 11 [
    (gogoproto.nullable) = false,
    (gogoproto.jsontag) = "rtm,omitempty"
  ];

  // Reviews is a list of reviews applied to this request (internal use only).
  repeated AccessReview Reviews = 12 [
    (gogoproto.nullable) = false,
    (gogoproto.jsontag) = "reviews,omitempty"
  ];

  // SuggestedReviewers is a list of reviewer suggestions.  These can be teleport usernames, but
  // that is not a requirement.
  repeated string SuggestedReviewers = 13 [(gogoproto.jsontag) = "suggested_reviewers,omitempty"];

  // RequestedResourceIDs is a set of resources to which access is being requested.
  repeated ResourceID RequestedResourceIDs = 14 [
    (gogoproto.jsontag) = "resource_ids,omitempty",
    (gogoproto.nullable) = false
  ];

  // LoginHint is used as a hint for search-based access requests to select
  // roles based on the login the user is attempting.
  string LoginHint = 15 [(gogoproto.jsontag) = "login_hint,omitempty"];

  // DryRun indicates that the request should not actually be created, the
  // auth server should only validate the access request.
  bool DryRun = 16 [(gogoproto.jsontag) = "dry_run,omitempty"];

  // MaxDuration indicates how long the access should be granted for.
  google.protobuf.Timestamp MaxDuration = 17 [
    (gogoproto.stdtime) = true,
    (gogoproto.nullable) = false,
    (gogoproto.jsontag) = "max_duration,omitempty"
  ];

  // SessionTLL indicated how long a certificate for a session should be valid for.
  google.protobuf.Timestamp SessionTTL = 18 [
    (gogoproto.stdtime) = true,
    (gogoproto.nullable) = false,
    (gogoproto.jsontag) = "session_ttl,omitempty"
  ];

  reserved "PromotedAccessListTitle";
  reserved 19;

  // PromotedAccessListTitle is the title of the access list that this request
  // was promoted to. Used by WebUI to display the title of the access list.
  // This field is only populated when the request is in the PROMOTED state.
  PromotedAccessList accessList = 20 [(gogoproto.jsontag) = "access_list,omitempty"];

  // AssumeStartTime is the time the requested roles can be assumed.
  google.protobuf.Timestamp AssumeStartTime = 21 [
    (gogoproto.stdtime) = true,
    (gogoproto.nullable) = true,
    (gogoproto.jsontag) = "assume_start_time,omitempty"
  ];
}

enum AccessRequestScope {
  // DEFAULT allows all requests to be viewed
  DEFAULT = 0;
  // MY_REQUESTS will return only requests created by the requester
  MY_REQUESTS = 1;
  // NEEDS_REVIEW will return only requests that were not created by
  // the requester and do not include a review made by the requester
  NEEDS_REVIEW = 2;
  // REVIEWED will return only requests that were not created by
  // the requester and have a review submitted by the requester. This
  // can include requests that have no yet been completely approved/denied.
  REVIEWED = 3;
}

// AccessRequestFilter encodes filter params for access requests.
message AccessRequestFilter {
  // ID specifies a request ID if set.
  string ID = 1 [(gogoproto.jsontag) = "id,omitempty"];
  // User specifies a username if set.
  string User = 2 [(gogoproto.jsontag) = "user,omitempty"];
  // RequestState filters for requests in a specific state.
  RequestState State = 3 [(gogoproto.jsontag) = "state,omitempty"];
  // SearchKeywords is a list of search keywords to match against resource field values.
  // The matcher goes through select field values from a resource
  // and tries to match against the list of search values, ignoring case and order.
  // Returns true if all search vals were matched (or if nil search vals).
  // Returns false if no or partial match (or nil field values).
  repeated string SearchKeywords = 4 [(gogoproto.jsontag) = "search,omitempty"];
  // Scope is an aditional filter to view requests based on needs review, reviewed, my requests
  AccessRequestScope Scope = 5 [(gogoproto.jsontag) = "scope,omitempty"];
  // Requester is the requester of the api call. This is set by the auth server
  // Use User for the requester of the request.
  string Requester = 6 [(gogoproto.jsontag) = "requester,omitempty"];
}

// AccessCapabilities is a summary of capabilities that a user
// is granted via their dynamic access privileges which may not be
// calculable by directly examining the user's own static roles.
message AccessCapabilities {
  // RequestableRoles is a list of existent roles which the user is allowed to request.
  repeated string RequestableRoles = 1 [(gogoproto.jsontag) = "requestable_roles,omitempty"];
  // SuggestedReviewers is a list of all reviewers which are suggested by the user's roles.
  repeated string SuggestedReviewers = 2 [(gogoproto.jsontag) = "suggested_reviewers,omitempty"];
  // ApplicableRolesForResources is a list of the roles applicable for access to a given set of resources.
  repeated string ApplicableRolesForResources = 3 [(gogoproto.jsontag) = "applicable_roles,omitempty"];
  // RequestPrompt is an optional message which tells users what they aught to request.
  string RequestPrompt = 4 [(gogoproto.jsontag) = "request_prompt,omitempty"];
  // RequireReason indicates whether the request strategy is one that requires
  // users to always supply reasons with their requests.
  bool RequireReason = 5 [(gogoproto.jsontag) = "require_reason,omitempty"];
  // AutoRequest indicates whether the request strategy indicates that a
  // request should be automatically generated on login.
  bool AutoRequest = 6 [(gogoproto.jsontag) = "auto_request,omitempty"];
}

// AccessCapabilitiesRequest encodes parameters for the GetAccessCapabilities method.
message AccessCapabilitiesRequest {
  // User is the name of the user whose capabilities we are interested in (defaults to
  // the caller's own username).
  string User = 1 [(gogoproto.jsontag) = "user,omitempty"];
  // RequestableRoles is a flag indicating that we would like to view the list of roles
  // that the user is able to request.
  bool RequestableRoles = 2 [(gogoproto.jsontag) = "requestable_roles,omitempty"];
  // SuggestedReviewers is a flag indicating that we would like to view the list of all
  // reviewers which are suggested by the user's roles.
  bool SuggestedReviewers = 3 [(gogoproto.jsontag) = "suggested_reviewers,omitempty"];
  // ResourceIDs is the list of the ResourceIDs of the resources we would like to view
  // the necessary roles for.
  repeated ResourceID ResourceIDs = 4 [
    (gogoproto.jsontag) = "resource_ids,omitempty",
    (gogoproto.nullable) = false
  ];
  // Login is the host login the user is requesting access for.
  string Login = 5 [(gogoproto.jsontag) = "login,omitempty"];
  // FilterRequestableRolesByResource is a flag indicating that the returned
  // list of roles that the user can request should be filtered to only include
  // roles that allow access to the provided ResourceIDs.
  bool FilterRequestableRolesByResource = 6 [(gogoproto.jsontag) = "filter_requestable_roles_by_resource,omitempty"];
}

// ResourceID is a unique identifier for a teleport resource.
message ResourceID {
  // ClusterName is the name of the cluster the resource is in.
  string ClusterName = 1 [(gogoproto.jsontag) = "cluster"];
  // Kind is the resource kind.
  string Kind = 2 [(gogoproto.jsontag) = "kind"];
  // Name is the name of the specific resource.
  string Name = 3 [(gogoproto.jsontag) = "name"];
  // SubResourceName is the resource belonging to resource identified by "Name"
  // that the user is allowed to access to.
  // When granting access to a subresource, access to other resources is limited.
  // Currently it just supports resources of Kind=pod and the format is the following
  // "<kube_namespace>/<kube_pod>".
  string SubResourceName = 4 [(gogoproto.jsontag) = "sub_resource,omitempty"];
}

// PluginData stores a collection of values associated with a specific resource.
message PluginDataV3 {
  option (gogoproto.goproto_stringer) = false;
  option (gogoproto.stringer) = false;

  // Kind is a resource kind
  string Kind = 1 [(gogoproto.jsontag) = "kind"];
  // SubKind is an optional resource sub kind, used in some resources
  string SubKind = 2 [(gogoproto.jsontag) = "sub_kind,omitempty"];
  // Version is version
  string Version = 3 [(gogoproto.jsontag) = "version"];
  // Metadata is PluginData metadata
  Metadata Metadata = 4 [
    (gogoproto.nullable) = false,
    (gogoproto.jsontag) = "metadata"
  ];
  // Spec is a PluginData specification
  PluginDataSpecV3 Spec = 5 [
    (gogoproto.nullable) = false,
    (gogoproto.jsontag) = "spec"
  ];
}

// PluginDataEntry wraps a mapping of arbitrary string values used by
// plugins to store per-resource information.
message PluginDataEntry {
  // Data is a mapping of arbitrary string values.
  map<string, string> Data = 1 [(gogoproto.jsontag) = "data,omitempty"];
}

// PluginData stores a collection of values associated with a specific resource.
message PluginDataSpecV3 {
  // Entries is a collection of PluginData values organized by plugin name.
  map<string, PluginDataEntry> Entries = 1 [(gogoproto.jsontag) = "entries"];
}

// NOTE: PluginDataFilter and PluginDataUpdateParams currently only target AccessRequest resources
// since those are the only resources currently managed via plugin.  Support for additional resource
// kinds may be added in a backwards-compatible manner by adding a `Kind` field which defaults
// to `access_request` if unspecified.

// PluginDataFilter encodes filter params for plugin data.
message PluginDataFilter {
  // Kind is the kind of resource that the target plugin data
  // is associated with.
  string Kind = 1 [(gogoproto.jsontag) = "kind,omitempty"];
  // Resource matches a specific resource name if set.
  string Resource = 2 [(gogoproto.jsontag) = "resource,omitempty"];
  // Plugin matches a specific plugin name if set.
  string Plugin = 3 [(gogoproto.jsontag) = "plugin,omitempty"];
}

// PluginDataUpdateParams encodes parameters for updating a PluginData field.
message PluginDataUpdateParams {
  // Kind is the kind of resource that the target plugin data
  // is associated with.
  string Kind = 1 [(gogoproto.jsontag) = "kind"];
  // Resource indicates the name of the target resource.
  string Resource = 2 [(gogoproto.jsontag) = "resource"];
  // Plugin is the name of the plugin that owns the data.
  string Plugin = 3 [(gogoproto.jsontag) = "plugin"];
  // Set indicates the fields which should be set by this operation.
  map<string, string> Set = 4 [(gogoproto.jsontag) = "set,omitempty"];
  // Expect optionally indicates the expected state of fields prior to this update.
  map<string, string> Expect = 5 [(gogoproto.jsontag) = "expect,omitempty"];
}

// RoleFilter matches role resources.
message RoleFilter {
  // SearchKeywords is a list of search keywords to match against resource field values.
  repeated string SearchKeywords = 1 [(gogoproto.jsontag) = "search_keywords,omitempty"];
  // SkipSystemRoles filters out teleport system roles from the results.
  bool SkipSystemRoles = 2 [(gogoproto.jsontag) = "skip_system_roles,omitempty"];
}

// RoleV6 represents role resource specification
message RoleV6 {
  option (gogoproto.goproto_stringer) = false;
  option (gogoproto.stringer) = false;

  // Kind is a resource kind
  string Kind = 1 [(gogoproto.jsontag) = "kind"];
  // SubKind is an optional resource sub kind, used in some resources
  string SubKind = 2 [(gogoproto.jsontag) = "sub_kind,omitempty"];
  // Version is the resource version. It must be specified.
  // Supported values are: `v3`, `v4`, `v5`, `v6`, `v7`.
  string Version = 3 [(gogoproto.jsontag) = "version"];
  // Metadata is resource metadata
  Metadata Metadata = 4 [
    (gogoproto.nullable) = false,
    (gogoproto.jsontag) = "metadata"
  ];
  // Spec is a role specification
  RoleSpecV6 Spec = 5 [
    (gogoproto.nullable) = false,
    (gogoproto.jsontag) = "spec"
  ];
}

// RoleSpecV6 is role specification for RoleV6.
message RoleSpecV6 {
  // Options is for OpenSSH options like agent forwarding.
  RoleOptions Options = 1 [
    (gogoproto.nullable) = false,
    (gogoproto.jsontag) = "options,omitempty"
  ];
  // Allow is the set of conditions evaluated to grant access.
  RoleConditions Allow = 2 [
    (gogoproto.nullable) = false,
    (gogoproto.jsontag) = "allow,omitempty"
  ];
  // Deny is the set of conditions evaluated to deny access. Deny takes priority
  // over allow.
  RoleConditions Deny = 3 [
    (gogoproto.nullable) = false,
    (gogoproto.jsontag) = "deny,omitempty"
  ];
}

// CreateHostUserMode determines whether host user creation should be
// disabled or if host users should be cleaned up or kept after
// sessions end.
enum CreateHostUserMode {
  HOST_USER_MODE_UNSPECIFIED = 0;
  // HOST_USER_MODE_OFF disables host user creation.
  HOST_USER_MODE_OFF = 1;
  // HOST_USER_MODE_DROP enables host user creation and deletes users at session end.
  // Deprecated: replaced by HOST_USER_MODE_INSECURE_DROP.
  HOST_USER_MODE_DROP = 2 [deprecated = true];
  // HOST_USER_MODE_KEEP enables host user creation and leaves users behind at session end.
  HOST_USER_MODE_KEEP = 3;
  // HOST_USER_MODE_INSECURE_DROP enables host user creation without a home directory and deletes
  // users at session end.
  HOST_USER_MODE_INSECURE_DROP = 4;
}

// CreateDatabaseUserMode determines whether database user creation should be
// disabled or if users should be cleaned up or kept after sessions end.
enum CreateDatabaseUserMode {
  DB_USER_MODE_UNSPECIFIED = 0;
  // DB_USER_MODE_OFF disables user creation.
  DB_USER_MODE_OFF = 1;
  // DB_USER_MODE_KEEP allows user creation and disable users at session end.
  DB_USER_MODE_KEEP = 2;
  // DB_USER_MODE_BEST_EFFORT_DROP allows user creation and tries to drop user
  // at session end. If the drop fails, fallback to disabling them.
  DB_USER_MODE_BEST_EFFORT_DROP = 3;
}

// RoleOptions is a set of role options
message RoleOptions {
  // ForwardAgent is SSH agent forwarding.
  bool ForwardAgent = 1 [
    (gogoproto.jsontag) = "forward_agent",
    (gogoproto.casttype) = "Bool"
  ];

  // MaxSessionTTL defines how long a SSH session can last for.
  int64 MaxSessionTTL = 2 [
    (gogoproto.jsontag) = "max_session_ttl,omitempty",
    (gogoproto.casttype) = "Duration"
  ];

  // PortForwarding defines if the certificate will have
  // "permit-port-forwarding"
  // in the certificate. PortForwarding is "yes" if not set,
  // that's why this is a pointer
  BoolValue PortForwarding = 3 [
    (gogoproto.nullable) = true,
    (gogoproto.jsontag) = "port_forwarding,omitempty",
    (gogoproto.customtype) = "BoolOption"
  ];

  // CertificateFormat defines the format of the user certificate to allow
  // compatibility with older versions of OpenSSH.
  string CertificateFormat = 4 [(gogoproto.jsontag) = "cert_format"];

  // ClientIdleTimeout sets disconnect clients on idle timeout behavior,
  // if set to 0 means do not disconnect, otherwise is set to the idle
  // duration.
  int64 ClientIdleTimeout = 5 [
    (gogoproto.jsontag) = "client_idle_timeout,omitempty",
    (gogoproto.casttype) = "Duration"
  ];

  // DisconnectExpiredCert sets disconnect clients on expired certificates.
  bool DisconnectExpiredCert = 6 [
    (gogoproto.nullable) = true,
    (gogoproto.jsontag) = "disconnect_expired_cert,omitempty",
    (gogoproto.casttype) = "Bool"
  ];

  // BPF defines what events to record for the BPF-based session recorder.
  repeated string BPF = 7 [(gogoproto.jsontag) = "enhanced_recording,omitempty"];

  // PermitX11Forwarding authorizes use of X11 forwarding.
  bool PermitX11Forwarding = 8 [
    (gogoproto.nullable) = true,
    (gogoproto.jsontag) = "permit_x11_forwarding,omitempty",
    (gogoproto.casttype) = "Bool"
  ];

  // MaxConnections defines the maximum number of
  // concurrent connections a user may hold.
  int64 MaxConnections = 9 [(gogoproto.jsontag) = "max_connections,omitempty"];

  // MaxSessions defines the maximum number of
  // concurrent sessions per connection.
  int64 MaxSessions = 10 [(gogoproto.jsontag) = "max_sessions,omitempty"];

  // RequestAccess defines the access request strategy (optional|note|always)
  // where optional is the default.
  string RequestAccess = 11 [
    (gogoproto.jsontag) = "request_access,omitempty",
    (gogoproto.casttype) = "RequestStrategy"
  ];

  // RequestPrompt is an optional message which tells users what they aught to request.
  string RequestPrompt = 12 [(gogoproto.jsontag) = "request_prompt,omitempty"];

  reserved 13; // RequireSessionMFA replaced by RequireMFAType
  reserved "RequireSessionMFA";

  // Lock specifies the locking mode (strict|best_effort) to be applied with
  // the role.
  string Lock = 14 [
    (gogoproto.jsontag) = "lock,omitempty",
    (gogoproto.casttype) = "github.com/gravitational/teleport/api/constants.LockingMode"
  ];

  // RecordDesktopSession indicates whether desktop access sessions should be recorded.
  // It defaults to true unless explicitly set to false.
  RecordSession RecordSession = 15 [(gogoproto.jsontag) = "record_session"];

  // DesktopClipboard indicates whether clipboard sharing is allowed between the user's
  // workstation and the remote desktop. It defaults to true unless explicitly set to
  // false.
  BoolValue DesktopClipboard = 16 [
    (gogoproto.nullable) = true,
    (gogoproto.jsontag) = "desktop_clipboard",
    (gogoproto.customtype) = "BoolOption"
  ];

  // CertExtensions specifies the key/values
  repeated CertExtension CertExtensions = 17 [(gogoproto.jsontag) = "cert_extensions,omitempty"];

  // MaxKubernetesConnections defines the maximum number of concurrent
  // Kubernetes sessions a user may hold.
  int64 MaxKubernetesConnections = 18 [(gogoproto.jsontag) = "max_kubernetes_connections,omitempty"];

  // DesktopDirectorySharing indicates whether directory sharing is allowed between the user's
  // workstation and the remote desktop. It defaults to false unless explicitly set to
  // true.
  BoolValue DesktopDirectorySharing = 19 [
    (gogoproto.nullable) = true,
    (gogoproto.jsontag) = "desktop_directory_sharing",
    (gogoproto.customtype) = "BoolOption"
  ];

  // CreateHostUser allows users to be automatically created on a host
  BoolValue CreateHostUser = 20 [
    (gogoproto.nullable) = true,
    (gogoproto.jsontag) = "create_host_user,omitempty",
    (gogoproto.customtype) = "BoolOption"
  ];

  // PinSourceIP forces the same client IP for certificate generation and usage
  bool PinSourceIP = 21 [
    (gogoproto.jsontag) = "pin_source_ip",
    (gogoproto.casttype) = "Bool"
  ];

  // SSHFileCopy indicates whether remote file operations via SCP or SFTP are allowed
  // over an SSH session. It defaults to true unless explicitly set to false.
  BoolValue SSHFileCopy = 22 [
    (gogoproto.nullable) = true,
    (gogoproto.jsontag) = "ssh_file_copy",
    (gogoproto.customtype) = "BoolOption"
  ];

  // RequireMFAType is the type of MFA requirement enforced for this user.
  // 0 is "OFF", 1 is "SESSION", 2 is "SESSION_AND_HARDWARE_KEY", 3 is "HARDWARE_KEY_TOUCH",
  // 4 is "HARDWARE_KEY_PIN", 5 is "HARDWARE_KEY_TOUCH_AND_PIN".
  RequireMFAType RequireMFAType = 23 [(gogoproto.jsontag) = "require_session_mfa,omitempty"];

  // DeviceTrustMode is the device authorization mode used for the resources
  // associated with the role.
  // See DeviceTrust.Mode.
  // Reserved for future use, not yet used by Teleport.
  string DeviceTrustMode = 24 [(gogoproto.jsontag) = "device_trust_mode,omitempty"];

  // IDP is a set of options related to accessing IdPs within Teleport.
  // Requires Teleport Enterprise.
  IdPOptions IDP = 25 [(gogoproto.jsontag) = "idp,omitempty"];

  // CreateDesktopUser allows users to be automatically created on a Windows desktop
  BoolValue CreateDesktopUser = 26 [
    (gogoproto.nullable) = true,
    (gogoproto.jsontag) = "create_desktop_user",
    (gogoproto.customtype) = "BoolOption"
  ];

  // CreateDatabaseUser enabled automatic database user creation.
  BoolValue CreateDatabaseUser = 27 [
    (gogoproto.nullable) = true,
    (gogoproto.jsontag) = "create_db_user",
    (gogoproto.customtype) = "BoolOption"
  ];

  // CreateHostUserMode allows users to be automatically created on a
  // host when not set to off.
  // 0 is "unspecified"; 1 is "off"; 2 is "drop" (removed for v15 and above),
  // 3 is "keep"; 4 is "insecure-drop".
  CreateHostUserMode CreateHostUserMode = 28 [(gogoproto.jsontag) = "create_host_user_mode,omitempty"];

  // CreateDatabaseUserMode allows users to be automatically created on a
  // database when not set to off.
  // 0 is "unspecified", 1 is "off", 2 is "keep", 3 is "best_effort_drop".
  CreateDatabaseUserMode CreateDatabaseUserMode = 29 [(gogoproto.jsontag) = "create_db_user_mode,omitempty"];
}

message RecordSession {
  // Desktop indicates whether desktop sessions should be recorded.
  // It defaults to true unless explicitly set to false.
  BoolValue Desktop = 1 [
    (gogoproto.nullable) = true,
    (gogoproto.jsontag) = "desktop",
    (gogoproto.customtype) = "BoolOption"
  ];

  // Default indicates the default value for the services.
  string Default = 2 [
    (gogoproto.jsontag) = "default,omitempty",
    (gogoproto.casttype) = "github.com/gravitational/teleport/api/constants.SessionRecordingMode"
  ];

  // SSH indicates the session mode used on SSH sessions.
  string SSH = 3 [
    (gogoproto.jsontag) = "ssh,omitempty",
    (gogoproto.casttype) = "github.com/gravitational/teleport/api/constants.SessionRecordingMode"
  ];
}

// CertExtensionMode specifies the type of extension to use in the cert.
enum CertExtensionMode {
  // EXTENSION represents a cert extension that may or may not be
  // honored by the server.
  EXTENSION = 0;
}

// CertExtensionType represents the certificate type the extension is for.
// Currently only ssh is supported.
enum CertExtensionType {
  // SSH is used when extending an ssh certificate
  SSH = 0;
}

// CertExtension represents a key/value for a certificate extension
message CertExtension {
  // Type represents the certificate type being extended, only ssh
  // is supported at this time.
  // 0 is "ssh".
  CertExtensionType Type = 1 [(gogoproto.jsontag) = "type"];
  // Mode is the type of extension to be used -- currently
  // critical-option is not supported.
  // 0 is "extension".
  CertExtensionMode Mode = 2 [(gogoproto.jsontag) = "mode"];
  // Name specifies the key to be used in the cert extension.
  string Name = 3 [(gogoproto.jsontag) = "name"];
  // Value specifies the value to be used in the cert extension.
  string Value = 4 [(gogoproto.jsontag) = "value"];
}

// RoleConditions is a set of conditions that must all match to be allowed or
// denied access.
message RoleConditions {
  // Logins is a list of *nix system logins.
  repeated string Logins = 1 [(gogoproto.jsontag) = "logins,omitempty"];

  // Namespaces is a list of namespaces (used to partition a cluster). The
  // field should be called "namespaces" when it returns in Teleport 2.4.
  repeated string Namespaces = 2 [(gogoproto.jsontag) = "-"];

  // NodeLabels is a map of node labels (used to dynamically grant access to
  // nodes).
  wrappers.LabelValues NodeLabels = 3 [
    (gogoproto.nullable) = false,
    (gogoproto.jsontag) = "node_labels,omitempty",
    (gogoproto.customtype) = "Labels"
  ];

  // Rules is a list of rules and their access levels. Rules are a high level
  // construct used for access control.
  repeated Rule Rules = 4 [
    (gogoproto.nullable) = false,
    (gogoproto.jsontag) = "rules,omitempty"
  ];

  // KubeGroups is a list of kubernetes groups
  repeated string KubeGroups = 5 [(gogoproto.jsontag) = "kubernetes_groups,omitempty"];

  AccessRequestConditions Request = 6 [(gogoproto.jsontag) = "request,omitempty"];

  // KubeUsers is an optional kubernetes users to impersonate
  repeated string KubeUsers = 7 [(gogoproto.jsontag) = "kubernetes_users,omitempty"];

  // AppLabels is a map of labels used as part of the RBAC system.
  wrappers.LabelValues AppLabels = 8 [
    (gogoproto.nullable) = false,
    (gogoproto.jsontag) = "app_labels,omitempty",
    (gogoproto.customtype) = "Labels"
  ];

  // ClusterLabels is a map of node labels (used to dynamically grant access to
  // clusters).
  wrappers.LabelValues ClusterLabels = 9 [
    (gogoproto.nullable) = false,
    (gogoproto.jsontag) = "cluster_labels,omitempty",
    (gogoproto.customtype) = "Labels"
  ];

  // KubernetesLabels is a map of kubernetes cluster labels used for RBAC.
  wrappers.LabelValues KubernetesLabels = 10 [
    (gogoproto.nullable) = false,
    (gogoproto.jsontag) = "kubernetes_labels,omitempty",
    (gogoproto.customtype) = "Labels"
  ];

  // DatabaseLabels are used in RBAC system to allow/deny access to databases.
  wrappers.LabelValues DatabaseLabels = 11 [
    (gogoproto.nullable) = false,
    (gogoproto.jsontag) = "db_labels,omitempty",
    (gogoproto.customtype) = "Labels"
  ];

  // DatabaseNames is a list of database names this role is allowed to connect to.
  repeated string DatabaseNames = 12 [(gogoproto.jsontag) = "db_names,omitempty"];
  // DatabaseUsers is a list of databases users this role is allowed to connect as.
  repeated string DatabaseUsers = 13 [(gogoproto.jsontag) = "db_users,omitempty"];

  // Impersonate specifies what users and roles this role is allowed to impersonate
  // by issuing certificates or other possible means.
  ImpersonateConditions Impersonate = 14 [(gogoproto.jsontag) = "impersonate,omitempty"];

  // ReviewRequests defines conditions for submitting access reviews.
  AccessReviewConditions ReviewRequests = 15 [(gogoproto.jsontag) = "review_requests,omitempty"];

  // AWSRoleARNs is a list of AWS role ARNs this role is allowed to assume.
  repeated string AWSRoleARNs = 16 [(gogoproto.jsontag) = "aws_role_arns,omitempty"];

  // WindowsDesktopLogins is a list of desktop login names allowed/denied for Windows desktops.
  repeated string WindowsDesktopLogins = 17 [(gogoproto.jsontag) = "windows_desktop_logins,omitempty"];

  // WindowsDesktopLabels are used in the RBAC system to allow/deny access to Windows desktops.
  wrappers.LabelValues WindowsDesktopLabels = 18 [
    (gogoproto.nullable) = false,
    (gogoproto.jsontag) = "windows_desktop_labels,omitempty",
    (gogoproto.customtype) = "Labels"
  ];

  // RequireSessionJoin specifies policies for required users to start a session.
  repeated SessionRequirePolicy RequireSessionJoin = 19 [(gogoproto.jsontag) = "require_session_join,omitempty"];

  // JoinSessions specifies policies to allow users to join other sessions.
  repeated SessionJoinPolicy JoinSessions = 20 [(gogoproto.jsontag) = "join_sessions,omitempty"];

  // HostGroups is a list of groups for created users to be added to
  repeated string HostGroups = 21 [(gogoproto.jsontag) = "host_groups,omitempty"];
  // HostSudoers is a list of entries to include in a users sudoer file
  repeated string HostSudoers = 22 [(gogoproto.jsontag) = "host_sudoers,omitempty"];

  // AzureIdentities is a list of Azure identities this role is allowed to assume.
  repeated string AzureIdentities = 23 [(gogoproto.jsontag) = "azure_identities,omitempty"];

  // KubernetesResources is the Kubernetes Resources this Role grants access to.
  repeated KubernetesResource KubernetesResources = 24 [
    (gogoproto.nullable) = false,
    (gogoproto.jsontag) = "kubernetes_resources,omitempty"
  ];

  // GCPServiceAccounts is a list of GCP service accounts this role is allowed to assume.
  repeated string GCPServiceAccounts = 25 [(gogoproto.jsontag) = "gcp_service_accounts,omitempty"];

  // DatabaseServiceLabels are used in RBAC system to allow/deny access to Database Services.
  wrappers.LabelValues DatabaseServiceLabels = 26 [
    (gogoproto.nullable) = false,
    (gogoproto.jsontag) = "db_service_labels,omitempty",
    (gogoproto.customtype) = "Labels"
  ];

  // GroupLabels is a map of labels used as part of the RBAC system.
  wrappers.LabelValues GroupLabels = 27 [
    (gogoproto.nullable) = false,
    (gogoproto.jsontag) = "group_labels,omitempty",
    (gogoproto.customtype) = "Labels"
  ];

  // DesktopGroups is a list of groups for created desktop users to be added to
  repeated string DesktopGroups = 28 [(gogoproto.jsontag) = "desktop_groups,omitempty"];

  // DatabaseRoles is a list of databases roles for automatic user creation.
  repeated string DatabaseRoles = 29 [(gogoproto.jsontag) = "db_roles,omitempty"];

  // NodeLabelsExpression is a predicate expression used to allow/deny access to
  // SSH nodes.
  string NodeLabelsExpression = 30 [(gogoproto.jsontag) = "node_labels_expression,omitempty"];
  // AppLabelsExpression is a predicate expression used to allow/deny access to
  // Apps.
  string AppLabelsExpression = 31 [(gogoproto.jsontag) = "app_labels_expression,omitempty"];
  // ClusterLabelsExpression is a predicate expression used to allow/deny access
  // to remote Teleport clusters.
  string ClusterLabelsExpression = 32 [(gogoproto.jsontag) = "cluster_labels_expression,omitempty"];
  // KubernetesLabelsExpression is a predicate expression used to allow/deny
  // access to kubernetes clusters.
  string KubernetesLabelsExpression = 33 [(gogoproto.jsontag) = "kubernetes_labels_expression,omitempty"];
  // DatabaseLabelsExpression is a predicate expression used to allow/deny
  // access to Databases.
  string DatabaseLabelsExpression = 34 [(gogoproto.jsontag) = "db_labels_expression,omitempty"];
  // DatabaseServiceLabelsExpression is a predicate expression used to
  // allow/deny access to Database Services.
  string DatabaseServiceLabelsExpression = 35 [(gogoproto.jsontag) = "db_service_labels_expression,omitempty"];
  // WindowsDesktopLabelsExpression is a predicate expression used to allow/deny
  // access to Windows desktops.
  string WindowsDesktopLabelsExpression = 36 [(gogoproto.jsontag) = "windows_desktop_labels_expression,omitempty"];
  // GroupLabelsExpression is a predicate expression used to allow/deny
  // access to user groups.
  string GroupLabelsExpression = 37 [(gogoproto.jsontag) = "group_labels_expression,omitempty"];
  // DatabasePermissions specifies a set of permissions that will be granted
  // to the database user when using automatic database user provisioning.
  repeated DatabasePermission DatabasePermissions = 38 [
    (gogoproto.nullable) = false,
    (gogoproto.jsontag) = "db_permissions,omitempty"
  ];
  // SPIFFE is used to allow or deny access to a role holder to generating a
  // SPIFFE SVID.
  repeated SPIFFERoleCondition SPIFFE = 39 [(gogoproto.jsontag) = "spiffe,omitempty"];
  reserved 40; // removed saml_idp_service_provider_labels in favor of using app_labels.
  reserved "SAMLIdPServiceProviderLabels";
  reserved 41; // removed saml_idp_service_provider_labels_expression in favor of using app_labels_expression.
  reserved "SAMLIdPServiceProviderLabelsExpression";
}

// SPIFFERoleCondition sets out which SPIFFE identities this role is allowed or
// denied to generate. The Path matcher is required, and is evaluated first. If,
// the Path does not match then the other matcher fields are not evaluated.
message SPIFFERoleCondition {
  // Path specifies a matcher for the SPIFFE ID path. It should not include the
  // trust domain and should start with a leading slash.
  //
  // The matcher by default allows '*' to be used to indicate zero or more of
  // any character. Prepend '^' and append '$' to instead switch to matching
  // using the Go regex syntax.
  //
  // Example:
  // - /svc/foo/*/bar would match /svc/foo/baz/bar
  // - ^\/svc\/foo\/.*\/bar$ would match /svc/foo/baz/bar
  string Path = 1 [(gogoproto.jsontag) = "path,omitempty"];
  // DNSSANs specifies matchers for the SPIFFE ID DNS SANs.
  //
  // Each requested DNS SAN is compared against all matchers configured and if
  // any match, the condition is considered to be met.
  //
  // The matcher by default allows '*' to be used to indicate zero or more of
  // any character. Prepend '^' and append '$' to instead switch to matching
  // using the Go regex syntax.
  //
  // Example: *.example.com would match foo.example.com
  repeated string DNSSANs = 2 [(gogoproto.jsontag) = "dns_sans,omitempty"];
  // IPSANs specifies matchers for the SPIFFE ID IP SANs.
  //
  // Each requested IP SAN is compared against all matchers configured and if
  // any match, the condition is considered to be met.
  //
  // The matchers should be specified using CIDR notation, it supports IPv4 and
  // IPv6.
  //
  // Examples:
  // - 10.0.0.0/24 would match 10.0.0.0 to 10.255.255.255
  // - 10.0.0.42/32 would match only 10.0.0.42
  repeated string IPSANs = 3 [(gogoproto.jsontag) = "ip_sans,omitempty"];
}

// DatabasePermission specifies the database object permission for the user.
message DatabasePermission {
  // Permission is the list of string representations of the permission to be given, e.g. SELECT, INSERT, UPDATE, ...
  repeated string Permissions = 1 [(gogoproto.jsontag) = "permissions"];

  // Match is a list of object labels that must be matched for the permission to be granted.
  wrappers.LabelValues Match = 2 [
    (gogoproto.nullable) = false,
    (gogoproto.jsontag) = "match",
    (gogoproto.customtype) = "Labels"
  ];
}

// KubernetesResource is the Kubernetes resource identifier.
message KubernetesResource {
  // Kind specifies the Kubernetes Resource type.
  // At the moment only "pod" is supported.
  string Kind = 1 [(gogoproto.jsontag) = "kind,omitempty"];
  // Namespace is the resource namespace.
  // It supports wildcards.
  string Namespace = 2 [(gogoproto.jsontag) = "namespace,omitempty"];
  // Name is the resource name.
  // It supports wildcards.
  string Name = 3 [(gogoproto.jsontag) = "name,omitempty"];
  // Verbs are the allowed Kubernetes verbs for the following resource.
  repeated string Verbs = 4 [(gogoproto.jsontag) = "verbs,omitempty"];
}

// SessionRequirePolicy a requirement policy that needs to be fulfilled to grant access.
message SessionRequirePolicy {
  // Name is the name of the policy.
  string Name = 1 [(gogoproto.jsontag) = "name"];

  // Filter is a predicate that determines what users count towards this policy.
  string Filter = 2 [(gogoproto.jsontag) = "filter"];

  // Kinds are the session kinds this policy applies to.
  repeated string Kinds = 3 [(gogoproto.jsontag) = "kinds"];

  // Count is the amount of people that need to be matched for this policy to be fulfilled.
  int32 Count = 4 [(gogoproto.jsontag) = "count"];

  // Modes is the list of modes that may be used to fulfill this policy.
  repeated string Modes = 5 [(gogoproto.jsontag) = "modes"];

  // OnLeave is the behaviour that's used when the policy is no longer fulfilled
  // for a live session.
  string OnLeave = 6 [(gogoproto.jsontag) = "on_leave"];
}

// SessionJoinPolicy defines a policy that allows a user to join sessions.
message SessionJoinPolicy {
  // Name is the name of the policy.
  string Name = 1 [(gogoproto.jsontag) = "name"];

  // Roles is a list of roles that you can join the session of.
  repeated string Roles = 2 [(gogoproto.jsontag) = "roles"];

  // Kinds are the session kinds this policy applies to.
  repeated string Kinds = 3 [(gogoproto.jsontag) = "kinds"];

  // Modes is a list of permitted participant modes for this policy.
  repeated string Modes = 4 [(gogoproto.jsontag) = "modes"];
}

// AccessRequestConditions is a matcher for allow/deny restrictions on
// access-requests.
// Please remember to update IsEmpty when updating this message.
message AccessRequestConditions {
  // Roles is the name of roles which will match the request rule.
  repeated string Roles = 1 [(gogoproto.jsontag) = "roles,omitempty"];

  // ClaimsToRoles specifies a mapping from claims (traits) to teleport roles.
  repeated ClaimMapping ClaimsToRoles = 2 [
    (gogoproto.nullable) = false,
    (gogoproto.jsontag) = "claims_to_roles,omitempty"
  ];

  // Annotations is a collection of annotations to be programmatically
  // appended to pending access requests at the time of their creation.
  // These annotations serve as a mechanism to propagate extra information
  // to plugins.  Since these annotations support variable interpolation
  // syntax, they also offer a mechanism for forwarding claims from an
  // external identity provider, to a plugin via `{{external.trait_name}}`
  // style substitutions.
  wrappers.LabelValues Annotations = 3 [
    (gogoproto.nullable) = false,
    (gogoproto.jsontag) = "annotations,omitempty",
    (gogoproto.customtype) = "github.com/gravitational/teleport/api/types/wrappers.Traits"
  ];

  // Thresholds is a list of thresholds, one of which must be met in order for reviews
  // to trigger a state-transition.  If no thresholds are provided, a default threshold
  // of 1 for approval and denial is used.
  repeated AccessReviewThreshold Thresholds = 4 [
    (gogoproto.nullable) = false,
    (gogoproto.jsontag) = "thresholds,omitempty"
  ];

  // SuggestedReviewers is a list of reviewer suggestions.  These can be teleport usernames, but
  // that is not a requirement.
  repeated string SuggestedReviewers = 5 [(gogoproto.jsontag) = "suggested_reviewers,omitempty"];

  // SearchAsRoles is a list of extra roles which should apply to a user while
  // they are searching for resources as part of a Resource Access Request, and
  // defines the underlying roles which will be requested as part of any
  // Resource Access Request.
  repeated string SearchAsRoles = 6 [(gogoproto.jsontag) = "search_as_roles,omitempty"];

  // MaxDuration is the amount of time the access will be granted for.
  // If this is zero, the default duration is used.
  int64 MaxDuration = 7 [
    (gogoproto.jsontag) = "max_duration,omitempty",
    (gogoproto.casttype) = "Duration"
  ];
}

// AccessReviewConditions is a matcher for allow/deny restrictions on
// access reviews.
// Please remember to update IsEmpty when updating this message.
message AccessReviewConditions {
  // Roles is the name of roles which may be reviewed.
  repeated string Roles = 1 [(gogoproto.jsontag) = "roles,omitempty"];

  // ClaimsToRoles specifies a mapping from claims (traits) to teleport roles.
  repeated ClaimMapping ClaimsToRoles = 2 [
    (gogoproto.nullable) = false,
    (gogoproto.jsontag) = "claims_to_roles,omitempty"
  ];

  // Where is an optional predicate which further limits which requests are
  // reviewable.
  string Where = 3 [(gogoproto.jsontag) = "where,omitempty"];

  // PreviewAsRoles is a list of extra roles which should apply to a reviewer
  // while they are viewing a Resource Access Request for the purposes of
  // viewing details such as the hostname and labels of requested resources.
  repeated string PreviewAsRoles = 4 [(gogoproto.jsontag) = "preview_as_roles,omitempty"];
}

// AccessRequestAllowedPromotion describes an allowed promotion to an access list.
message AccessRequestAllowedPromotion {
  // associated access list
  string accessListName = 1;
}

// AccessRequestAllowedPromotions describes an valid promotion from an access request
// to an access list.
message AccessRequestAllowedPromotions {
  // suggestions is a list of allowed access lists promotions.
  repeated AccessRequestAllowedPromotion promotions = 1;
}

// ClaimMapping maps a claim to teleport roles.
message ClaimMapping {
  // Claim is a claim name.
  string Claim = 1 [(gogoproto.jsontag) = "claim"];
  // Value is a claim value to match.
  string Value = 2 [(gogoproto.jsontag) = "value"];
  // Roles is a list of static teleport roles to match.
  repeated string Roles = 3 [(gogoproto.jsontag) = "roles,omitempty"];
}

// TraitMapping maps a trait to teleport roles.
message TraitMapping {
  // Trait is a trait name.
  string Trait = 1 [(gogoproto.jsontag) = "trait"];
  // Value is a trait value to match.
  string Value = 2 [(gogoproto.jsontag) = "value"];
  // Roles is a list of static teleport roles to match.
  repeated string Roles = 3 [(gogoproto.jsontag) = "roles,omitempty"];
}

// Rule represents allow or deny rule that is executed to check
// if user or service have access to resource
message Rule {
  // Resources is a list of resources
  repeated string Resources = 1 [(gogoproto.jsontag) = "resources,omitempty"];
  // Verbs is a list of verbs
  repeated string Verbs = 2 [(gogoproto.jsontag) = "verbs,omitempty"];
  // Where specifies optional advanced matcher
  string Where = 3 [(gogoproto.jsontag) = "where,omitempty"];
  // Actions specifies optional actions taken when this rule matches
  repeated string Actions = 4 [(gogoproto.jsontag) = "actions,omitempty"];
}

// ImpersonateConditions specifies whether users are allowed
// to issue certificates for other users or groups.
message ImpersonateConditions {
  // Users is a list of resources this role is allowed to impersonate,
  // could be an empty list or a Wildcard pattern
  repeated string Users = 1 [(gogoproto.jsontag) = "users,omitempty"];
  // Roles is a list of resources this role is allowed to impersonate
  repeated string Roles = 2 [(gogoproto.jsontag) = "roles,omitempty"];
  // Where specifies optional advanced matcher
  string Where = 3 [(gogoproto.jsontag) = "where,omitempty"];
}

// BoolValue is a wrapper around bool, used in cases
// whenever bool value can have different default value when missing
message BoolValue {
  bool Value = 1;
}

// UserFilter matches user resources.
message UserFilter {
  // SearchKeywords is a list of search keywords to match against resource field values.
  repeated string SearchKeywords = 1 [(gogoproto.jsontag) = "search_keywords,omitempty"];
}

// UserV2 is version 2 resource spec of the user
message UserV2 {
  option (gogoproto.goproto_stringer) = false;
  option (gogoproto.stringer) = false;

  // Kind is a resource kind
  string Kind = 1 [(gogoproto.jsontag) = "kind"];
  // SubKind is an optional resource sub kind, used in some resources
  string SubKind = 2 [(gogoproto.jsontag) = "sub_kind,omitempty"];
  // Version is the resource version. It must be specified.
  // Supported values are: `v2`.
  string Version = 3 [(gogoproto.jsontag) = "version"];
  // Metadata is resource metadata
  Metadata Metadata = 4 [
    (gogoproto.nullable) = false,
    (gogoproto.jsontag) = "metadata"
  ];
  // Spec is a user specification
  UserSpecV2 Spec = 5 [
    (gogoproto.nullable) = false,
    (gogoproto.jsontag) = "spec"
  ];
  UserStatusV2 Status = 6 [
    (gogoproto.nullable) = false,
    (gogoproto.jsontag) = "status,omitempty"
  ];
}

// UserStatusV2 is a dynamic state of UserV2.
message UserStatusV2 {
  // password_state reflects what the system knows about the user's password.
  // Note that this is a "best effort" property, in that it can be UNSPECIFIED
  // for users who were created before this property was introduced and didn't
  // perform any password-related activity since then. See RFD 0159 for
  // details. Do NOT use this value for authentication purposes!
  PasswordState password_state = 1 [(gogoproto.jsontag) = "password_state,omitempty"];
}

// PasswordState indicates what is known about existence of user's password.
enum PasswordState {
  // Unable to tell whether the password has been configured.
  PASSWORD_STATE_UNSPECIFIED = 0;
  // Password is known to be not configured.
  PASSWORD_STATE_UNSET = 1;
  // Password is known to be configured.
  PASSWORD_STATE_SET = 2;
}

// UserSpecV2 is a specification for V2 user
message UserSpecV2 {
  // OIDCIdentities lists associated OpenID Connect identities
  // that let user log in using externally verified identity
  repeated ExternalIdentity OIDCIdentities = 1 [
    (gogoproto.nullable) = false,
    (gogoproto.jsontag) = "oidc_identities,omitempty"
  ];

  // SAMLIdentities lists associated SAML identities
  // that let user log in using externally verified identity
  repeated ExternalIdentity SAMLIdentities = 2 [
    (gogoproto.nullable) = false,
    (gogoproto.jsontag) = "saml_identities,omitempty"
  ];

  // GithubIdentities list associated Github OAuth2 identities
  // that let user log in using externally verified identity
  repeated ExternalIdentity GithubIdentities = 3 [
    (gogoproto.nullable) = false,
    (gogoproto.jsontag) = "github_identities,omitempty"
  ];

  // Roles is a list of roles assigned to user
  repeated string Roles = 4 [(gogoproto.jsontag) = "roles,omitempty"];

  // Traits are key/value pairs received from an identity provider (through
  // OIDC claims or SAML assertions) or from a system administrator for local
  // accounts. Traits are used to populate role variables.
  wrappers.LabelValues Traits = 5 [
    (gogoproto.nullable) = false,
    (gogoproto.jsontag) = "traits,omitempty",
    (gogoproto.customtype) = "github.com/gravitational/teleport/api/types/wrappers.Traits"
  ];

  // Status is a login status of the user
  LoginStatus Status = 6 [
    (gogoproto.nullable) = false,
    (gogoproto.jsontag) = "status,omitempty"
  ];

  // Expires if set sets TTL on the user
  google.protobuf.Timestamp Expires = 7 [
    (gogoproto.stdtime) = true,
    (gogoproto.nullable) = false,
    (gogoproto.jsontag) = "expires"
  ];

  // CreatedBy holds information about agent or person created this user
  CreatedBy CreatedBy = 8 [
    (gogoproto.nullable) = false,
    (gogoproto.jsontag) = "created_by,omitempty"
  ];

  // LocalAuth holds sensitive data necessary for performing local
  // authentication
  LocalAuthSecrets LocalAuth = 9 [(gogoproto.jsontag) = "local_auth,omitempty"];

  // TrustedDeviceIDs contains the IDs of trusted devices enrolled by the user.
  // Managed by the Device Trust subsystem, avoid manual edits.
  repeated string TrustedDeviceIDs = 10 [(gogoproto.jsontag) = "trusted_device_ids,omitempty"];
}

// ExternalIdentity is OpenID Connect/SAML or Github identity that is linked
// to particular user and connector and lets user to log in using external
// credentials, e.g. google
message ExternalIdentity {
  option (gogoproto.goproto_stringer) = false;
  option (gogoproto.stringer) = false;

  // ConnectorID is id of registered OIDC connector, e.g. 'google-example.com'
  string ConnectorID = 1 [(gogoproto.jsontag) = "connector_id,omitempty"];

  // Username is username supplied by external identity provider
  string Username = 2 [(gogoproto.jsontag) = "username,omitempty"];
}

// LoginStatus is a login status of the user
message LoginStatus {
  // IsLocked tells us if user is locked
  bool IsLocked = 1 [(gogoproto.jsontag) = "is_locked"];
  // LockedMessage contains the message in case if user is locked
  string LockedMessage = 2 [(gogoproto.jsontag) = "locked_message,omitempty"];
  // LockedTime contains time when user was locked
  google.protobuf.Timestamp LockedTime = 3 [
    (gogoproto.stdtime) = true,
    (gogoproto.nullable) = false,
    (gogoproto.jsontag) = "locked_time,omitempty"
  ];
  // LockExpires contains time when this lock will expire
  google.protobuf.Timestamp LockExpires = 4 [
    (gogoproto.stdtime) = true,
    (gogoproto.nullable) = false,
    (gogoproto.jsontag) = "lock_expires,omitempty"
  ];
  reserved 5; // removed "google.protobuf.Timestamp RecoveryAttemptLockExpires" after lockout was removed
  reserved "RecoveryAttemptLockExpires";
}

// CreatedBy holds information about the person or agent who created the user
message CreatedBy {
  option (gogoproto.goproto_stringer) = false;
  option (gogoproto.stringer) = false;

  // Identity if present means that user was automatically created by identity
  ConnectorRef Connector = 1 [
    (gogoproto.nullable) = true,
    (gogoproto.jsontag) = "connector,omitempty"
  ];
  // Time specifies when user was created
  google.protobuf.Timestamp Time = 2 [
    (gogoproto.stdtime) = true,
    (gogoproto.nullable) = false,
    (gogoproto.jsontag) = "time"
  ];
  // User holds information about user
  UserRef User = 3 [
    (gogoproto.nullable) = false,
    (gogoproto.jsontag) = "user"
  ];
}

// LocalAuthSecrets holds sensitive data used to authenticate a local user.
message LocalAuthSecrets {
  // PasswordHash encodes a combined salt & hash for password verification.
  bytes PasswordHash = 1 [(gogoproto.jsontag) = "password_hash,omitempty"];

  // Deprecated 2nd factor fields, use MFA below instead.
  string TOTPKey = 2 [(gogoproto.jsontag) = "totp_key,omitempty"];
  reserved 3; // U2FRegistrationData U2FRegistration
  reserved 4; // uint32 U2FCounter

  repeated MFADevice MFA = 5 [(gogoproto.jsontag) = "mfa,omitempty"];
  // Webauthn holds settings necessary for webauthn local auth.
  // May be null for legacy users or users that haven't yet used webauthn as
  // their second factor.
  WebauthnLocalAuth Webauthn = 6 [(gogoproto.jsontag) = "webauthn,omitempty"];
}

// MFADevice is a multi-factor authentication device, such as a security key or
// an OTP app.
message MFADevice {
  // Boilerplate for implementing the Resource interface.
  string kind = 1;
  string sub_kind = 2;
  string version = 3;
  Metadata metadata = 4 [(gogoproto.nullable) = false];

  // ID is a UUID of this device.
  string id = 5;

  google.protobuf.Timestamp added_at = 6 [
    (gogoproto.stdtime) = true,
    (gogoproto.nullable) = false
  ];
  google.protobuf.Timestamp last_used = 7 [
    (gogoproto.stdtime) = true,
    (gogoproto.nullable) = false
  ];

  oneof device {
    TOTPDevice totp = 8;
    U2FDevice u2f = 9;
    WebauthnDevice webauthn = 10;
  }
}

// TOTPDevice holds the TOTP-specific fields of MFADevice.
message TOTPDevice {
  string key = 1;
}

// U2FDevice holds the U2F-specific fields of MFADevice.
message U2FDevice {
  // KeyHandle uniquely identifies a key on a device
  bytes key_handle = 1;
  // PubKey is an DER encoded ecdsa public key
  bytes pub_key = 2;
  // Counter is the latest seen value of the U2F usage counter.
  uint32 counter = 3;
}

// WebauthnDevice holds Webauthn-specific fields of MFADevice.
message WebauthnDevice {
  // Credential ID for the authenticator.
  bytes credential_id = 1;
  // Public key encoded in CBOR format.
  // Webauthn support various key algorithms; CBOR encoding is used to reflect
  // those choices.
  // See https://w3c.github.io/webauthn/#sctn-alg-identifier for a starter
  // reference.
  bytes public_key_cbor = 2;
  // Attestation format used by the authenticator, if any.
  string attestation_type = 3;
  // AAGUID is the globally unique identifier of the authenticator model.
  // Zeroed for U2F devices.
  bytes aaguid = 4;
  // Signature counter for login operations.
  // Actual counter values received from the authenticator are expected to be
  // higher than the previously-stored value.
  uint32 signature_counter = 5;
  // Raw attestation object, as returned by the authentication during
  // registration.
  // Absent for legacy entries (Teleport 8.x).
  bytes attestation_object = 6;
  // True if a resident key was requested during registration.
  // Marks passwordless-capable devices.
  // (Note that resident_key=true represents the server-side / Relying Party
  // view of the registration process; the authenticator alone can determine
  // if a key is truly resident.)
  bool resident_key = 7;
  // Relying Party ID used by the credential.
  // Recorded on registration for new credentials, or on first successful
  // authentication for "old" credentials (created before the field existed).
  // Ideally, this is always the same as the configured RPID.
  // If an RPID change does happen, this helps Teleport detect it and react
  // accordingly.
  string credential_rp_id = 8;
}

// WebauthnLocalAuth holds settings necessary for local webauthn use.
message WebauthnLocalAuth {
  // UserID is the random user handle generated for the user.
  // See https://www.w3.org/TR/webauthn-2/#sctn-user-handle-privacy.
  bytes UserID = 1 [(gogoproto.jsontag) = "user_id,omitempty"];
}

// ConnectorRef holds information about OIDC connector
message ConnectorRef {
  // Type is connector type
  string Type = 1 [(gogoproto.jsontag) = "type"];
  // ID is connector ID
  string ID = 2 [(gogoproto.jsontag) = "id"];
  // Identity is external identity of the user
  string Identity = 3 [(gogoproto.jsontag) = "identity"];
}

// UserRef holds references to user
message UserRef {
  // Name is name of the user
  string Name = 1 [(gogoproto.jsontag) = "name"];
}

// ReverseTunnelV2 is version 2 of the resource spec of the reverse tunnel
message ReverseTunnelV2 {
  // Kind is a resource kind
  string Kind = 1 [(gogoproto.jsontag) = "kind"];
  // SubKind is an optional resource sub kind, used in some resources
  string SubKind = 2 [(gogoproto.jsontag) = "sub_kind,omitempty"];
  // Version is version
  string Version = 3 [(gogoproto.jsontag) = "version"];
  // Metadata is a resource metadata
  Metadata Metadata = 4 [
    (gogoproto.nullable) = false,
    (gogoproto.jsontag) = "metadata"
  ];
  // Spec is a reverse tunnel specification
  ReverseTunnelSpecV2 Spec = 5 [
    (gogoproto.nullable) = false,
    (gogoproto.jsontag) = "spec"
  ];
}

// ReverseTunnelSpecV2 is a specification for V2 reverse tunnel
message ReverseTunnelSpecV2 {
  // ClusterName is a domain name of remote cluster we are connecting to
  string ClusterName = 1 [(gogoproto.jsontag) = "cluster_name"];
  // DialAddrs is a list of remote address to establish a connection to
  // it's always SSH over TCP
  repeated string DialAddrs = 2 [(gogoproto.jsontag) = "dial_addrs,omitempty"];
  // Type is the type of reverse tunnel, either proxy or node.
  string Type = 3 [
    (gogoproto.jsontag) = "type",
    (gogoproto.casttype) = "TunnelType"
  ];
}

// TunnelConnectionV2 is version 2 of the resource spec of the tunnel connection
message TunnelConnectionV2 {
  option (gogoproto.goproto_stringer) = false;
  option (gogoproto.stringer) = false;

  // Kind is a resource kind
  string Kind = 1 [(gogoproto.jsontag) = "kind"];
  // SubKind is an optional resource sub kind, used in some resources
  string SubKind = 2 [(gogoproto.jsontag) = "sub_kind,omitempty"];
  // Version is version
  string Version = 3 [(gogoproto.jsontag) = "version"];
  // Metadata is a resource metadata
  Metadata Metadata = 4 [
    (gogoproto.nullable) = false,
    (gogoproto.jsontag) = "metadata"
  ];
  // Spec is a tunnel specification
  TunnelConnectionSpecV2 Spec = 5 [
    (gogoproto.nullable) = false,
    (gogoproto.jsontag) = "spec"
  ];
}

// TunnelConnectionSpecV2 is a specification for V2 tunnel connection
message TunnelConnectionSpecV2 {
  // ClusterName is a name of the cluster
  string ClusterName = 1 [(gogoproto.jsontag) = "cluster_name"];
  // ProxyName is the name of the proxy server
  string ProxyName = 2 [(gogoproto.jsontag) = "proxy_name"];
  // LastHeartbeat is a time of the last heartbeat
  google.protobuf.Timestamp LastHeartbeat = 3 [
    (gogoproto.stdtime) = true,
    (gogoproto.nullable) = false,
    (gogoproto.jsontag) = "last_heartbeat,omitempty"
  ];
  // Type is the type of reverse tunnel, either proxy or node.
  string Type = 4 [
    (gogoproto.jsontag) = "type",
    (gogoproto.casttype) = "TunnelType"
  ];
}

// SemaphoreFilter encodes semaphore filtering params.
// A semaphore filter matches a semaphore if all nonzero fields
// match the corresponding semaphore fields (e.g. a filter which
// specifies only `kind=foo` would match all semaphores of
// kind `foo`).
message SemaphoreFilter {
  // SemaphoreKind is the kind of the semaphore.
  string SemaphoreKind = 1 [(gogoproto.jsontag) = "kind"];
  // SemaphoreName is the name of the semaphore.
  string SemaphoreName = 2 [(gogoproto.jsontag) = "name"];
}

// AcquireSemaphoreRequest holds semaphore lease acquisition parameters.
message AcquireSemaphoreRequest {
  // SemaphoreKind is the kind of the semaphore.
  string SemaphoreKind = 1 [(gogoproto.jsontag) = "kind"];
  // SemaphoreName is the name of the semaphore.
  string SemaphoreName = 2 [(gogoproto.jsontag) = "name"];
  // MaxLeases is the maximum number of concurrent leases.  If acquisition
  // would cause more than MaxLeases to exist, acquisition must fail.
  int64 MaxLeases = 3 [(gogoproto.jsontag) = "max_resources"];
  // Expires is the time at which this lease expires.
  google.protobuf.Timestamp Expires = 4 [
    (gogoproto.stdtime) = true,
    (gogoproto.nullable) = false,
    (gogoproto.jsontag) = "expires"
  ];
  // Holder identifies the entity holding the lease.
  string Holder = 5 [(gogoproto.jsontag) = "holder"];
}

// SemaphoreLease represents lease acquired for semaphore
message SemaphoreLease {
  // SemaphoreKind is the kind of the semaphore.
  string SemaphoreKind = 1 [(gogoproto.jsontag) = "kind"];
  // SemaphoreName is the name of the semaphore.
  string SemaphoreName = 2 [(gogoproto.jsontag) = "name"];
  // LeaseID uniquely identifies this lease.
  string LeaseID = 3 [(gogoproto.jsontag) = "lease_id"];
  // Expires is the time at which this lease expires.
  google.protobuf.Timestamp Expires = 5 [
    (gogoproto.stdtime) = true,
    (gogoproto.nullable) = false,
    (gogoproto.jsontag) = "expires"
  ];
}

// SemaphoreLeaseRef identifies an existent lease.
message SemaphoreLeaseRef {
  // LeaseID is the unique ID of the lease.
  string LeaseID = 1 [(gogoproto.jsontag) = "lease_id"];
  // Expires is the time at which the lease expires.
  google.protobuf.Timestamp Expires = 2 [
    (gogoproto.stdtime) = true,
    (gogoproto.nullable) = false,
    (gogoproto.jsontag) = "expires"
  ];
  // Holder identifies the lease holder.
  string Holder = 3 [(gogoproto.jsontag) = "holder"];
}

// SemaphoreV3 implements Semaphore interface
message SemaphoreV3 {
  option (gogoproto.goproto_stringer) = false;
  option (gogoproto.stringer) = false;

  // Kind is a resource kind
  string Kind = 1 [(gogoproto.jsontag) = "kind"];
  // SubKind is an optional resource sub kind, used in some resources
  string SubKind = 2 [(gogoproto.jsontag) = "sub_kind,omitempty"];
  // Version is version
  string Version = 3 [(gogoproto.jsontag) = "version"];
  // Metadata is Semaphore metadata
  Metadata Metadata = 4 [
    (gogoproto.nullable) = false,
    (gogoproto.jsontag) = "metadata"
  ];
  // Spec is a lease V3 spec
  SemaphoreSpecV3 Spec = 5 [
    (gogoproto.nullable) = false,
    (gogoproto.jsontag) = "spec"
  ];
}

// SemaphoreSpecV3 contains the data about lease
message SemaphoreSpecV3 {
  // Leases is a list of all currently acquired leases.
  repeated SemaphoreLeaseRef Leases = 1 [
    (gogoproto.nullable) = false,
    (gogoproto.jsontag) = "leases"
  ];
}

// WebSessionV2 represents an application or UI web session.
message WebSessionV2 {
  option (gogoproto.goproto_stringer) = false;
  option (gogoproto.stringer) = false;

  // Kind is a resource kind.
  string Kind = 1 [(gogoproto.jsontag) = "kind"];
  // SubKind is an optional resource sub kind, used in some resources.
  string SubKind = 2 [(gogoproto.jsontag) = "sub_kind,omitempty"];
  // Version is version.
  string Version = 3 [(gogoproto.jsontag) = "version"];
  // Metadata is a resource metadata.
  Metadata Metadata = 4 [
    (gogoproto.nullable) = false,
    (gogoproto.jsontag) = "metadata"
  ];
  // Spec is a tunnel specification.
  WebSessionSpecV2 Spec = 5 [
    (gogoproto.nullable) = false,
    (gogoproto.jsontag) = "spec"
  ];
}

// WebSessionSpecV2 is a specification for web session.
message WebSessionSpecV2 {
  // User is the identity of the user to which the web session belongs.
  string User = 1 [(gogoproto.jsontag) = "user"];
  // Pub is the SSH certificate for the user, marshaled in the authorized key
  // format.
  bytes Pub = 2 [(gogoproto.jsontag) = "pub"];
  // Priv is the SSH private key for the user.
  bytes Priv = 3 [(gogoproto.jsontag) = "priv,omitempty"];
  // TLSCert is the X.509 certificate for the user (PEM-encoded).
  bytes TLSCert = 4 [(gogoproto.jsontag) = "tls_cert,omitempty"];
  // BearerToken is a token that is paired with the session cookie for
  // authentication. It is periodically rotated so a stolen cookie itself
  // is not enough to steal a session. In addition it is used for CSRF
  // mitigation.
  string BearerToken = 5 [(gogoproto.jsontag) = "bearer_token"];
  // BearerTokenExpires is the absolute time when the token expires.
  google.protobuf.Timestamp BearerTokenExpires = 6 [
    (gogoproto.stdtime) = true,
    (gogoproto.nullable) = false,
    (gogoproto.jsontag) = "bearer_token_expires"
  ];
  // Expires is the absolute time when the session expires.
  google.protobuf.Timestamp Expires = 7 [
    (gogoproto.stdtime) = true,
    (gogoproto.nullable) = false,
    (gogoproto.jsontag) = "expires"
  ];
  // LoginTime is the time this user recently logged in.
  google.protobuf.Timestamp LoginTime = 8 [
    (gogoproto.stdtime) = true,
    (gogoproto.nullable) = false,
    (gogoproto.jsontag) = "login_time"
  ];
  // IdleTimeout is the max time a user can be inactive in a session.
  int64 IdleTimeout = 9 [
    (gogoproto.jsontag) = "idle_timeout",
    (gogoproto.casttype) = "Duration"
  ];
  // ConsumedAccessRequestID is the ID of the access request from which additional roles to assume
  // were obtained.
  string ConsumedAccessRequestID = 10 [(gogoproto.jsontag) = "consumed_access_request_id,omitempty"];
  // SAMLSession is data associated with a SAML IdP session.
  SAMLSessionData SAMLSession = 11 [(gogoproto.jsontag) = "saml_session,omitempty"];
  // Device trust web authentication token.
  // May be exchanged for a single on-behalf-of device authentication attempt
  // (typically performed by Connect).
  // Only present if on-behalf-of device authentication is possible.
  DeviceWebToken DeviceWebToken = 12 [(gogoproto.jsontag) = "device_web_token,omitempty"];
  // HasDeviceExtensions is true if the session's TLS and SSH certificates are
  // augmented with device extensions.
  bool HasDeviceExtensions = 13 [(gogoproto.jsontag) = "has_device_extensions,omitempty"];
}

// Web-focused view of teleport.devicetrust.v1.DeviceWebToken.
message DeviceWebToken {
  // Opaque token identifier.
  string id = 1;
  // Opaque device web token, in plaintext, encoded in base64.RawURLEncoding
  // (so it is inherently safe for URl use).
  string token = 2;
}

// WebSessionFilter encodes cache watch parameters for filtering web sessions.
message WebSessionFilter {
  // User is the username to filter web sessions for.
  string User = 1 [(gogoproto.jsontag) = "user"];
}

// SAMLSessionData contains data for a SAML session.
// Based on crewjam/saml's session object: https://github.com/crewjam/saml/blob/main/identity_provider.go
message SAMLSessionData {
  // ID is the identifier for the SAML session.
  string ID = 1 [(gogoproto.jsontag) = "id"];
  // CreateTime is the time that the session was created.
  google.protobuf.Timestamp CreateTime = 2 [
    (gogoproto.stdtime) = true,
    (gogoproto.nullable) = false,
    (gogoproto.jsontag) = "create_time"
  ];
  // ExpireTime is the time that the session will expire.
  google.protobuf.Timestamp ExpireTime = 3 [
    (gogoproto.stdtime) = true,
    (gogoproto.nullable) = false,
    (gogoproto.jsontag) = "expire_time"
  ];
  // Index is the session index that allows the IdP to uniquely identify a session.
  string Index = 4 [(gogoproto.jsontag) = "index"];

  // NameID an identifier for the session.
  string NameID = 5 [(gogoproto.jsontag) = "name_id"];
  // NameIDFormat is the format of the Name ID.
  string NameIDFormat = 6 [(gogoproto.jsontag) = "name_id_format"];
  // SubjectID is the identifier for the subject of the session.
  string SubjectID = 7 [(gogoproto.jsontag) = "subject_id"];

  // Groups is a list of groups that the user has access to.
  repeated string Groups = 8 [(gogoproto.jsontag) = "groups"];
  // UserName is the user's name.
  string UserName = 9 [(gogoproto.jsontag) = "user_name"];
  // UserEmail is the user's e-mail.
  string UserEmail = 10 [(gogoproto.jsontag) = "user_email"];
  // UserCommonName is the user's common name.
  string UserCommonName = 11 [(gogoproto.jsontag) = "user_common_name"];
  // UserSurname is the user's surname.
  string UserSurname = 12 [(gogoproto.jsontag) = "user_surname"];
  // UserGivenName is the user's given name.
  string UserGivenName = 13 [(gogoproto.jsontag) = "user_given_name"];
  // UserScopedAffiliation is the user's scoped affiliation.
  string UserScopedAffiliation = 14 [(gogoproto.jsontag) = "user_scoped_affiliation"];

  // CustomAttributes are any custom attributes associated with the request.
  repeated SAMLAttribute CustomAttributes = 15 [(gogoproto.jsontag) = "custom_attributes"];
}

// SAMLAttribute contains an attribute name and associated values.
// Defined in http://docs.oasis-open.org/security/saml/v2.0/saml-core-2.0-os.pdf.
message SAMLAttribute {
  // FriendlyName is a user readable name for the attribute.
  string FriendlyName = 1 [(gogoproto.jsontag) = "friendly_name"];
  // Name is a full name for the attribute, typically an OID value.
  string Name = 2 [(gogoproto.jsontag) = "name"];
  // NameFormat is the format of the name.
  string NameFormat = 3 [(gogoproto.jsontag) = "name_format"];
  // Values is a list of attribute values.
  repeated SAMLAttributeValue Values = 4 [(gogoproto.jsontag) = "values"];
}

// SAMLAttributeValues contains a type, value, and an associated name ID block.
// Defined in http://docs.oasis-open.org/security/saml/v2.0/saml-core-2.0-os.pdf.
message SAMLAttributeValue {
  // Type is the type of value this attribute represents.
  string Type = 1 [(gogoproto.jsontag) = "type"];
  // Value is the value of the attribute.
  string Value = 2 [(gogoproto.jsontag) = "value"];
  // NameID is a more restrictive identifier for the attribute value.
  SAMLNameID NameID = 3 [(gogoproto.jsontag) = "name_id,omitempty"];
}

// SAMLNameID is a more restrictive identifier for an object in SAML.
// Defined in http://docs.oasis-open.org/security/saml/v2.0/saml-core-2.0-os.pdf.
message SAMLNameID {
  // NameQualifier is the domain that qualifies the identifier.
  string NameQualifier = 1 [(gogoproto.jsontag) = "name_qualifier"];
  // SPNameQualifier qualifies the identifier with the name of the service provider.
  string SPNameQualifier = 2 [(gogoproto.jsontag) = "sp_name_qualifier"];
  // Format is the format of the identifier.
  string Format = 3 [(gogoproto.jsontag) = "format"];
  // SPProvidedID is an identifier established by the service provider.
  string SPProvidedID = 4 [(gogoproto.jsontag) = "sp_provider_id"];
  // Value is the value of the name ID.
  string Value = 5 [(gogoproto.jsontag) = "value"];
}

// RemoteClusterV3 represents remote cluster resource specification
message RemoteClusterV3 {
  option (gogoproto.goproto_stringer) = false;
  option (gogoproto.stringer) = false;

  // Kind is a resource kind
  string Kind = 1 [(gogoproto.jsontag) = "kind"];
  // SubKind is an optional resource sub kind, used in some resources
  string SubKind = 2 [(gogoproto.jsontag) = "sub_kind,omitempty"];
  // Version is resource API version
  string Version = 3 [(gogoproto.jsontag) = "version"];

  // Metadata is resource metadata
  Metadata Metadata = 4 [
    (gogoproto.nullable) = false,
    (gogoproto.jsontag) = "metadata"
  ];
  // Status is a remote cluster status
  RemoteClusterStatusV3 Status = 5 [
    (gogoproto.nullable) = false,
    (gogoproto.jsontag) = "status"
  ];
}

// RemoteClusterStatusV3 represents status of the remote cluster
message RemoteClusterStatusV3 {
  // Connection represents connection status, online or offline
  string Connection = 1 [(gogoproto.jsontag) = "connection"];

  // LastHeartbeat records last heartbeat of the cluster
  google.protobuf.Timestamp LastHeartbeat = 2 [
    (gogoproto.stdtime) = true,
    (gogoproto.nullable) = false,
    (gogoproto.jsontag) = "last_heartbeat"
  ];
}

// KubernetesCluster is a named kubernetes API endpoint handled by a Server.
//
// TODO: deprecate and convert all usage to KubernetesClusterV3
message KubernetesCluster {
  // Name is the name of this kubernetes cluster.
  string Name = 1 [(gogoproto.jsontag) = "name"];

  // StaticLabels is map of static labels associated with this cluster.
  // Used for RBAC.
  map<string, string> StaticLabels = 2 [(gogoproto.jsontag) = "static_labels,omitempty"];
  // DynamicLabels is map of dynamic labels associated with this cluster.
  // Used for RBAC.
  map<string, CommandLabelV2> DynamicLabels = 3 [
    (gogoproto.nullable) = false,
    (gogoproto.jsontag) = "dynamic_labels,omitempty"
  ];
}

// KubernetesClusterV3 represents a named kubernetes API endpoint.
message KubernetesClusterV3 {
  option (gogoproto.goproto_stringer) = false;
  option (gogoproto.stringer) = false;

  // Kind is the cluster resource kind.
  string Kind = 1 [(gogoproto.jsontag) = "kind"];
  // SubKind is an optional resource subkind.
  string SubKind = 2 [(gogoproto.jsontag) = "sub_kind,omitempty"];
  // Version is the resource version.
  string Version = 3 [(gogoproto.jsontag) = "version"];
  // Metadata is the resource metadata.
  Metadata Metadata = 4 [
    (gogoproto.nullable) = false,
    (gogoproto.jsontag) = "metadata"
  ];
  // Spec is the resource spec.
  KubernetesClusterSpecV3 Spec = 5 [
    (gogoproto.nullable) = false,
    (gogoproto.jsontag) = "spec"
  ];
}

// KubernetesClusterSpecV3 is a specification for a Kubernetes cluster.
message KubernetesClusterSpecV3 {
  // DynamicLabels are the cluster's dynamic labels.
  map<string, CommandLabelV2> DynamicLabels = 1 [
    (gogoproto.nullable) = false,
    (gogoproto.jsontag) = "dynamic_labels,omitempty"
  ];
  // Kubeconfig is the kubeconfig file payload that grants access to the cluster.
  // If multiple contexts are specified, the first will be selected.
  bytes Kubeconfig = 2 [(gogoproto.jsontag) = "kubeconfig,omitempty"];
  // Azure holds the required Azure information for Teleport to access the cluster.
  KubeAzure Azure = 3 [
    (gogoproto.nullable) = false,
    (gogoproto.jsontag) = "azure,omitempty"
  ];
  // AWS holds the required AWS information for Teleport to access the cluster.
  KubeAWS AWS = 4 [
    (gogoproto.nullable) = false,
    (gogoproto.jsontag) = "aws,omitempty"
  ];
  // GCP holds the required GCP information for Teleport to access the cluster.
  KubeGCP GCP = 5 [
    (gogoproto.nullable) = false,
    (gogoproto.jsontag) = "gcp,omitempty"
  ];
}

// KubeAzure contains the Azure information about the cluster.
message KubeAzure {
  // ResourceName is the AKS cluster name.
  string ResourceName = 1 [(gogoproto.jsontag) = "resource_name,omitempty"];
  // ResourceGroup is the Azure resource group name.
  string ResourceGroup = 2 [(gogoproto.jsontag) = "resource_group,omitempty"];
  // TenantID is the AKS cluster Tenant ID.
  string TenantID = 3 [(gogoproto.jsontag) = "tenant_id,omitempty"];
  // SubscriptionID is the AKS cluster SubscriptionID.
  string SubscriptionID = 4 [(gogoproto.jsontag) = "subscription_id,omitempty"];
}

// KubeAWS contains the AWS information about the cluster.
message KubeAWS {
  // Region is a AWS cloud region.
  string Region = 1 [(gogoproto.jsontag) = "region,omitempty"];
  // AccountID is a AWS Account ID.
  string AccountID = 2 [(gogoproto.jsontag) = "account_id,omitempty"];
  // Name is a AWS EKS cluster name.
  string Name = 3 [(gogoproto.jsontag) = "name,omitempty"];
}

// KubeGCP contains the GCP information about the cluster.
message KubeGCP {
  // Location is a GKE cluster location.
  string Location = 1 [(gogoproto.jsontag) = "location,omitempty"];
  // ProjectID is the GKE Project ID.
  string ProjectID = 2 [(gogoproto.jsontag) = "project_id,omitempty"];
  // Name is a GCP GKE cluster name.
  string Name = 3 [(gogoproto.jsontag) = "name,omitempty"];
}

// KubernetesClusterV3List represents a list of kubernetes clusters.
message KubernetesClusterV3List {
  // KubernetesClusters is a list of kubernetes clusters resources.
  repeated KubernetesClusterV3 KubernetesClusters = 1;
}

// KubernetesServerV3 represents a Kubernetes server.
message KubernetesServerV3 {
  option (gogoproto.goproto_stringer) = false;
  option (gogoproto.stringer) = false;
  // Kind is the Kubernetes server resource kind. Always "kube_server".
  string Kind = 1 [(gogoproto.jsontag) = "kind"];
  // SubKind is an optional resource subkind.
  string SubKind = 2 [(gogoproto.jsontag) = "sub_kind,omitempty"];
  // Version is the resource version.
  string Version = 3 [(gogoproto.jsontag) = "version"];
  // Metadata is the Kubernetes server metadata.
  Metadata Metadata = 4 [
    (gogoproto.nullable) = false,
    (gogoproto.jsontag) = "metadata"
  ];
  // Spec is the Kubernetes server spec.
  KubernetesServerSpecV3 Spec = 5 [
    (gogoproto.nullable) = false,
    (gogoproto.jsontag) = "spec"
  ];
}

// KubernetesServerSpecV3 is the Kubernetes server spec.
message KubernetesServerSpecV3 {
  // Version is the Teleport version that the server is running.
  string Version = 1 [(gogoproto.jsontag) = "version"];
  // Hostname is the Kubernetes server hostname.
  string Hostname = 2 [(gogoproto.jsontag) = "hostname"];
  // HostID is the Kubernetes server host uuid.
  string HostID = 3 [(gogoproto.jsontag) = "host_id"];
  // Rotation contains the Kubernetes server CA rotation information.
  Rotation Rotation = 4 [
    (gogoproto.nullable) = false,
    (gogoproto.jsontag) = "rotation,omitempty"
  ];
  // Cluster is a Kubernetes Cluster proxied by this Kubernetes server.
  KubernetesClusterV3 Cluster = 5 [(gogoproto.jsontag) = "cluster"];
  // ProxyIDs is a list of proxy IDs this server is expected to be connected to.
  repeated string ProxyIDs = 6 [(gogoproto.jsontag) = "proxy_ids,omitempty"];
}

// WebTokenV3 describes a web token. Web tokens are used as a transport to relay bearer tokens
// to the client.
// Initially bound to a web session, these have been factored out into a separate resource to
// enable separate lifecycle management.
message WebTokenV3 {
  option (gogoproto.goproto_stringer) = false;
  option (gogoproto.stringer) = false;

  // Kind is a resource kind
  string Kind = 1 [(gogoproto.jsontag) = "kind"];
  // SubKind is an optional resource sub kind
  string SubKind = 2 [(gogoproto.jsontag) = "sub_kind,omitempty"];
  // Version is the resource version
  string Version = 3 [(gogoproto.jsontag) = "version"];
  // Metadata is resource metadata
  Metadata Metadata = 4 [
    (gogoproto.nullable) = false,
    (gogoproto.jsontag) = "metadata"
  ];
  // Spec defines the web token
  WebTokenSpecV3 Spec = 5 [
    (gogoproto.nullable) = false,
    (gogoproto.jsontag) = "spec"
  ];
}

// WebTokenSpecV3 is a unique time-limited token bound to a user's web session
message WebTokenSpecV3 {
  // User specifies the user the token is bound to.
  string User = 1 [(gogoproto.jsontag) = "user"];
  // Token specifies the token's value.
  string Token = 2 [(gogoproto.jsontag) = "token"];
}

// GetWebSessionRequest describes a request to query a web session
message GetWebSessionRequest {
  // User specifies the user the web session is for.
  string User = 1 [(gogoproto.jsontag) = "user"];
  // SessionID specifies the web session ID.
  string SessionID = 2 [(gogoproto.jsontag) = "session_id"];
}

// DeleteWebSessionRequest describes a request to delete a web session
message DeleteWebSessionRequest {
  // User specifies the user the session is bound to
  string User = 1 [(gogoproto.jsontag) = "user"];
  // SessionID specifies the web session ID to delete.
  string SessionID = 2 [(gogoproto.jsontag) = "session_id"];
}

// GetWebTokenRequest describes a request to query a web token
message GetWebTokenRequest {
  // User specifies the user the token is for.
  string User = 1 [(gogoproto.jsontag) = "user"];
  // Token specifies the token to get.
  string Token = 2 [(gogoproto.jsontag) = "token"];
}

// DeleteWebTokenRequest describes a request to delete a web token
message DeleteWebTokenRequest {
  // User specifies the user the token is for.
  string User = 1 [(gogoproto.jsontag) = "user"];
  // Token specifies the token to delete.
  string Token = 2 [(gogoproto.jsontag) = "token"];
}

// ResourceRequest is a request relating to a named resource.
message ResourceRequest {
  // Name is the name of the resource.
  string Name = 1 [(gogoproto.jsontag) = "name"];
}

// ResourceWithSecretsRequest is a request relating to a named resource with secrets.
message ResourceWithSecretsRequest {
  // Name is the name of the resource.
  string Name = 1 [(gogoproto.jsontag) = "name"];
  // WithSecrets specifies whether to load associated secrets.
  bool WithSecrets = 2 [(gogoproto.jsontag) = "with_secrets,omitempty"];
}

// ResourcesWithSecretsRequest is a request relating to resources with secrets.
message ResourcesWithSecretsRequest {
  // WithSecrets specifies whether to load associated secrets.
  bool WithSecrets = 1 [(gogoproto.jsontag) = "with_secrets,omitempty"];
}

// ResourcesInNamespaceRequest is a request relating to a named resource in the given namespace.
message ResourceInNamespaceRequest {
  // Name is the name of the resource.
  string Name = 1;
  // Namespace is the namespace of resources.
  string Namespace = 2;
}

// ResourcesInNamespaceRequest is a request relating to resources in the given namespace.
message ResourcesInNamespaceRequest {
  // Namespace is the namespace of resources.
  string Namespace = 1;
}

// OIDCConnectorV3 represents an OIDC connector.
message OIDCConnectorV3 {
  // Kind is a resource kind.
  string Kind = 1 [(gogoproto.jsontag) = "kind"];
  // SubKind is an optional resource sub kind, used in some resources.
  string SubKind = 2 [(gogoproto.jsontag) = "sub_kind,omitempty"];
  // Version is the resource version. It must be specified.
  // Supported values are: `v3`.
  string Version = 3 [(gogoproto.jsontag) = "version"];
  // Metadata holds resource metadata.
  Metadata Metadata = 4 [
    (gogoproto.nullable) = false,
    (gogoproto.jsontag) = "metadata"
  ];
  // Spec is an OIDC connector specification.
  OIDCConnectorSpecV3 Spec = 5 [
    (gogoproto.nullable) = false,
    (gogoproto.jsontag) = "spec"
  ];
}

// OIDCConnectorV3List is a list of OIDC connectors.
message OIDCConnectorV3List {
  // OIDCConnectors is a list of OIDC connectors.
  repeated OIDCConnectorV3 OIDCConnectors = 1;
}

// OIDCConnectorSpecV3 is an OIDC connector specification.
//
// It specifies configuration for Open ID Connect compatible external
// identity provider: https://openid.net/specs/openid-connect-core-1_0.html
message OIDCConnectorSpecV3 {
  reserved 4;

  // IssuerURL is the endpoint of the provider, e.g. https://accounts.google.com.
  string IssuerURL = 1 [(gogoproto.jsontag) = "issuer_url"];
  // ClientID is the id of the authentication client (Teleport Auth server).
  string ClientID = 2 [(gogoproto.jsontag) = "client_id"];
  // ClientSecret is used to authenticate the client.
  string ClientSecret = 3 [(gogoproto.jsontag) = "client_secret"];
  // ACR is an Authentication Context Class Reference value. The meaning of the ACR
  // value is context-specific and varies for identity providers.
  string ACR = 5 [(gogoproto.jsontag) = "acr_values,omitempty"];
  // Provider is the external identity provider.
  string Provider = 6 [(gogoproto.jsontag) = "provider,omitempty"];
  // Display is the friendly name for this provider.
  string Display = 7 [(gogoproto.jsontag) = "display,omitempty"];
  // Scope specifies additional scopes set by provider.
  repeated string Scope = 8 [(gogoproto.jsontag) = "scope,omitempty"];
  // Prompt is an optional OIDC prompt. An empty string omits prompt.
  // If not specified, it defaults to select_account for backwards compatibility.
  string Prompt = 9 [(gogoproto.jsontag) = "prompt,omitempty"];
  // ClaimsToRoles specifies a dynamic mapping from claims to roles.
  repeated ClaimMapping ClaimsToRoles = 10 [
    (gogoproto.nullable) = false,
    (gogoproto.jsontag) = "claims_to_roles,omitempty"
  ];
  // GoogleServiceAccountURI is a path to a google service account uri.
  string GoogleServiceAccountURI = 11 [(gogoproto.jsontag) = "google_service_account_uri,omitempty"];
  // GoogleServiceAccount is a string containing google service account credentials.
  string GoogleServiceAccount = 12 [(gogoproto.jsontag) = "google_service_account,omitempty"];
  // GoogleAdminEmail is the email of a google admin to impersonate.
  string GoogleAdminEmail = 13 [(gogoproto.jsontag) = "google_admin_email,omitempty"];
  // RedirectURLs is a list of callback URLs which the identity provider can use
  // to redirect the client back to the Teleport Proxy to complete authentication.
  // This list should match the URLs on the provider's side. The URL used for a
  // given auth request will be chosen to match the requesting Proxy's public
  // address. If there is no match, the first url in the list will be used.
  wrappers.StringValues RedirectURLs = 14 [
    (gogoproto.nullable) = false,
    (gogoproto.jsontag) = "redirect_url",
    (gogoproto.customtype) = "github.com/gravitational/teleport/api/types/wrappers.Strings"
  ];
  // AllowUnverifiedEmail tells the connector to accept OIDC users with unverified emails.
  bool AllowUnverifiedEmail = 15 [(gogoproto.jsontag) = "allow_unverified_email,omitempty"];
  // UsernameClaim specifies the name of the claim from the OIDC connector to be used as the user's username.
  string UsernameClaim = 16 [(gogoproto.jsontag) = "username_claim,omitempty"];
  // MaxAge is the amount of time that user logins are
  // valid for. If a user logs in, but then does not login again
  // within this time period, they will be forced to re-authenticate.
  MaxAge MaxAge = 17 [
    (gogoproto.jsontag) = "",
    (gogoproto.embed) = true
  ];
}

// MaxAge allows the max_age parameter to be nullable to preserve backwards
// compatibility. The duration is stored as nanoseconds.
message MaxAge {
  int64 Value = 1 [
    (gogoproto.jsontag) = "max_age",
    (gogoproto.casttype) = "Duration"
  ];
}

// OIDCAuthRequest is a request to authenticate with OIDC
// provider, the state about request is managed by auth server
message OIDCAuthRequest {
  // ConnectorID is ID of OIDC connector this request uses
  string ConnectorID = 1 [(gogoproto.jsontag) = "connector_id"];

  // Type is opaque string that helps callbacks identify the request type
  string Type = 2 [(gogoproto.jsontag) = "type"];

  // CheckUser tells validator if it should expect and check user
  bool CheckUser = 3 [(gogoproto.jsontag) = "check_user"];

  // StateToken is generated by service and is used to validate
  // request coming from
  string StateToken = 4 [(gogoproto.jsontag) = "state_token"];

  // CSRFToken is associated with user web session token
  string CSRFToken = 5 [(gogoproto.jsontag) = "csrf_token"];

  // RedirectURL will be used to route the user back to a
  // Teleport Proxy after the oidc login attempt in the browser.
  string RedirectURL = 6 [(gogoproto.jsontag) = "redirect_url"];

  // PublicKey is an optional public key, users want these
  // keys to be signed by auth servers user CA in case
  // of successful auth
  bytes PublicKey = 7 [(gogoproto.jsontag) = "public_key"];

  // CertTTL is the TTL of the certificate user wants to get
  int64 CertTTL = 8 [
    (gogoproto.jsontag) = "cert_ttl",
    (gogoproto.casttype) = "time.Duration"
  ];

  // CreateWebSession indicates if user wants to generate a web
  // session after successful authentication
  bool CreateWebSession = 9 [(gogoproto.jsontag) = "create_web_session"];

  // ClientRedirectURL is a URL client wants to be redirected
  // after successful authentication
  string ClientRedirectURL = 10 [(gogoproto.jsontag) = "client_redirect_url"];

  // Compatibility specifies OpenSSH compatibility flags.
  string Compatibility = 11 [(gogoproto.jsontag) = "compatibility,omitempty"];

  // RouteToCluster is the name of Teleport cluster to issue credentials for.
  string RouteToCluster = 12 [(gogoproto.jsontag) = "route_to_cluster,omitempty"];

  // KubernetesCluster is the name of Kubernetes cluster to issue credentials for.
  string KubernetesCluster = 13 [(gogoproto.jsontag) = "kubernetes_cluster,omitempty"];

  // SSOTestFlow indicates if the request is part of the test flow.
  bool SSOTestFlow = 14 [(gogoproto.jsontag) = "sso_test_flow"];

  // ConnectorSpec is embedded connector spec for use in test flow.
  OIDCConnectorSpecV3 ConnectorSpec = 15 [(gogoproto.jsontag) = "connector_spec,omitempty"];

  // ProxyAddress is an optional address which can be used to
  // find a redirect url from the OIDC connector which matches
  // the address. If there is no match, the default redirect
  // url will be used.
  string ProxyAddress = 16 [(gogoproto.jsontag) = "proxy_address,omitempty"];

  // attestation_statement is an attestation statement for the given public key.
  teleport.attestation.v1.AttestationStatement attestation_statement = 17 [(gogoproto.jsontag) = "attestation_statement,omitempty"];

  // ClientLoginIP specifies IP address of the client for login, it will be written to the user's certificates.
  string ClientLoginIP = 18 [(gogoproto.jsontag) = "client_login_ip,omitempty"];
}

// SAMLConnectorV2 represents a SAML connector.
message SAMLConnectorV2 {
  // Kind is a resource kind.
  string Kind = 1 [(gogoproto.jsontag) = "kind"];
  // SubKind is an optional resource sub kind, used in some resources.
  string SubKind = 2 [(gogoproto.jsontag) = "sub_kind,omitempty"];
  // Version is the resource version. It must be specified.
  // Supported values are: `v2`.
  string Version = 3 [(gogoproto.jsontag) = "version"];
  // Metadata holds resource metadata.
  Metadata Metadata = 4 [
    (gogoproto.nullable) = false,
    (gogoproto.jsontag) = "metadata"
  ];
  // Spec is an SAML connector specification.
  SAMLConnectorSpecV2 Spec = 5 [
    (gogoproto.nullable) = false,
    (gogoproto.jsontag) = "spec"
  ];
}

// SAMLConnectorV2List is a list of SAML connectors.
message SAMLConnectorV2List {
  // SAMLConnectors is a list of SAML connectors.
  repeated SAMLConnectorV2 SAMLConnectors = 1;
}

// SAMLConnectorSpecV2 is a SAML connector specification.
message SAMLConnectorSpecV2 {
  // Issuer is the identity provider issuer.
  string Issuer = 1 [(gogoproto.jsontag) = "issuer"];
  // SSO is the URL of the identity provider's SSO service.
  string SSO = 2 [(gogoproto.jsontag) = "sso"];
  // Cert is the identity provider certificate PEM.
  // IDP signs <Response> responses using this certificate.
  string Cert = 3 [(gogoproto.jsontag) = "cert"];
  // Display controls how this connector is displayed.
  string Display = 4 [(gogoproto.jsontag) = "display"];
  // AssertionConsumerService is a URL for assertion consumer service
  // on the service provider (Teleport's side).
  string AssertionConsumerService = 5 [(gogoproto.jsontag) = "acs"];
  // Audience uniquely identifies our service provider.
  string Audience = 6 [(gogoproto.jsontag) = "audience"];
  // ServiceProviderIssuer is the issuer of the service provider (Teleport).
  string ServiceProviderIssuer = 7 [(gogoproto.jsontag) = "service_provider_issuer"];
  // EntityDescriptor is XML with descriptor. It can be used to supply configuration
  // parameters in one XML file rather than supplying them in the individual elements.
  string EntityDescriptor = 8 [(gogoproto.jsontag) = "entity_descriptor"];
  // EntityDescriptorURL is a URL that supplies a configuration XML.
  string EntityDescriptorURL = 9 [(gogoproto.jsontag) = "entity_descriptor_url"];
  // AttributesToRoles is a list of mappings of attribute statements to roles.
  repeated AttributeMapping AttributesToRoles = 10 [
    (gogoproto.nullable) = false,
    (gogoproto.jsontag) = "attributes_to_roles"
  ];
  // SigningKeyPair is an x509 key pair used to sign AuthnRequest.
  AsymmetricKeyPair SigningKeyPair = 11 [
    (gogoproto.nullable) = true,
    (gogoproto.jsontag) = "signing_key_pair,omitempty"
  ];
  // Provider is the external identity provider.
  string Provider = 12 [(gogoproto.jsontag) = "provider,omitempty"];
  // EncryptionKeyPair is a key pair used for decrypting SAML assertions.
  AsymmetricKeyPair EncryptionKeyPair = 13 [
    (gogoproto.nullable) = true,
    (gogoproto.jsontag) = "assertion_key_pair,omitempty"
  ];
  // AllowIDPInitiated is a flag that indicates if the connector can be used for IdP-initiated
  // logins.
  bool AllowIDPInitiated = 14 [
    (gogoproto.nullable) = true,
    (gogoproto.jsontag) = "allow_idp_initiated,omitempty"
  ];
}

// SAMLAuthRequest is a request to authenticate with SAML
// provider, the state about request is managed by auth server.
message SAMLAuthRequest {
  // ID is a unique request ID.
  string ID = 1 [(gogoproto.jsontag) = "id"];

  // ConnectorID is ID of OIDC connector this request uses.
  string ConnectorID = 2 [(gogoproto.jsontag) = "connector_id"];

  // Type is opaque string that helps callbacks identify the request type.
  string Type = 3 [(gogoproto.jsontag) = "type"];

  // CheckUser tells validator if it should expect and check user.
  bool CheckUser = 4 [(gogoproto.jsontag) = "check_user"];

  // RedirectURL will be used by browser.
  string RedirectURL = 5 [(gogoproto.jsontag) = "redirect_url"];

  // PublicKey is an optional public key, users want these
  // keys to be signed by auth servers user CA in case
  // of successful auth.
  bytes PublicKey = 6 [(gogoproto.jsontag) = "public_key"];

  // CertTTL is the TTL of the certificate user wants to get.
  int64 CertTTL = 7 [
    (gogoproto.jsontag) = "cert_ttl",
    (gogoproto.casttype) = "time.Duration"
  ];

  // CSRFToken is associated with user web session token.
  string CSRFToken = 8 [(gogoproto.jsontag) = "csrf_token"];

  // CreateWebSession indicates if user wants to generate a web
  // session after successful authentication.
  bool CreateWebSession = 9 [(gogoproto.jsontag) = "create_web_session"];

  // ClientRedirectURL is a URL client wants to be redirected
  // after successful authentication.
  string ClientRedirectURL = 10 [(gogoproto.jsontag) = "client_redirect_url"];

  // Compatibility specifies OpenSSH compatibility flags.
  string Compatibility = 11 [(gogoproto.jsontag) = "compatibility,omitempty"];

  // RouteToCluster is the name of Teleport cluster to issue credentials for.
  string RouteToCluster = 12 [(gogoproto.jsontag) = "route_to_cluster,omitempty"];

  // KubernetesCluster is the name of Kubernetes cluster to issue credentials for.
  string KubernetesCluster = 13 [(gogoproto.jsontag) = "kubernetes_cluster,omitempty"];

  // SSOTestFlow indicates if the request is part of the test flow.
  bool SSOTestFlow = 14 [(gogoproto.jsontag) = "sso_test_flow"];

  // ConnectorSpec is embedded connector spec for use in test flow.
  SAMLConnectorSpecV2 ConnectorSpec = 15 [(gogoproto.jsontag) = "connector_spec,omitempty"];

  // attestation_statement is an attestation statement for the given public key.
  teleport.attestation.v1.AttestationStatement attestation_statement = 16 [(gogoproto.jsontag) = "attestation_statement,omitempty"];

  // ClientLoginIP specifies IP address of the client for login, it will be written to the user's certificates.
  string ClientLoginIP = 17 [(gogoproto.jsontag) = "client_login_ip,omitempty"];
}

// AttributeMapping maps a SAML attribute statement to teleport roles.
message AttributeMapping {
  // Name is an attribute statement name.
  string Name = 1 [(gogoproto.jsontag) = "name"];
  // Value is an attribute statement value to match.
  string Value = 2 [(gogoproto.jsontag) = "value"];
  // Roles is a list of static teleport roles to map to.
  repeated string Roles = 3 [(gogoproto.jsontag) = "roles,omitempty"];
}

// AsymmetricKeyPair is a combination of a public certificate and
// private key that can be used for encryption and signing.
message AsymmetricKeyPair {
  // PrivateKey is a PEM encoded x509 private key.
  string PrivateKey = 1 [(gogoproto.jsontag) = "private_key"];
  // Cert is a PEM-encoded x509 certificate.
  string Cert = 2 [(gogoproto.jsontag) = "cert"];
}

// GithubConnectorV3 represents a Github connector.
message GithubConnectorV3 {
  // Kind is a resource kind.
  string Kind = 1 [(gogoproto.jsontag) = "kind"];
  // SubKind is an optional resource sub kind, used in some resources.
  string SubKind = 2 [(gogoproto.jsontag) = "sub_kind,omitempty"];
  // Version is the resource version. It must be specified.
  // Supported values are: `v3`.
  string Version = 3 [(gogoproto.jsontag) = "version"];
  // Metadata holds resource metadata.
  Metadata Metadata = 4 [
    (gogoproto.nullable) = false,
    (gogoproto.jsontag) = "metadata"
  ];
  // Spec is an Github connector specification.
  GithubConnectorSpecV3 Spec = 5 [
    (gogoproto.nullable) = false,
    (gogoproto.jsontag) = "spec"
  ];
}

// GithubConnectorV3List is a list of Github connectors.
message GithubConnectorV3List {
  // GithubConnectors is a list of Github connectors.
  repeated GithubConnectorV3 GithubConnectors = 1;
}

// GithubConnectorSpecV3 is a Github connector specification.
message GithubConnectorSpecV3 {
  // ClientID is the Github OAuth app client ID.
  string ClientID = 1 [(gogoproto.jsontag) = "client_id"];
  // ClientSecret is the Github OAuth app client secret.
  string ClientSecret = 2 [(gogoproto.jsontag) = "client_secret"];
  // RedirectURL is the authorization callback URL.
  string RedirectURL = 3 [(gogoproto.jsontag) = "redirect_url"];
  // TeamsToLogins maps Github team memberships onto allowed logins/roles.
  //
  // DELETE IN 11.0.0
  // Deprecated: use GithubTeamsToRoles instead.
  repeated TeamMapping TeamsToLogins = 4 [
    (gogoproto.nullable) = false,
    (gogoproto.jsontag) = "teams_to_logins"
  ];
  // Display is the connector display name.
  string Display = 5 [(gogoproto.jsontag) = "display"];
  // TeamsToRoles maps Github team memberships onto allowed roles.
  repeated TeamRolesMapping TeamsToRoles = 6 [
    (gogoproto.nullable) = false,
    (gogoproto.jsontag) = "teams_to_roles"
  ];
  // EndpointURL is the URL of the GitHub instance this connector is for.
  string EndpointURL = 7 [(gogoproto.jsontag) = "endpoint_url"];
  // APIEndpointURL is the URL of the API endpoint of the Github instance
  // this connector is for.
  string APIEndpointURL = 8 [(gogoproto.jsontag) = "api_endpoint_url"];
}

// GithubAuthRequest is the request to start Github OAuth2 flow.
message GithubAuthRequest {
  // ConnectorID is the name of the connector to use.
  string ConnectorID = 1 [(gogoproto.jsontag) = "connector_id"];
  // Type is opaque string that helps callbacks identify the request type.
  string Type = 2 [(gogoproto.jsontag) = "type"];
  // StateToken is used to validate the request.
  string StateToken = 3 [(gogoproto.jsontag) = "state_token"];
  // CSRFToken is used to protect against CSRF attacks.
  string CSRFToken = 4 [(gogoproto.jsontag) = "csrf_token"];
  // PublicKey is an optional public key to sign in case of successful auth.
  bytes PublicKey = 5 [(gogoproto.jsontag) = "public_key"];
  // CertTTL is TTL of the cert that's generated in case of successful auth.
  int64 CertTTL = 6 [
    (gogoproto.jsontag) = "cert_ttl",
    (gogoproto.casttype) = "time.Duration"
  ];
  // CreateWebSession indicates that a user wants to generate a web session
  // after successful authentication.
  bool CreateWebSession = 7 [(gogoproto.jsontag) = "create_web_session"];
  // RedirectURL will be used by browser.
  string RedirectURL = 8 [(gogoproto.jsontag) = "redirect_url"];
  // ClientRedirectURL is the URL where client will be redirected after
  // successful auth.
  string ClientRedirectURL = 9 [(gogoproto.jsontag) = "client_redirect_url"];
  // Compatibility specifies OpenSSH compatibility flags.
  string Compatibility = 10 [(gogoproto.jsontag) = "compatibility,omitempty"];
  // Expires is a global expiry time header can be set on any resource in the system.
  google.protobuf.Timestamp Expires = 11 [
    (gogoproto.stdtime) = true,
    (gogoproto.nullable) = true,
    (gogoproto.jsontag) = "expires,omitempty"
  ];
  // RouteToCluster is the name of Teleport cluster to issue credentials for.
  string RouteToCluster = 12 [(gogoproto.jsontag) = "route_to_cluster,omitempty"];
  // KubernetesCluster is the name of Kubernetes cluster to issue credentials for.
  string KubernetesCluster = 13 [(gogoproto.jsontag) = "kubernetes_cluster,omitempty"];
  // SSOTestFlow indicates if the request is part of the test flow.
  bool SSOTestFlow = 14 [(gogoproto.jsontag) = "sso_test_flow"];
  // ConnectorSpec is embedded connector spec for use in test flow.
  GithubConnectorSpecV3 ConnectorSpec = 15 [(gogoproto.jsontag) = "connector_spec,omitempty"];
  // attestation_statement is an attestation statement for the given public key.
  teleport.attestation.v1.AttestationStatement attestation_statement = 16 [(gogoproto.jsontag) = "attestation_statement,omitempty"];
  // ClientLoginIP specifies IP address of the client for login, it will be written to the user's certificates.
  string ClientLoginIP = 17 [(gogoproto.jsontag) = "client_login_ip,omitempty"];
}

// SSOWarnings conveys a user-facing main message along with auxiliary warnings.
message SSOWarnings {
  // Message is main user-facing message to be shown.
  string Message = 1 [(gogoproto.jsontag) = "message,omitempty"];
  // Warnings is a set of distinct warnings to be reported.
  repeated string Warnings = 2 [(gogoproto.jsontag) = "warnings,omitempty"];
}

// CreateUserParams represents the user creation parameters as called during SSO login flow.
message CreateUserParams {
  // ConnectorName is the name of the connector used for SSO login flow.
  string ConnectorName = 1 [(gogoproto.jsontag) = "connector_name,omitempty"];
  // Username is the name of the user to be created.
  string Username = 2 [(gogoproto.jsontag) = "username,omitempty"];
  // Logins is a list of available unix logins.
  repeated string Logins = 3 [(gogoproto.jsontag) = "logins,omitempty"];
  // KubeGroups is a list of assigned kube groups.
  repeated string KubeGroups = 4 [(gogoproto.jsontag) = "kube_groups,omitempty"];
  // KubeUsers is a list of available kube users.
  repeated string KubeUsers = 5 [(gogoproto.jsontag) = "kube_users,omitempty"];
  // Roles is a list of assigned roles.
  repeated string Roles = 6 [(gogoproto.jsontag) = "roles,omitempty"];

  // Traits is the set of traits the user is assigned.
  wrappers.LabelValues Traits = 7 [
    (gogoproto.nullable) = false,
    (gogoproto.jsontag) = "traits,omitempty",
    (gogoproto.customtype) = "github.com/gravitational/teleport/api/types/wrappers.Traits"
  ];

  // SessionTTL determines the TTL.
  int64 SessionTTL = 8 [
    (gogoproto.jsontag) = "session_ttl,omitempty",
    (gogoproto.casttype) = "Duration"
  ];
}

// SSODiagnosticInfo is a single SSO diagnostic info entry.
message SSODiagnosticInfo {
  // TestFlow indicates the SSO flow was a test one.
  bool TestFlow = 1 [(gogoproto.jsontag) = "test_flow"];

  // Error stores user-friendly error message.
  string Error = 2 [(gogoproto.jsontag) = "error"];

  // Success if present, marks the flow as finished with success.
  bool Success = 3 [(gogoproto.jsontag) = "success"];

  // CreateUserParams represents the user creation parameters as called during SSO login flow.
  CreateUserParams CreateUserParams = 4 [(gogoproto.jsontag) = "create_user_params,omitempty"];

  // SAMLAttributesToRoles represents mapping from attributes to roles, as used during SAML SSO
  // login flow.
  repeated AttributeMapping SAMLAttributesToRoles = 10 [
    (gogoproto.nullable) = false,
    (gogoproto.jsontag) = "saml_attributes_to_roles,omitempty"
  ];

  // SAMLAttributesToRolesWarnings contains warnings produced during the process of mapping the
  // SAML attributes to roles.
  SSOWarnings SAMLAttributesToRolesWarnings = 11 [(gogoproto.jsontag) = "saml_attributes_to_roles_warnings,omitempty"];

  // SAMLAttributeStatements represents SAML attribute statements.
  wrappers.LabelValues SAMLAttributeStatements = 12 [
    (gogoproto.nullable) = false,
    (gogoproto.jsontag) = "saml_attribute_statements,omitempty",
    (gogoproto.customtype) = "github.com/gravitational/teleport/api/types/wrappers.Traits"
  ];

  // SAMLAssertionInfo represents raw SAML assertion info as returned by IdP during SAML flow.
  wrappers.CustomType SAMLAssertionInfo = 13 [
    (gogoproto.jsontag) = "saml_assertion_info,omitempty",
    (gogoproto.customtype) = "AssertionInfo"
  ];

  // SAMLTraitsFromAssertions represents traits translated from SAML assertions.
  wrappers.LabelValues SAMLTraitsFromAssertions = 14 [
    (gogoproto.nullable) = false,
    (gogoproto.jsontag) = "saml_traits_from_assertions,omitempty",
    (gogoproto.customtype) = "github.com/gravitational/teleport/api/types/wrappers.Traits"
  ];

  // SAMLConnectorTraitMapping represents connector-specific trait mapping.
  repeated TraitMapping SAMLConnectorTraitMapping = 15 [
    (gogoproto.nullable) = false,
    (gogoproto.jsontag) = "saml_connector_trait_mapping,omitempty"
  ];

  // OIDCClaimsToRoles specifies a mapping from claims (traits) to teleport roles.
  repeated ClaimMapping OIDCClaimsToRoles = 20 [
    (gogoproto.nullable) = false,
    (gogoproto.jsontag) = "oidc_claims_to_roles,omitempty"
  ];

  // OIDCClaimsToRolesWarnings contains warnings produced during the process of mapping the
  // OIDC claims to roles.
  SSOWarnings OIDCClaimsToRolesWarnings = 21 [(gogoproto.jsontag) = "oidc_claims_to_roles_warnings,omitempty"];

  // OIDCClaims represents OIDC claims.
  wrappers.CustomType OIDCClaims = 22 [
    (gogoproto.nullable) = false,
    (gogoproto.jsontag) = "oidc_claims,omitempty",
    (gogoproto.customtype) = "OIDCClaims"
  ];

  // OIDCIdentity represents mapped OIDC Identity.
  wrappers.CustomType OIDCIdentity = 23 [
    (gogoproto.jsontag) = "oidc_identity,omitempty",
    (gogoproto.customtype) = "OIDCIdentity"
  ];

  // OIDCTraitsFromClaims represents traits translated from OIDC claims.
  wrappers.LabelValues OIDCTraitsFromClaims = 24 [
    (gogoproto.nullable) = false,
    (gogoproto.jsontag) = "oidc_traits_from_claims,omitempty",
    (gogoproto.customtype) = "github.com/gravitational/teleport/api/types/wrappers.Traits"
  ];

  // OIDCConnectorTraitMapping represents connector-specific trait mapping.
  repeated TraitMapping OIDCConnectorTraitMapping = 25 [
    (gogoproto.nullable) = false,
    (gogoproto.jsontag) = "oidc_connector_trait_mapping,omitempty"
  ];

  // GithubClaims represents Github user information obtained during OAuth2 flow.
  GithubClaims GithubClaims = 30 [(gogoproto.jsontag) = "github_claims,omitempty"];

  // GithubTeamsToLogins is TeamsToLogins mapping from Github connector used in the SSO flow.
  repeated TeamMapping GithubTeamsToLogins = 31 [
    (gogoproto.nullable) = false,
    (gogoproto.jsontag) = "github_teams_to_logins,omitempty"
  ];

  // GithubTeamsToRoles is TeamRolesMapping mapping from Github connector used in the SSO flow.
  repeated TeamRolesMapping GithubTeamsToRoles = 32 [
    (gogoproto.nullable) = false,
    (gogoproto.jsontag) = "github_teams_to_roles,omitempty"
  ];

  // GithubTokenInfo stores diagnostic info about Github OAuth2 token obtained during SSO flow.
  GithubTokenInfo GithubTokenInfo = 33 [(gogoproto.jsontag) = "github_token_info,omitempty"];

  // AppliedLoginRules stores the name of each login rule that was applied.
  repeated string AppliedLoginRules = 34 [(gogoproto.jsontag) = "applied_login_rules,omitempty"];
}

// GithubTokenInfo stores diagnostic info about Github OAuth2 token obtained during SSO flow.
// The token itself is secret and therefore not included.
message GithubTokenInfo {
  string TokenType = 1 [(gogoproto.jsontag) = "token_type"];
  int64 Expires = 2 [(gogoproto.jsontag) = "expires"];
  string Scope = 3 [(gogoproto.jsontag) = "scope"];
}

// GithubClaims represents Github user information obtained during OAuth2 flow
message GithubClaims {
  // Username is the user's username
  string Username = 1 [(gogoproto.jsontag) = "username"];

  // OrganizationToTeams is the user's organization and team membership
  wrappers.LabelValues OrganizationToTeams = 2 [
    (gogoproto.nullable) = false,
    (gogoproto.jsontag) = "organization_to_teams",
    (gogoproto.customtype) = "github.com/gravitational/teleport/api/types/wrappers.Traits"
  ];

  // Teams is the users team membership
  repeated string Teams = 3 [(gogoproto.jsontag) = "teams"];
}

// TeamMapping represents a single team membership mapping.
//
// DELETE IN 11.0.0
message TeamMapping {
  // Organization is a Github organization a user belongs to.
  string Organization = 1 [(gogoproto.jsontag) = "organization"];
  // Team is a team within the organization a user belongs to.
  string Team = 2 [(gogoproto.jsontag) = "team"];
  // Logins is a list of allowed logins for this org/team.
  repeated string Logins = 3 [(gogoproto.jsontag) = "logins,omitempty"];
  // KubeGroups is a list of allowed kubernetes groups for this org/team.
  repeated string KubeGroups = 4 [(gogoproto.jsontag) = "kubernetes_groups,omitempty"];
  // KubeUsers is a list of allowed kubernetes users to impersonate for this org/team.
  repeated string KubeUsers = 5 [(gogoproto.jsontag) = "kubernetes_users,omitempty"];
}

// TeamRolesMapping represents a single team membership mapping.
message TeamRolesMapping {
  // Organization is a Github organization a user belongs to.
  string Organization = 1 [(gogoproto.jsontag) = "organization"];
  // Team is a team within the organization a user belongs to.
  string Team = 2 [(gogoproto.jsontag) = "team"];
  // Roles is a list of allowed logins for this org/team.
  repeated string Roles = 3 [(gogoproto.jsontag) = "roles,omitempty"];
}

// TrustedClusterV2 represents a Trusted Cluster.
message TrustedClusterV2 {
  option (gogoproto.goproto_stringer) = false;
  // Kind is a resource kind.
  string Kind = 1 [(gogoproto.jsontag) = "kind"];
  // SubKind is an optional resource sub kind, used in some resources.
  string SubKind = 2 [(gogoproto.jsontag) = "sub_kind,omitempty"];
  // Version is the resource version. It must be specified.
  // Supported values are: `v2`.
  string Version = 3 [(gogoproto.jsontag) = "version"];
  // Metadata holds resource metadata.
  Metadata Metadata = 4 [
    (gogoproto.nullable) = false,
    (gogoproto.jsontag) = "metadata"
  ];
  // Spec is a Trusted Cluster specification.
  TrustedClusterSpecV2 Spec = 5 [
    (gogoproto.nullable) = false,
    (gogoproto.jsontag) = "spec"
  ];
}

// TrustedClusterV2List is a list of trusted cluster.
message TrustedClusterV2List {
  // TrustedClusters is a list of trusted cluster.
  repeated TrustedClusterV2 TrustedClusters = 1;
}

// TrustedClusterSpecV2 is a Trusted Cluster specification.
message TrustedClusterSpecV2 {
  // Enabled is a bool that indicates if the TrustedCluster is enabled or disabled.
  // Setting Enabled to false has a side effect of deleting the user and host certificate
  // authority (CA).
  bool Enabled = 1 [(gogoproto.jsontag) = "enabled"];
  // Roles is a list of roles that users will be assuming when connecting to this cluster.
  repeated string Roles = 2 [(gogoproto.jsontag) = "roles,omitempty"];
  // Token is the authorization token provided by another cluster needed by this cluster to join.
  string Token = 3 [(gogoproto.jsontag) = "token"];
  // ProxyAddress is the address of the web proxy server of the cluster to join. If not set,
  // it is derived from <metadata.name>:<default web proxy server port>.
  string ProxyAddress = 4 [(gogoproto.jsontag) = "web_proxy_addr"];
  // ReverseTunnelAddress is the address of the SSH proxy server of the cluster to join. If
  // not set, it is derived from <metadata.name>:<default reverse tunnel port>.
  string ReverseTunnelAddress = 5 [(gogoproto.jsontag) = "tunnel_addr"];
  // RoleMap specifies role mappings to remote roles.
  repeated RoleMapping RoleMap = 6 [
    (gogoproto.nullable) = false,
    (gogoproto.jsontag) = "role_map,omitempty"
  ];
}

// LockV2 represents a lock.
// Locks are used to restrict access to a Teleport environment by disabling
// interactions involving a user, an RBAC role, a node, etc.
// See rfd/0009-locking.md for more details.
message LockV2 {
  // Kind is a resource kind.
  string Kind = 1 [(gogoproto.jsontag) = "kind"];
  // SubKind is an optional resource sub kind, used in some resources.
  string SubKind = 2 [(gogoproto.jsontag) = "sub_kind,omitempty"];
  // Version is the resource version. It must be specified.
  // Supported values are: `v2`.
  string Version = 3 [(gogoproto.jsontag) = "version"];
  // Metadata holds resource metadata.
  Metadata Metadata = 4 [
    (gogoproto.nullable) = false,
    (gogoproto.jsontag) = "metadata"
  ];
  // Spec is a Lock specification.
  LockSpecV2 Spec = 5 [
    (gogoproto.nullable) = false,
    (gogoproto.jsontag) = "spec"
  ];
}

// LockSpecV2 is a Lock specification.
message LockSpecV2 {
  // Target describes the set of interactions that the lock applies to.
  LockTarget Target = 1 [
    (gogoproto.nullable) = false,
    (gogoproto.jsontag) = "target"
  ];
  // Message is the message displayed to locked-out users.
  string Message = 2 [(gogoproto.jsontag) = "message,omitempty"];
  // Expires if set specifies when the lock ceases to be in force.
  google.protobuf.Timestamp Expires = 3 [
    (gogoproto.stdtime) = true,
    (gogoproto.nullable) = true,
    (gogoproto.jsontag) = "expires,omitempty"
  ];
  // CreatedAt is the date time that the lock was created.
  google.protobuf.Timestamp CreatedAt = 4 [
    (gogoproto.stdtime) = true,
    (gogoproto.nullable) = false,
    (gogoproto.jsontag) = "created_at,omitempty"
  ];
  // CreatedBy is the username of the author of the lock.
  string CreatedBy = 5 [(gogoproto.jsontag) = "created_by,omitempty"];
}

// LockTarget lists the attributes of interactions to be disabled.
message LockTarget {
  option (gogoproto.goproto_stringer) = false;
  option (gogoproto.stringer) = false;

  // User specifies the name of a Teleport user.
  string User = 1 [(gogoproto.jsontag) = "user,omitempty"];

  // Role specifies the name of an RBAC role known to the root cluster.
  // In remote clusters, this constraint is evaluated before translating to local roles.
  string Role = 2 [(gogoproto.jsontag) = "role,omitempty"];

  // Login specifies the name of a local UNIX user.
  string Login = 3 [(gogoproto.jsontag) = "login,omitempty"];

  // Node specifies the UUID of a Teleport node.
  // A matching node is also prevented from heartbeating to the auth server.
  // DEPRECATED: use ServerID instead.
  string Node = 4 [
    deprecated = true,
    (gogoproto.jsontag) = "node,omitempty"
  ];

  // MFADevice specifies the UUID of a user MFA device.
  string MFADevice = 5 [(gogoproto.jsontag) = "mfa_device,omitempty"];

  // WindowsDesktop specifies the name of a Windows desktop.
  string WindowsDesktop = 6 [(gogoproto.jsontag) = "windows_desktop,omitempty"];

  // AccessRequest specifies the UUID of an access request.
  string AccessRequest = 7 [(gogoproto.jsontag) = "access_request,omitempty"];

  // Device is the device ID of a trusted device.
  // Requires Teleport Enterprise.
  string Device = 8 [(gogoproto.jsontag) = "device,omitempty"];

  // ServerID is the host id of the Teleport instance.
  string ServerID = 9 [(gogoproto.jsontag) = "server_id,omitempty"];
}

// AddressCondition represents a set of addresses. Presently the addresses are specified
// exclusively in terms of IPv4/IPv6 ranges.
message AddressCondition {
  // CIDR is IPv4 or IPv6 address. Valid value are either CIDR ranges (e.g. "10.0.1.0/24",
  // "fe::/8") or a single IP address (e.g "10.1.2.3")
  string CIDR = 1 [(gogoproto.jsontag) = "cidr"];
}

message NetworkRestrictionsSpecV4 {
  // Allow lists the addresses that should be allowed.
  repeated AddressCondition Allow = 1 [
    (gogoproto.nullable) = false,
    (gogoproto.jsontag) = "allow"
  ];
  // Deny lists the addresses that should be denied even if they're allowed by Allow condition.
  repeated AddressCondition Deny = 2 [
    (gogoproto.nullable) = false,
    (gogoproto.jsontag) = "deny"
  ];
}

// NetworkRestrictions specifies a list of addresses to restrict (block). The deny
// list is checked first and the allow lists overrides it. Thus an empty allow
// list does not mean that no addresses will be allowed, that will only be the
// case if the deny list covers the whole address range.
message NetworkRestrictionsV4 {
  // Kind is the network restrictions resource kind.
  string Kind = 1 [(gogoproto.jsontag) = "kind"];
  // SubKind is an optional resource subkind.
  string SubKind = 2 [(gogoproto.jsontag) = "sub_kind,omitempty"];
  // Version is the resource version.
  string Version = 3 [(gogoproto.jsontag) = "version"];
  // Metadata is the network restrictions metadata.
  Metadata Metadata = 4 [
    (gogoproto.nullable) = false,
    (gogoproto.jsontag) = "metadata"
  ];
  // Spec contains the network restrictions data
  NetworkRestrictionsSpecV4 Spec = 5 [
    (gogoproto.nullable) = false,
    (gogoproto.jsontag) = "spec"
  ];
}

// WindowsDesktopServiceV3 represents a windows desktop access service.
message WindowsDesktopServiceV3 {
  // Header is the common resource header.
  ResourceHeader Header = 1 [
    (gogoproto.nullable) = false,
    (gogoproto.jsontag) = "",
    (gogoproto.embed) = true
  ];
  // Spec is the windows desktop service spec.
  WindowsDesktopServiceSpecV3 Spec = 2 [
    (gogoproto.nullable) = false,
    (gogoproto.jsontag) = "spec"
  ];
}

// WindowsDesktopServiceSpecV3 is the windows desktop service spec.
message WindowsDesktopServiceSpecV3 {
  // Addr is the address that this service can be reached at.
  string Addr = 1 [(gogoproto.jsontag) = "addr"];
  // TeleportVersion is teleport binary version running this service.
  string TeleportVersion = 2 [(gogoproto.jsontag) = "teleport_version"];
  // Hostname is the desktop service hostname.
  string Hostname = 3 [(gogoproto.jsontag) = "hostname"];
  // ProxyIDs is a list of proxy IDs this server is expected to be connected to.
  repeated string ProxyIDs = 4 [(gogoproto.jsontag) = "proxy_ids,omitempty"];
}

// WindowsDesktopFilter are filters to apply when searching for windows desktops.
message WindowsDesktopFilter {
  // HostID is the ID of the host the Windows Desktop Service proxying the desktop.
  string HostID = 1 [(gogoproto.jsontag) = "host_id"];
  // Name is the name of the desktop.
  string Name = 2 [(gogoproto.jsontag) = "name"];
}

// WindowsDesktopV3 represents a Windows host for desktop access.
message WindowsDesktopV3 {
  // Header is the common resource header.
  ResourceHeader Header = 1 [
    (gogoproto.nullable) = false,
    (gogoproto.jsontag) = "",
    (gogoproto.embed) = true
  ];
  // Spec is the Windows host spec.
  WindowsDesktopSpecV3 Spec = 2 [
    (gogoproto.nullable) = false,
    (gogoproto.jsontag) = "spec"
  ];
}

// WindowsDesktopSpecV3 is the Windows host spec.
message WindowsDesktopSpecV3 {
  // Addr is the address that this host can be reached at.
  string Addr = 1 [(gogoproto.jsontag) = "addr"];
  // Domain is the ActiveDirectory domain that this host belongs to.
  string Domain = 2 [(gogoproto.jsontag) = "domain"];
  // HostID is the ID of the host the Windows Desktop Service proxying the desktop.
  string HostID = 3 [(gogoproto.jsontag) = "host_id"];
  // NonAD marks this desktop as a standalone host that is
  // not joined to an Active Directory domain.
  bool NonAD = 4 [(gogoproto.jsontag) = "non_ad"];
  // ScreenSize specifies the size of the screen to use for sessions
  // on this host. In most cases this should be unspecified, in which
  // case Teleport will fill the browser window.
  Resolution ScreenSize = 5 [(gogoproto.jsontag) = "screen_size,omitempty"];
}

message Resolution {
  uint32 Width = 1 [(gogoproto.jsontag) = "width,omitempty"];
  uint32 Height = 2 [(gogoproto.jsontag) = "height,omitempty"];
}

// RegisterUsingTokenRequest is a request to register with the auth server using
// an authentication token
message RegisterUsingTokenRequest {
  // HostID is a unique host ID, usually a UUID
  string HostID = 1 [(gogoproto.jsontag) = "hostID"];
  // NodeName is a node name
  string NodeName = 2 [(gogoproto.jsontag) = "node_name"];
  // Role is a system role, e.g. Proxy
  string Role = 3 [
    (gogoproto.jsontag) = "role",
    (gogoproto.casttype) = "SystemRole"
  ];
  // Token is the name of an authentication token
  string Token = 4 [(gogoproto.jsontag) = "token"];
  // AdditionalPrincipals is a list of additional principals
  repeated string AdditionalPrincipals = 5 [(gogoproto.jsontag) = "additional_principals"];
  // DNSNames is a list of DNS names to include in the x509 client certificate
  repeated string DNSNames = 6 [(gogoproto.jsontag) = "dns_names"];
  // PublicTLSKey is a PEM encoded public key
  // used for TLS setup
  bytes PublicTLSKey = 7 [(gogoproto.jsontag) = "public_tls_key"];
  // PublicSSHKey is a SSH encoded public key,
  // if present will be signed as a return value
  // otherwise, new public/private key pair will be generated
  bytes PublicSSHKey = 8 [(gogoproto.jsontag) = "public_ssh_key"];
  // RemoteAddr is the remote address of the host requesting a host certificate.
  // It is used to replace 0.0.0.0 in the list of additional principals.
  string RemoteAddr = 9 [(gogoproto.jsontag) = "remote_addr"];
  // EC2IdentityDocument is used for the EC2 join method to prove the identity
  // of a joining EC2 instance.
  bytes EC2IdentityDocument = 10 [(gogoproto.jsontag) = "ec2_id"];
  // IDToken is a token provided by a workload identity provider as part of
  // OIDC join types such as GitHub.
  string IDToken = 11 [(gogoproto.jsontag) = "id_token"];
  // Expires is a desired time of the expiry of user certificates returned by
  // registration. This only applies to bot joining, and will be ignored by
  // node joining.
  google.protobuf.Timestamp Expires = 12 [
    (gogoproto.stdtime) = true,
    (gogoproto.jsontag) = "expires,omitempty"
  ];
}

// RecoveryCodes holds a user's recovery code information. Recovery codes allows users to regain
// access to their account by restoring their lost password or second factor. Once a recovery code
// is successfully verified, the code is mark used (which invalidates it), and lets the user begin
// the recovery flow. When a user successfully finishes the recovery flow, users will get a new set
// of codes that will replace all the previous ones.
message RecoveryCodesV1 {
  // Kind is the resource kind.
  string Kind = 1 [(gogoproto.jsontag) = "kind"];
  // SubKind is an optional resource subkind. Currently unused for this resource.
  string SubKind = 2 [(gogoproto.jsontag) = "sub_kind,omitempty"];
  // Version is the resource version.
  string Version = 3 [(gogoproto.jsontag) = "version"];
  // Metadata is the resource metadata.
  Metadata Metadata = 4 [
    (gogoproto.nullable) = false,
    (gogoproto.jsontag) = "metadata"
  ];
  // Spec is the resource spec.
  RecoveryCodesSpecV1 Spec = 5 [
    (gogoproto.nullable) = false,
    (gogoproto.jsontag) = "spec"
  ];
}

// RecoveryCodesSpecV1 is the recovery codes spec.
message RecoveryCodesSpecV1 {
  // Codes hold a list of numOfRecoveryCodes.
  repeated RecoveryCode Codes = 1 [
    (gogoproto.nullable) = false,
    (gogoproto.jsontag) = "codes"
  ];
  // Created is when the set of recovery codes were generated. Updated when a new set of recovery
  // codes are inserted.
  google.protobuf.Timestamp Created = 2 [
    (gogoproto.stdtime) = true,
    (gogoproto.nullable) = false,
    (gogoproto.jsontag) = "created"
  ];
}

// RecoveryCode describes a recovery code.
message RecoveryCode {
  // HashedCode is a bcrypt hash of this recovery code.
  bytes HashedCode = 1 [(gogoproto.jsontag) = "hashed_code"];
  // IsUsed determines if this recovery code was used.
  bool IsUsed = 2 [(gogoproto.jsontag) = "is_used"];
}

message NullableSessionState {
  SessionState State = 1 [
    (gogoproto.nullable) = true,
    (gogoproto.jsontag) = "state,omitempty"
  ];
}

// SessionTrackerFilter are filters to apply when searching for session trackers.
message SessionTrackerFilter {
  // Kind describes what kind of session this is.
  string Kind = 1 [(gogoproto.jsontag) = "kind,omitempty"];
  // State is the current state of this session.
  NullableSessionState State = 2 [
    (gogoproto.nullable) = true,
    (gogoproto.jsontag) = "state,omitempty"
  ];
  // DesktopName is the windows desktop server this session belongs to.
  string DesktopName = 3 [(gogoproto.jsontag) = "desktop_name,omitempty"];
}

// SessionTrackerV1 represents a live session resource.
message SessionTrackerV1 {
  // Header is the common resource header.
  ResourceHeader Header = 1 [
    (gogoproto.nullable) = false,
    (gogoproto.jsontag) = "",
    (gogoproto.embed) = true
  ];

  // Spec is a session specification.
  SessionTrackerSpecV1 Spec = 2 [
    (gogoproto.nullable) = false,
    (gogoproto.jsontag) = "spec"
  ];
}

// SessionTrackerSpecV1 is the specification for a live session.
message SessionTrackerSpecV1 {
  // SessionID is unique identifier of this session.
  string SessionID = 1 [(gogoproto.jsontag) = "session_id,omitempty"];

  // Kind describes what kind of session this is.
  string Kind = 2 [(gogoproto.jsontag) = "kind,omitempty"];

  // State is the current state of this session.
  SessionState State = 3 [(gogoproto.jsontag) = "state,omitempty"];

  // Created encodes the time at which the session was registered with the auth
  // server.
  //
  // This should match the timestamp in the corresponding `session.create` event.
  // It's thus up to the tracker creator to set the correct timestamp.
  google.protobuf.Timestamp Created = 4 [
    (gogoproto.stdtime) = true,
    (gogoproto.nullable) = false,
    (gogoproto.jsontag) = "created,omitempty"
  ];

  // Expires encodes the time at which this session expires and becomes invalid.
  google.protobuf.Timestamp Expires = 5 [
    (gogoproto.stdtime) = true,
    (gogoproto.nullable) = false,
    (gogoproto.jsontag) = "expires,omitempty"
  ];

  // AttachedData is arbitrary attached JSON serialized metadata.
  string AttachedData = 6 [(gogoproto.jsontag) = "attached,omitempty"];

  // Reason is an arbitrary string that may be used to describe the session and/or it's
  // purpose.
  string Reason = 7 [(gogoproto.jsontag) = "reason,omitempty"];

  // Invited is a list of invited users, this field is interpreted by different
  // clients on a best-effort basis and used for delivering notifications to invited users.
  repeated string Invited = 8 [(gogoproto.jsontag) = "invited,omitempty"];

  // Hostname identifies the target this session is connected to.
  string Hostname = 9 [(gogoproto.jsontag) = "target_hostname,omitempty"];

  // Address is the address of the target this session is connected to.
  string Address = 10 [(gogoproto.jsontag) = "target_address,omitempty"];

  // ClusterName is the name of the Teleport cluster that this session belongs to.
  string ClusterName = 11 [(gogoproto.jsontag) = "cluster_name,omitempty"];

  // Login is the local login/user on the target used by the session.
  string Login = 12 [(gogoproto.jsontag) = "login,omitempty"];

  // Participants is a list of session participants.
  repeated Participant Participants = 13 [
    (gogoproto.jsontag) = "participants,omitempty",
    (gogoproto.nullable) = false
  ];

  // The Kubernetes cluster this session belongs to.
  string KubernetesCluster = 14 [(gogoproto.jsontag) = "kubernetes_cluster,omitempty"];

  // HostUser is the user regarded as the owner of this session, RBAC checks are performed
  // against the require policies of this user.
  //
  // This refers to the Teleport user but may not be the same as the sessions initiator.
  string HostUser = 15 [(gogoproto.jsontag) = "host_user,omitempty"];

  // HostPolicies is a list of RBAC policy sets held by the host user at the time of session
  // creation.
  repeated SessionTrackerPolicySet HostPolicies = 16 [(gogoproto.jsontag) = "host_roles,omitempty"];

  // DatabaseName is the database server this session belongs to.
  string DatabaseName = 17 [(gogoproto.jsontag) = "database_name,omitempty"];

  // AppName is the app server this session belongs to.
  string AppName = 18 [(gogoproto.jsontag) = "app_name,omitempty"];

  // AppSessionID is the unique ID of the app access certificate used to start this app session.
  string AppSessionID = 19 [(gogoproto.jsontag) = "app_session_id,omitempty"];

  // DesktopName is the windows desktop server this session belongs to.
  string DesktopName = 20 [(gogoproto.jsontag) = "desktop_name,omitempty"];

  // HostID is the target host id that created the session tracker.
  // It's useful for Kubernetes moderated sessions when running in high availabilty
  // otherwise kube proxy is not able to know which agent runs the session.
  string HostID = 21 [(gogoproto.jsontag) = "host_id,omitempty"];

  // TargetSubKind is the sub kind of the target server.
  string TargetSubKind = 22 [(gogoproto.jsontag) = "target_sub_kind,omitempty"];

  // InitialCommand is the command that was executed to start this session.
  repeated string InitialCommand = 23 [(gogoproto.jsontag) = "initial_command,omitempty"];
}

// SessionTrackerPolicySet is a set of RBAC policies held by the session tracker
// that contain additional metadata from the originating role.
message SessionTrackerPolicySet {
  // Name is name of the role this policy set originates from.
  string Name = 1 [(gogoproto.jsontag) = "name,omitempty"];

  // Version is version of the role this policy set originates from.
  string Version = 2 [(gogoproto.jsontag) = "version,omitempty"];

  // RequireSessionJoin specifies policies for required users to start a session.
  repeated SessionRequirePolicy RequireSessionJoin = 3 [(gogoproto.jsontag) = "require_session_join,omitempty"];
}

// Participant stores information about a participant in the session.
message Participant {
  // ID is a unique UUID of this participant for a given session.
  string ID = 1 [(gogoproto.jsontag) = "id,omitempty"];

  // User is the canonical name of the Teleport user controlling this participant.
  string User = 2 [(gogoproto.jsontag) = "user,omitempty"];

  // Mode is the participant mode.
  string Mode = 3 [(gogoproto.jsontag) = "mode,omitempty"];

  // LastActive is the last time this party was active in the session.
  google.protobuf.Timestamp LastActive = 4 [
    (gogoproto.stdtime) = true,
    (gogoproto.nullable) = false,
    (gogoproto.jsontag) = "last_active,omitempty"
  ];
}

// UIConfigV1 represents the configuration for the web UI served by the proxy service
message UIConfigV1 {
  // Header is the resource header for the UI configuration.
  ResourceHeader Header = 1 [
    (gogoproto.nullable) = false,
    (gogoproto.jsontag) = "",
    (gogoproto.embed) = true
  ];
  // Spec is the resource spec.
  UIConfigSpecV1 Spec = 5 [
    (gogoproto.nullable) = false,
    (gogoproto.jsontag) = "spec"
  ];
}

// UIConfigSpecV1 is the specification for a UIConfig
message UIConfigSpecV1 {
  int32 ScrollbackLines = 1 [(gogoproto.jsontag) = "scrollback_lines"];
}

// InstallerV1 represents an installer script resource. Used to
// provide a script to install teleport on discovered nodes.
message InstallerV1 {
  // Kind is the resource kind.
  string Kind = 1 [(gogoproto.jsontag) = "kind"];
  // SubKind is an optional resource subkind. Currently unused for this resource.
  string SubKind = 2 [(gogoproto.jsontag) = "sub_kind,omitempty"];
  // Version is the resource version.
  string Version = 3 [(gogoproto.jsontag) = "version"];
  // Metadata is the resource metadata.
  Metadata Metadata = 4 [
    (gogoproto.nullable) = false,
    (gogoproto.jsontag) = "metadata"
  ];
  // Spec is the resource spec.
  InstallerSpecV1 Spec = 5 [
    (gogoproto.nullable) = false,
    (gogoproto.jsontag) = "spec"
  ];
}

// InstallerSpecV1 is the specification for an Installer
message InstallerSpecV1 {
  // Script represents the contents of a installer shell script
  string Script = 1 [(gogoproto.jsontag) = "script"];
}

// InstallerV1List represents a list of installer resources.
message InstallerV1List {
  // Installers is a list of installer resources.
  repeated InstallerV1 installers = 1;
}

// SessionState represents the state of a session.
enum SessionState {
  // Pending variant represents a session that is waiting on participants to fulfill the criteria
  // to start the session.
  SessionStatePending = 0;

  // Running variant represents a session that has had it's criteria for starting
  // fulfilled at least once and has transitioned to a RUNNING state.
  SessionStateRunning = 1;

  // Terminated variant represents a session that is no longer running and due for removal.
  SessionStateTerminated = 2;
}

// SortBy defines a sort criteria.
message SortBy {
  // IsDesc is a sort direction flag where if true the direction is descending, else ascending.
  bool IsDesc = 1 [(gogoproto.jsontag) = "is_desc"];
  // Field is the name of an objects field to sort by.
  string Field = 2 [(gogoproto.jsontag) = "field"];
}

// ConnectionDiagnosticV1 is the result of testing a connection.
// When setting up a new resource in Teleport, it's useful to know if we can connect to it.
// This can be done using the test connection feature.
// The user can then receive the result as feedback using the UI
message ConnectionDiagnosticV1 {
  ResourceHeader Header = 1 [
    (gogoproto.nullable) = false,
    (gogoproto.jsontag) = "",
    (gogoproto.embed) = true
  ];
  // Spec is the resource spec.
  ConnectionDiagnosticSpecV1 Spec = 5 [
    (gogoproto.nullable) = false,
    (gogoproto.jsontag) = "spec"
  ];
}

// ConnectionDiagnosticSpecV1 is the ConnectionDiagnostic Spec.
// It contains the result of testing a connection.
// It has the overall result of the connection and then a list of traces.
// Each trace contains checkpoints of the connection attempt and its result.
message ConnectionDiagnosticSpecV1 {
  // Success describes whether the connection was a success or a failure.
  bool Success = 1 [(gogoproto.jsontag) = "success"];
  // Message may contain some user friendly message to let the user know whether it was
  // successful or a failure.
  string Message = 2 [(gogoproto.jsontag) = "message"];
  // Traces contain a list of checkpoints defined by
  repeated ConnectionDiagnosticTrace Traces = 3 [(gogoproto.jsontag) = "traces"];
}

// ConnectionDiagnosticTrace describes a trace of a connection diagnostic
message ConnectionDiagnosticTrace {
  // TraceType is an identification of the checkpoint.
  enum TraceType {
    TRACE_TYPE_UNSPECIFIED = 0;
    // UNKNOWN_ERROR is used when we don't know the error.
    // It's not always possible to offer guidance based on the received error.
    // This trace type should be used when the error is too generic given the context we
    // have.
    UNKNOWN_ERROR = 1;
    // RBAC_NODE is for RBAC checks for the node.
    RBAC_NODE = 2;
    // CONNECTIVITY is for network connectivity checks.
    CONNECTIVITY = 3;
    // RBAC_PRINCIPAL is used when checking if the principal is allowed per RBAC rules.
    RBAC_PRINCIPAL = 4;
    // NODE_PRINCIPAL is used when checking if the Node has the requested principal.
    NODE_PRINCIPAL = 5;
    // RBAC_KUBE is for RBAC checks to kubernetes the cluster.
    RBAC_KUBE = 6;
    // KUBE_PRINCIPAL is used when checking if the Kube Cluster has at least one user principals.
    KUBE_PRINCIPAL = 7;
    // RBAC_DATABASE is for RBAC checks to database access (db_labels).
    RBAC_DATABASE = 8;
    // RBAC_DATABASE_LOGIN is for RBAC checks to database login (db_name and db_user).
    RBAC_DATABASE_LOGIN = 9;
    // DATABASE_DB_USER is used when checking whether the Database has the requested Database User.
    DATABASE_DB_USER = 10;
    // DATABASE_DB_NAME is used when checking whether the Database has the requested Database Name.
    DATABASE_DB_NAME = 11;
  }
  TraceType Type = 1 [(gogoproto.jsontag) = "type"];
  // StatusType describes whether this was a success or a failure.
  enum StatusType {
    STATUS_UNSPECIFIED = 0;
    SUCCESS = 1;
    FAILED = 2;
  }
  StatusType Status = 2 [(gogoproto.jsontag) = "status"];
  // Details contains a User friendly message of the check's result.
  string Details = 3 [(gogoproto.jsontag) = "details"];
  // Error contains the low level error message in case of a failure.
  string Error = 4 [(gogoproto.jsontag) = "error"];
}

// DatabaseServiceV1 is the representation of a DatabaseService (agent) process.
message DatabaseServiceV1 {
  ResourceHeader Header = 1 [
    (gogoproto.nullable) = false,
    (gogoproto.jsontag) = "",
    (gogoproto.embed) = true
  ];
  // Spec is the resource spec.
  DatabaseServiceSpecV1 Spec = 2 [
    (gogoproto.nullable) = false,
    (gogoproto.jsontag) = "spec"
  ];
}

// DatabaseServiceSpecV1 is the DatabaseService Spec.
message DatabaseServiceSpecV1 {
  // ResourceMatchers is the configured match for Database resources.
  repeated DatabaseResourceMatcher ResourceMatchers = 1 [(gogoproto.jsontag) = "resources"];
}

// DatabaseResourceMatcher is a set of properties that is used to match on resources.
message DatabaseResourceMatcher {
  wrappers.LabelValues Labels = 1 [
    (gogoproto.jsontag) = "labels",
    (gogoproto.customtype) = "Labels"
  ];
  ResourceMatcherAWS AWS = 2 [
    (gogoproto.nullable) = false,
    (gogoproto.jsontag) = "aws"
  ];
}

// ResourceMatcherAWS contains AWS specific settings for resource matcher.
message ResourceMatcherAWS {
  // AssumeRoleARN is an optional AWS role ARN to assume when accessing a database.
  string AssumeRoleARN = 1 [(gogoproto.jsontag) = "assume_role_arn,omitempty"];
  // ExternalID is an optional AWS external ID used to enable assuming an AWS role across accounts.
  string ExternalID = 2 [(gogoproto.jsontag) = "external_id,omitempty"];
}

// AlertSeverity represents how problematic/urgent an alert is, and is used to assist
// in sorting alerts for display.
enum AlertSeverity {
  LOW = 0;
  MEDIUM = 5;
  HIGH = 10;
}

// ClusterAlert is a cluster-level alert message.
message ClusterAlert {
  ResourceHeader Header = 1 [
    (gogoproto.nullable) = false,
    (gogoproto.jsontag) = "",
    (gogoproto.embed) = true
  ];
  ClusterAlertSpec Spec = 2 [
    (gogoproto.nullable) = false,
    (gogoproto.jsontag) = "spec"
  ];
}

// ClusterAlertSpec is a cluster alert specification.
message ClusterAlertSpec {
  // Severity represents how problematic/urgent the alert is.
  AlertSeverity Severity = 1 [(gogoproto.jsontag) = "severity"];
  // Message is the user-facing message associated with the alert.
  string Message = 2 [(gogoproto.jsontag) = "message"];
  // Created is the time at which the alert was generated.
  google.protobuf.Timestamp Created = 3 [
    (gogoproto.jsontag) = "created,omitempty",
    (gogoproto.stdtime) = true,
    (gogoproto.nullable) = false
  ];
}

// GetClusterAlertsRequest matches cluster alerts.
message GetClusterAlertsRequest {
  // Severity is an optional minimum severity.
  AlertSeverity Severity = 1;
  // AlertID optionally specifies the ID of the alert being requested.
  string AlertID = 2;
  // Labels is an optional label selector.
  map<string, string> Labels = 3;
  // WithSuperseded includes superseded alerts in the output of the request.
  bool WithSuperseded = 4;
  // WithAcknowledged includes acknowledged alerts in the output of the request.
  bool WithAcknowledged = 5;
  // WithUntargeted requests that alerts be included even if they are not specifically
  // targeted toward the caller. This has no effect unless the caller has `cluster_alert:list`.
  bool WithUntargeted = 6;
}

// AlertAcknowledgement marks a cluster alert as having been "acknowledged".
// This causes the alert to no longer be displayed in 'tsh login', UI banners,
// etc. Acknowledgements must have an expiry and a message describing why the
// alert can be considered acknowledged.
message AlertAcknowledgement {
  // AlertID is the ID of the alert being acknowledged.
  string AlertID = 1 [(gogoproto.jsontag) = "alert_id,omitempty"];
  // Reason describes the reason why the alert can be considered
  // acknowledged (e.g. 'alice will fix next week').
  string Reason = 2 [(gogoproto.jsontag) = "reason,omitempty"];

  // 3 is reserved for the previously used alert acknowledgement "severity"
  reserved 3;
  reserved "Severity";

  // Expires is the time after which the acknowledgement expires.
  google.protobuf.Timestamp Expires = 4 [
    (gogoproto.jsontag) = "expires,omitempty",
    (gogoproto.stdtime) = true,
    (gogoproto.nullable) = false
  ];
}

// Release correspond to a Teleport Enterprise releases
message Release {
  // NotesMD is the notes of the release in markdown
  string NotesMD = 1 [(gogoproto.jsontag) = "notes_md"];
  // Product is the release product, teleport or teleport-ent
  string Product = 2 [(gogoproto.jsontag) = "product"];
  // ReleaseID is the ID of the product
  string ReleaseID = 3 [(gogoproto.jsontag) = "release_id"];
  // Status is the status of the release
  string Status = 4 [(gogoproto.jsontag) = "status"];
  // Version is the version of the release
  string Version = 5 [(gogoproto.jsontag) = "version"];
  // Assets is a list of assets related to the release
  repeated Asset Assets = 6 [(gogoproto.jsontag) = "assets"];
}

// Asset represents a release asset
message Asset {
  // Arch is the architecture of the asset
  string Arch = 1 [(gogoproto.jsontag) = "arch"];
  // Description is the description of the asset
  string Description = 2 [(gogoproto.jsontag) = "description"];
  // Name is the name of the asset
  string Name = 3 [(gogoproto.jsontag) = "name"];
  // OS is which OS the asset is built for
  string OS = 4 [(gogoproto.jsontag) = "os"];
  // SHA256 is the sha256 of the asset
  string SHA256 = 5 [(gogoproto.jsontag) = "sha256"];
  // Size is the size of the release in bytes
  int64 AssetSize = 6 [(gogoproto.jsontag) = "asset_size"];
  // DisplaySize is the human-readable size of the asset
  string DisplaySize = 7 [(gogoproto.jsontag) = "display_size"];
  // ReleaseIDs is a list of releases that have the asset included
  repeated string ReleaseIDs = 8 [(gogoproto.jsontag) = "release_ids"];
  // PublicURL is the public URL used to download the asset
  string PublicURL = 9 [(gogoproto.jsontag) = "public_url"];
}

// RequireMFAType is a type of MFA requirement enforced outside of login,
// such as per-session MFA or per-request PIV touch.
enum RequireMFAType {
  // OFF means additional MFA enforcement is not enabled.
  OFF = 0;
  // SESSION means MFA is required to begin server sessions.
  SESSION = 1;
  // SESSION_AND_HARDWARE_KEY means MFA is required to begin server sessions,
  // and login sessions must use a private key backed by a hardware key.
  SESSION_AND_HARDWARE_KEY = 2;
  // HARDWARE_KEY_TOUCH means login sessions must use a hardware private key that
  // requires touch to be used.
  HARDWARE_KEY_TOUCH = 3;
  // HARDWARE_KEY_PIN means login sessions must use a hardware private key that
  // requires pin to be used.
  HARDWARE_KEY_PIN = 4;
  // HARDWARE_KEY_TOUCH_AND_PIN means login sessions must use a hardware private key that
  // requires touch and pin to be used.
  HARDWARE_KEY_TOUCH_AND_PIN = 5;
}

// Plugin describes a single instance of a Teleport Plugin
message PluginV1 {
  // kind is the plugin resource kind.
  string kind = 1;
  // sub_kind is an optional resource subkind.
  string sub_kind = 2;
  // version is the resource version.
  string version = 3;

  // metadata is the resource metadata.
  Metadata metadata = 4 [(gogoproto.nullable) = false];

  PluginSpecV1 spec = 5 [(gogoproto.nullable) = false];

  PluginStatusV1 status = 6 [(gogoproto.nullable) = false];

  // credentials are "live" credentials to the 3rd party API.
  // These are considered secrets.
  PluginCredentialsV1 credentials = 7;
}

message PluginSpecV1 {
  option (gogoproto.equal) = true;

  // settings contain provider-specific plugin options.
  oneof settings {
    // Settings for the Slack access plugin
    PluginSlackAccessSettings slack_access_plugin = 1;
    // Settings for the Opsgenie access plugin
    PluginOpsgenieAccessSettings opsgenie = 2;
    // Settings for OpenAI plugin
    PluginOpenAISettings openai = 3;
    // Settings for the Okta plugin
    PluginOktaSettings okta = 4;
    // Settings for device trust jamf plugin
    PluginJamfSettings jamf = 5;
    // Settings for the PagerDuty plugin
    PluginPagerDutySettings pager_duty = 6;
    // Settings for the Mattermost plugin
    PluginMattermostSettings mattermost = 7;
    // Settings for the JIRA plugin
    PluginJiraSettings jira = 8;
    // Settings for the Discord plugin
    PluginDiscordSettings discord = 9;
    // Settings for the ServiceNow plugin
    PluginServiceNowSettings serviceNow = 10;
<<<<<<< HEAD
    // Settings for the Entra ID plugin
    PluginEntraIDSettings entra_id = 12;
=======
    // Settings for the Gitlab plugin.
    PluginGitlabSettings gitlab = 12;
>>>>>>> 9e01397c
  }

  // generation contains a unique ID that should:
  // - Be created by the backend on plugin creation.
  // - Be updated by the backend if the plugin is updated in any way.
  //
  // For older plugins, it's possible for this to be empty.
  string generation = 11;
}

message PluginSlackAccessSettings {
  option (gogoproto.equal) = true;

  string fallback_channel = 1;
}

message PluginGitlabSettings {
  option (gogoproto.equal) = true;

  // APIEndpoint is the address of Gitlab API.
  string api_endpoint = 1;
}

message PluginOpsgenieAccessSettings {
  option (gogoproto.equal) = true;

  reserved 1;
  reserved "addr";

  // Priority to create Opsgenie alerts with
  string priority = 2;
  // List of tags to be added to alerts created in Opsgenie
  repeated string alert_tags = 3;
  // Default on-call schedules to check if none are provided in the access request annotations
  repeated string default_schedules = 4;
  // APIEndpoint is the address of Opsgenie API.
  string api_endpoint = 5;
}

// PluginServiceNowSettings are the settings for the serviceNow plugin
message PluginServiceNowSettings {
  option (gogoproto.equal) = true;

  // ApiEndpoint is the ServiceNow API endpoint.
  string api_endpoint = 1 [(gogoproto.jsontag) = "api_endpoint,omitempty"];
  // Username is the ServiceNow API username.
  string username = 2 [(gogoproto.jsontag) = "username,omitempty"];
  // Password is the ServiceNow API password.
  string password = 3 [(gogoproto.jsontag) = "password,omitempty"];
  // CloseCode is the close code that ServiceNow incidents will use.
  string close_code = 4 [(gogoproto.jsontag) = "close_code,omitempty"];
}

message PluginPagerDutySettings {
  option (gogoproto.equal) = true;

  // UserEmail is the email address of the PagerDuty user that will be
  // listed as the reporter source of incidents, comments, etc
  // within PagerDuty. Should usually be the same user the API key
  // represents.
  string user_email = 1;

  // APIEndpoint is the address of PagerDuty API.
  string api_endpoint = 2;
}

message PluginJiraSettings {
  option (gogoproto.equal) = true;

  // ServerURL is the address of the target JIRA Server instance.
  string server_url = 1;

  // ProjectKey is the key of the Jira project that will receive
  // notifications and issues from the plugin.
  string project_key = 2;

  // IssueType is the type of Jira Issue that the plugin will create
  string issue_type = 3;
}

// Defines settings for the OpenAI plugin. Currently there are no settings.
message PluginOpenAISettings {
  option (gogoproto.equal) = true;
}

// Defines settings for the Mattermost plugin.
message PluginMattermostSettings {
  option (gogoproto.equal) = true;
  // serverURL is the URL to access Mattermost.
  string server_url = 1;
  // team is the Mattermost workspace.
  string team = 2;
  // channel is the Mattermost channel in the workspace
  // (team) to send notifications to.
  string channel = 3;
  // report_to_email is an optional email address of a Mattermost user
  // to notify via a direct message when the plugin receives an
  // Access Request event.
  string report_to_email = 4;
}

// Defines settings for Jamf plugin.
message PluginJamfSettings {
  option (gogoproto.equal) = true;
  // Jamf service spec
  JamfSpecV1 jamf_spec = 1;
}

// Defines settings for the Okta plugin.
message PluginOktaSettings {
  option (gogoproto.equal) = true;

  // OrgUrl is the Okta organization URL to use for API communication.
  string org_url = 1;

  // EnableUserSync controls the user sync in the Okta integration service. Deprecated.
  // TODO(mdwn): Remove once e changes have been made.
  bool enable_user_sync = 2;

  // SSOConnectorID (deprecated)
  // TODO(mdwn): Remove once e changes have been made.
  string sso_connector_id = 3;

  // Sync settings controls the user and access list sync settings for Okta.
  PluginOktaSyncSettings sync_settings = 4;
}

// Defines settings for syncing users and access lists from Okta.
message PluginOktaSyncSettings {
  option (gogoproto.equal) = true;

  // SyncUsers controls the user sync in the Okta integration service.
  bool sync_users = 1;

  // SSOConnectorID is the name of the Teleport SSO connector created and used by the Okta plugin
  string sso_connector_id = 2;

  // SyncAccessLists controls the access list sync in the Okta integration service.
  bool sync_access_lists = 3;

  // DefaultOwners are the default owners for all imported access lists.
  repeated string default_owners = 4;

  // AppID is the Okta-assigned ID of the Okta App that Teleport uses as a
  // gateway to interact with Okta for SAML login, SCIM provisioning and user
  // sync. When set, user sync will pull users from the assignment list for this
  // app. When empty the plugin will fall back to the legacy behaviour of syncing
  // users from the entre organization.
  string app_id = 5;

  // GroupFilters are filters for which Okta groups to synchronize as access lists.
  // Filters can be globs, for example:
  //   group*
  //   *service*
  // Or regexes if they're prefixed and suffixed with ^ and $, for example:
  //   ^group.*$
  //   ^.*service.*$
  repeated string group_filters = 6;

  // AppFilters are filters for which Okta applications to synchronize as access lists.
  // Filters can be globs, for example:
  //   app*
  //   *service*
  // Or regexes if they're prefixed and suffixed with ^ and $, for example:
  //   ^app.*$
  //   ^.*service.*$
  repeated string app_filters = 7;
}

// Defines a set of discord channel IDs
message DiscordChannels {
  option (gogoproto.equal) = true;
  repeated string channel_ids = 1;
}

// Defines settings for the discord plugin
message PluginDiscordSettings {
  option (gogoproto.equal) = true;

  // RoleToRecipients maps Teleport roles (by name) to the set of Discord
  // channel IDs that will receive notifications and requests regarding that
  // that Role.
  map<string, DiscordChannels> role_to_recipients = 1;
}

// PluginEntraIDSettings defines settings for the Entra ID sync plugin
message PluginEntraIDSettings {
  option (gogoproto.equal) = true;

  // SyncSettings controls the user and access list sync settings for EntraID.
  PluginEntraIDSyncSettings sync_settings = 1;
}

// Defines settings for syncing users and access lists from Entra ID.
message PluginEntraIDSyncSettings {
  option (gogoproto.equal) = true;

  // DefaultOwners are the default owners for all imported access lists.
  repeated string default_owners = 1;
}

message PluginBootstrapCredentialsV1 {
  oneof credentials {
    PluginOAuth2AuthorizationCodeCredentials oauth2_authorization_code = 1;
    PluginBearerTokenCredentials bearer_token = 2;
    PluginIdSecretCredential id_secret = 3;
  }
}

// PluginIdSecretCredential can be OAuth2-like client_id and client_secret or username and password.
message PluginIdSecretCredential {
  string id = 1;
  string secret = 2;
}

message PluginOAuth2AuthorizationCodeCredentials {
  string authorization_code = 1;
  string redirect_uri = 2;
}

// PluginStatus is the user-facing status for the plugin instance.
message PluginStatusV1 {
  PluginStatusCode code = 1;
}

enum PluginStatusCode {
  // UNKNOWN is the default value when the plugin has not reported its status yet.
  UNKNOWN = 0;
  // RUNNING means the plugin reports running successfully.
  RUNNING = 1;
  // OTHER_ERROR indicates that an otherwise-unspecified error has been encountered.
  OTHER_ERROR = 2;
  // UNAUTHORIZED indicates that plugin is not able to authenticate to the 3rd party API.
  // This could be a result of e.g. the user revoking the authorization on the API provider's side.
  UNAUTHORIZED = 3;

  // SLACK_NOT_IN_CHANNEL is a Slack-specific status code that indicates
  // that the bot has not been invited to a channel that it is configured to post in.
  SLACK_NOT_IN_CHANNEL = 10;
}

// PluginCredentialsV1 represents "live" credentials
// that are used by the plugin to authenticate to the 3rd party API.
message PluginCredentialsV1 {
  oneof credentials {
    PluginOAuth2AccessTokenCredentials oauth2_access_token = 1;
    PluginBearerTokenCredentials bearer_token = 2;
    PluginIdSecretCredential id_secret = 3;
    PluginStaticCredentialsRef static_credentials_ref = 4;
  }
}

message PluginOAuth2AccessTokenCredentials {
  string access_token = 1;
  string refresh_token = 2;
  google.protobuf.Timestamp expires = 3 [
    (gogoproto.stdtime) = true,
    (gogoproto.nullable) = false
  ];
}

message PluginBearerTokenCredentials {
  // Token is the literal bearer token to be submitted to the 3rd-party API provider.
  string token = 1;

  reserved 2; // token_file
  reserved "token_file";
}

// PluginStaticCredentialsRef is a reference to plugin static credentials by labels.
message PluginStaticCredentialsRef {
  // Labels is the set of labels to use to match against a set of static credentials.
  map<string, string> Labels = 1 [(gogoproto.jsontag) = "labels,omitempty"];
}

// PluginList represents a list of plugin resources
message PluginListV1 {
  // Plugins is a list of plugin resources.
  repeated PluginV1 plugins = 1;
}

// PluginStaticCredentialsV1 is a representation of static credentials for plugins.
message PluginStaticCredentialsV1 {
  option (gogoproto.goproto_stringer) = false;
  option (gogoproto.stringer) = false;

  // Header is the resource header for the plugin static credentials object.
  ResourceHeader Header = 1 [
    (gogoproto.nullable) = false,
    (gogoproto.embed) = true
  ];

  // Spec contains the actual credentials for the object.
  PluginStaticCredentialsSpecV1 Spec = 2;
}

// PluginStaticCredentialsSpecV1 is the specification for the static credentials object.
message PluginStaticCredentialsSpecV1 {
  oneof credentials {
    string APIToken = 1;
    PluginStaticCredentialsBasicAuth BasicAuth = 2;
    PluginStaticCredentialsOAuthClientSecret OAuthClientSecret = 3;
  }
}

// PluginStaticCredentialsBasicAuth represents username and password credentials for a plugin.
message PluginStaticCredentialsBasicAuth {
  // Username is the username to use for basic auth.
  string Username = 1 [(gogoproto.jsontag) = "username"];

  // Password is the password to use for basic auth.
  string Password = 2 [(gogoproto.jsontag) = "password"];
}

// PluginStaticCredentialsOAuthClientSecret represents an oauth client id and secret.
message PluginStaticCredentialsOAuthClientSecret {
  // ClientId is the client ID to use for OAuth client secret.
  string ClientId = 1 [(gogoproto.jsontag) = "client_id"];

  // ClientSecret is the client secret to use.
  string ClientSecret = 2 [(gogoproto.jsontag) = "client_secret"];
}

// SAMLIdPServiceProviderV1 is the representation of a SAML IdP service provider.
message SAMLIdPServiceProviderV1 {
  option (gogoproto.goproto_stringer) = false;
  option (gogoproto.stringer) = false;

  // Header is the resource header for the SAML IdP service provider.
  ResourceHeader Header = 1 [
    (gogoproto.nullable) = false,
    (gogoproto.jsontag) = "",
    (gogoproto.embed) = true
  ];
  // Spec is the SAML IdP service provider spec.
  SAMLIdPServiceProviderSpecV1 Spec = 2 [
    (gogoproto.nullable) = false,
    (gogoproto.jsontag) = "spec"
  ];
}

// SAMLIdPServiceProviderSpecV1 is the SAMLIdPServiceProviderV1 resource spec.
message SAMLIdPServiceProviderSpecV1 {
  // EntityDescriptor is the entity descriptor for the service provider
  string EntityDescriptor = 1 [(gogoproto.jsontag) = "entity_descriptor"];
  // EntityID is the entity ID for the entity descriptor. If entity descriptor is provided,
  // this value is checked that it matches the entity ID in the entity descriptor
  // at upsert time to avoid having to parse the XML blob in the entity descriptor
  // every time we need to use this resource.
  string EntityID = 2 [(gogoproto.jsontag) = "entity_id"];
  // ACSURL is the endpoint where SAML authentication response will be redirected.
  string ACSURL = 3 [(gogoproto.jsontag) = "acs_url"];
  // AttributeMapping is used to map service provider requested attributes to
  // username, role and traits in Teleport.
  repeated SAMLAttributeMapping AttributeMapping = 4 [(gogoproto.jsontag) = "attribute_mapping"];
  // Preset is used to define service provider profile that will have a custom behavior
  // processed by Teleport.
  string Preset = 5 [(gogoproto.jsontag) = "preset"];
  // RelayState is used to add custom value in the SAML response as a relay_state HTTP parameter.
  // The value can contain service provider specific redirect URL, static state token etc.
  // The value is only applied in the IdP initiated SSO flow.
  string RelayState = 6 [(gogoproto.jsontag) = "relay_state"];
}

// SAMLAttributeMapping represents SAML service provider requested attribute
// name, format and its values.
message SAMLAttributeMapping {
  //  name is an attribute name.
  string name = 1 [(gogoproto.jsontag) = "name"];
  //  name_format is an attribute name format.
  string name_format = 2 [(gogoproto.jsontag) = "name_format"];
  //  value is an attribute value definable with predicate expression.
  string value = 3 [(gogoproto.jsontag) = "value"];
}

// IdPOptions specify options related to access Teleport IdPs.
message IdPOptions {
  // SAML are options related to the Teleport SAML IdP.
  IdPSAMLOptions SAML = 1 [(gogoproto.jsontag) = "saml"];
}

// IdPSAMLOptions specifies options related to accessing the Teleport SAML IdP.
message IdPSAMLOptions {
  // Enabled is set to true if this option allows access to the Teleport SAML IdP.
  BoolValue Enabled = 1 [
    (gogoproto.jsontag) = "enabled",
    (gogoproto.customtype) = "BoolOption"
  ];
}

// KubernetesResourceV1 represents a Kubernetes resource.
message KubernetesResourceV1 {
  // Kind is a resource kind
  string Kind = 1 [(gogoproto.jsontag) = "kind"];
  // SubKind is an optional resource sub kind, used in some resources
  string SubKind = 2 [(gogoproto.jsontag) = "sub_kind,omitempty"];
  // Version is version
  string Version = 3 [(gogoproto.jsontag) = "version"];
  // Metadata is KubernetesResourceV1 metadata
  Metadata Metadata = 4 [
    (gogoproto.nullable) = false,
    (gogoproto.jsontag) = "metadata"
  ];
  // Spec contains the Kubernetes resource data.
  KubernetesResourceSpecV1 Spec = 5 [
    (gogoproto.nullable) = false,
    (gogoproto.jsontag) = "spec"
  ];
}

// KubernetesResourceSpecV1 is the Kubernetes resource spec.
message KubernetesResourceSpecV1 {
  // Namespace is the resource namespace.
  string Namespace = 1 [(gogoproto.jsontag) = "namespace"];
}

// ClusterMaintenanceConfigV1 is a config singleton used to configure infrequent
// cluster maintenance operations.
message ClusterMaintenanceConfigV1 {
  ResourceHeader Header = 1 [
    (gogoproto.nullable) = false,
    (gogoproto.jsontag) = "",
    (gogoproto.embed) = true
  ];
  ClusterMaintenanceConfigSpecV1 Spec = 2 [
    (gogoproto.nullable) = false,
    (gogoproto.jsontag) = "spec"
  ];
  // Nonce is used to protect against concurrent modification of the maintenance
  // window. Clients should treat nonces as opaque.
  uint64 Nonce = 3 [(gogoproto.jsontag) = "nonce,omitempty"];
}

// ClusterMaintenanceConfigSpecV1 encodes the parameters of the upgrade window config object.
message ClusterMaintenanceConfigSpecV1 {
  // AgentUpgrades encodes the agent upgrade window.
  AgentUpgradeWindow AgentUpgrades = 1 [(gogoproto.jsontag) = "agent_upgrades,omitempty"];
}

// AgentUpgradeWindow is the config object used to determine upcoming agent
// upgrade windows.
message AgentUpgradeWindow {
  // UTCStartHour is the start hour of the maintenance window in UTC.
  uint32 UTCStartHour = 1 [(gogoproto.jsontag) = "utc_start_hour"];
  // Weekdays is an optional list of weekdays. If not specified, an agent upgrade window
  // occurs every day.
  repeated string Weekdays = 2 [(gogoproto.jsontag) = "weekdays,omitempty"];
}

// ScheduledAgentUpgradeWindow is a derived value representing a single
// upgrade window. Upgraders deal with discrete start/end times, so we use the
// agent upgrade window configuration object to generate a sequence of specific
// scheduled windows.
message ScheduledAgentUpgradeWindow {
  // Start is the start time of the upgrade window.
  google.protobuf.Timestamp Start = 1 [
    (gogoproto.stdtime) = true,
    (gogoproto.nullable) = false,
    (gogoproto.jsontag) = "start"
  ];

  // Stop is the stop time of the upgrade window.
  google.protobuf.Timestamp Stop = 2 [
    (gogoproto.stdtime) = true,
    (gogoproto.nullable) = false,
    (gogoproto.jsontag) = "stop"
  ];
}

// AgentUpgradeSchedule is the canonical representation of upcoming
// agent upgrade windows as generated by the AgentUpgradeWindow config object.
message AgentUpgradeSchedule {
  // Windows is the list of upcoming windows.
  repeated ScheduledAgentUpgradeWindow Windows = 1 [
    (gogoproto.nullable) = false,
    (gogoproto.jsontag) = "windows"
  ];
}

// UserGroupV1 is a representation of an externally sourced user group.
message UserGroupV1 {
  option (gogoproto.goproto_stringer) = false;
  option (gogoproto.stringer) = false;

  // Header is the resource header for the user group.
  ResourceHeader Header = 1 [
    (gogoproto.nullable) = false,
    (gogoproto.jsontag) = "",
    (gogoproto.embed) = true
  ];

  // Spec is the user group resource spec.
  UserGroupSpecV1 Spec = 2 [
    (gogoproto.nullable) = false,
    (gogoproto.jsontag) = "spec"
  ];
}

// UserGroupSpecV1 is the specification of a user group.
message UserGroupSpecV1 {
  // Applications are a list of application IDs belonging to this user group.
  repeated string Applications = 1;
}

// OktaImportRuleSpecV1 is a Okta import rule specification.
message OktaImportRuleSpecV1 {
  // Priority represents the priority of the rule application. Lower numbered rules will be applied first.
  int32 Priority = 1 [(gogoproto.jsontag) = "priority"];
  // Mappings is a list of matches that will map match conditions to labels.
  repeated OktaImportRuleMappingV1 Mappings = 2 [(gogoproto.jsontag) = "mappings"];
}

// OktaImportRuleMappingV1 is a list of matches that map match rules to labels.
message OktaImportRuleMappingV1 {
  // Match is a set of matching rules for this mapping. If any of these match, then the mapping will be applied.
  repeated OktaImportRuleMatchV1 Match = 1 [(gogoproto.jsontag) = "match"];
  // AddLabels specifies which labels to add if any of the previous matches match.
  map<string, string> AddLabels = 2 [(gogoproto.jsontag) = "add_labels"];
}

// OktaImportRuleV1 is a representation of labeling rules for importing of Okta objects.
message OktaImportRuleV1 {
  option (gogoproto.goproto_stringer) = false;
  option (gogoproto.stringer) = false;

  // Header is the resource header for the SAML IdP service provider.
  ResourceHeader Header = 1 [
    (gogoproto.nullable) = false,
    (gogoproto.jsontag) = "",
    (gogoproto.embed) = true
  ];

  // Spec is the specification for the Okta import rule.
  OktaImportRuleSpecV1 Spec = 2 [
    (gogoproto.nullable) = false,
    (gogoproto.jsontag) = "spec"
  ];
}

// OktaImportRuleMatchV1 is a match rule for a mapping.
message OktaImportRuleMatchV1 {
  // AppIDs is a list of app IDs to match against.
  repeated string AppIDs = 1 [(gogoproto.jsontag) = "app_ids,omitempty"];
  // GroupIDs is a list of group IDs to match against.
  repeated string GroupIDs = 2 [(gogoproto.jsontag) = "group_ids,omitempty"];
  // AppNameRegexes is a list of regexes to match against app names.
  repeated string AppNameRegexes = 3 [(gogoproto.jsontag) = "app_name_regexes,omitempty"];
  // GroupNameRegexes is a list of regexes to match against group names.
  repeated string GroupNameRegexes = 4 [(gogoproto.jsontag) = "group_name_regexes,omitempty"];
}

// OktaAssignmentV1 is a representation of an action or set of actions taken by Teleport to assign Okta users to applications or groups.
message OktaAssignmentV1 {
  option (gogoproto.goproto_stringer) = false;
  option (gogoproto.stringer) = false;

  // Header is the resource header for the Okta assignment.
  ResourceHeader Header = 1 [
    (gogoproto.nullable) = false,
    (gogoproto.jsontag) = "",
    (gogoproto.embed) = true
  ];

  // Spec is the specification for the Okta assignment.
  OktaAssignmentSpecV1 Spec = 2 [
    (gogoproto.nullable) = false,
    (gogoproto.jsontag) = "spec"
  ];
}

// OktaAssignmentSpecV1 is a Okta assignment specification.
message OktaAssignmentSpecV1 {
  // User is the user that these actions will be applied to.
  string User = 1 [(gogoproto.jsontag) = "user"];
  // Targets is a list of Okta targets to take on a user.
  repeated OktaAssignmentTargetV1 Targets = 2 [(gogoproto.jsontag) = "targets"];
  // CleanupTime is an optional field that notes when the assignment should be cleaned up.
  // If absent, the assignment will never be cleaned up.
  google.protobuf.Timestamp CleanupTime = 3 [
    (gogoproto.jsontag) = "cleanup_time",
    (gogoproto.stdtime) = true,
    (gogoproto.nullable) = false
  ];

  // Status is the status of the assignment.
  OktaAssignmentStatus status = 4 [(gogoproto.jsontag) = "status"];

  // OktaAssignmentStatus represents the status of an Okta assignment.
  enum OktaAssignmentStatus {
    // UNKNOWN indicates the status is not set.
    UNKNOWN = 0;
    // PENDING indicates the action has not yet been applied.
    PENDING = 1;
    // PROCESSSING indicates that the assignment is being applied.
    PROCESSING = 2;
    // SUCCESSFUL indicates the action was applied successfully.
    SUCCESSFUL = 3;
    // FAILED indicates the action was not applied successfully. It will be retried.
    FAILED = 4;
  }

  // LastTransition is an optional field that notes when the last state transition
  // occurred for this action. If absent, this object has never transitioned.
  google.protobuf.Timestamp LastTransition = 5 [
    (gogoproto.jsontag) = "last_transition",
    (gogoproto.stdtime) = true,
    (gogoproto.nullable) = false
  ];

  // Finalized is set when the assignment has been properly cleaned up.
  bool Finalized = 6 [(gogoproto.jsontag) = "finalized"];
}

// OktaAssignmentTargetV1 is a target of an Okta assignment.
message OktaAssignmentTargetV1 {
  // OktaAssignmentTargetType is the type of Okta object that an assignment is targeting.
  enum OktaAssignmentTargetType {
    // UNKNOWN indicates the target is unknown.
    UNKNOWN = 0;
    // APPLICATION indicates the target is an application.
    APPLICATION = 1;
    // GROUP indicates the target is a group.
    GROUP = 2;
  }

  // Type is the type of Okta resource this assignment is targeting.
  OktaAssignmentTargetType type = 1 [(gogoproto.jsontag) = "type"];
  // ID is the ID of the Okta resource that's being targeted.
  string id = 2 [(gogoproto.jsontag) = "id"];
}

// IntegrationV1 represents a connection between Teleport and some other 3rd party system.
// This connection allows API access to that service from Teleport.
// Each Integration instance must have a SubKind defined which identifies the external system.
message IntegrationV1 {
  option (gogoproto.goproto_stringer) = false;
  option (gogoproto.stringer) = false;

  // Header is the resource header.
  ResourceHeader Header = 1 [
    (gogoproto.nullable) = false,
    (gogoproto.jsontag) = "",
    (gogoproto.embed) = true
  ];

  // Spec is an Integration specification.
  IntegrationSpecV1 Spec = 2 [
    (gogoproto.nullable) = false,
    (gogoproto.jsontag) = "spec"
  ];
}

// IntegrationSpecV1 contains properties of all the supported integrations.
message IntegrationSpecV1 {
  oneof SubKindSpec {
    // AWSOIDC contains the specific fields to handle the AWS OIDC Integration subkind
    AWSOIDCIntegrationSpecV1 AWSOIDC = 1 [(gogoproto.jsontag) = "aws_oidc,omitempty"];
    // AzureOIDC contains the specific fields to handle the Azure OIDC Integration subkind
    AzureOIDCIntegrationSpecV1 AzureOIDC = 2 [(gogoproto.jsontag) = "azure_oidc,omitempty"];
  }
}

// AWSOIDCIntegrationSpecV1 contains the spec properties for the AWS OIDC SubKind Integration.
message AWSOIDCIntegrationSpecV1 {
  // RoleARN contains the Role ARN used to set up the Integration.
  // This is the AWS Role that Teleport will use to issue tokens for API Calls.
  string RoleARN = 1 [(gogoproto.jsontag) = "role_arn,omitempty"];

  // IssuerS3URI is the Identity Provider that was configured in AWS.
  // This bucket/prefix/* files must be publicly accessible and contain the following:
  // > .well-known/openid-configuration
  // > .well-known/jwks
  // Format: s3://<bucket>/<prefix>
  // Optional. The proxy's endpoint is used if it is not specified.
  string IssuerS3URI = 2 [(gogoproto.jsontag) = "issuer_s3_uri,omitempty"];
}

// AzureOIDCIntegrationSpecV1 contains the spec properties for the Azure OIDC SubKind Integration.
message AzureOIDCIntegrationSpecV1 {
  // TenantID specifies the ID of Entra Tenant (Directory)
  // that this plugin integrates with.
  string TenantID = 1 [(gogoproto.jsontag) = "tenant_id,omitempty"];

  // ClientID specifies the ID of Azure enterprise application (client)
  // that corresponds to this plugin.
  string ClientID = 2 [(gogoproto.jsontag) = "client_id,omitempty"];
}

// HeadlessAuthentication holds data for an ongoing headless authentication attempt.
message HeadlessAuthentication {
  // Header is the resource header.
  ResourceHeader header = 1 [
    (gogoproto.nullable) = false,
    (gogoproto.embed) = true
  ];

  // User is a teleport user name.
  string user = 2;

  // PublicKey is an ssh public key to sign in case of successful auth.
  bytes public_key = 3;

  // State is the headless authentication request state.
  HeadlessAuthenticationState state = 4;

  // MFADevice is the mfa device used to approve the request in case of successful auth.
  types.MFADevice mfa_device = 5;

  // ClientIPAddress is the IP address of the client being authenticated.
  string client_ip_address = 6;
}

// HeadlessAuthenticationState is a headless authentication state.
enum HeadlessAuthenticationState {
  HEADLESS_AUTHENTICATION_STATE_UNSPECIFIED = 0;

  // authentication pending.
  HEADLESS_AUTHENTICATION_STATE_PENDING = 1;

  // authentication denied.
  HEADLESS_AUTHENTICATION_STATE_DENIED = 2;

  // authentication approved.
  HEADLESS_AUTHENTICATION_STATE_APPROVED = 3;
}

// WatchKind specifies resource kind to watch
// When adding fields to this struct, make sure to review/update WatchKind.Contains method.
message WatchKind {
  // Kind is a resource kind to watch
  string Kind = 1 [(gogoproto.jsontag) = "kind"];
  // LoadSecrets specifies whether to load secrets
  bool LoadSecrets = 2 [(gogoproto.jsontag) = "load_secrets"];
  // Name is an optional specific resource type to watch,
  // if specified only the events with a specific resource
  // name will be sent
  string Name = 3 [(gogoproto.jsontag) = "name"];
  // Filter is an optional mapping of custom filter parameters.
  // Valid values vary by resource kind.
  map<string, string> Filter = 4 [(gogoproto.jsontag) = "filter,omitempty"];
  // SubKind is a resource subkind to watch
  string SubKind = 5 [(gogoproto.jsontag) = "sub_kind,omitempty"];
  // Version optionally specifies the resource version to watch.
  // Currently this field is ignored.
  string Version = 6 [(gogoproto.jsontag) = "version,omitempty"];
}

// WatchStatusV1 is intended to be attached to OpInit events and contain information about a successful WatchEvents call.
message WatchStatusV1 {
  // Kind is the resource kind.
  string Kind = 1 [(gogoproto.jsontag) = "kind"];
  // SubKind is an optional resource subkind. Currently unused for this resource.
  string SubKind = 2 [(gogoproto.jsontag) = "sub_kind,omitempty"];
  // Version is the resource version.
  string Version = 3 [(gogoproto.jsontag) = "version"];
  // Metadata is the resource metadata.
  Metadata Metadata = 4 [
    (gogoproto.nullable) = false,
    (gogoproto.jsontag) = "metadata"
  ];
  // Spec is the resource spec.
  WatchStatusSpecV1 Spec = 5 [
    (gogoproto.nullable) = false,
    (gogoproto.jsontag) = "spec"
  ];
}

// WatchStatusSpecV1 contains resource kinds confirmed by WatchEvents to be included in the event stream.
message WatchStatusSpecV1 {
  repeated WatchKind Kinds = 1 [
    (gogoproto.nullable) = false,
    (gogoproto.jsontag) = "kinds"
  ];
}

// ServerInfoV1 contains info that should be applied to joining Nodes.
message ServerInfoV1 {
  // Kind is the resource kind.
  string Kind = 1 [(gogoproto.jsontag) = "kind"];
  // SubKind is an optional resource subkind.
  string SubKind = 2 [(gogoproto.jsontag) = "sub_kind"];
  // Version is the resource version.
  string Version = 3 [(gogoproto.jsontag) = "version"];
  // Metadata is the resource metadata.
  Metadata Metadata = 4 [
    (gogoproto.nullable) = false,
    (gogoproto.jsontag) = "metadata"
  ];
  // Spec is the resource spec.
  ServerInfoSpecV1 Spec = 5 [
    (gogoproto.nullable) = false,
    (gogoproto.jsontag) = "spec"
  ];
}

// ServerInfoSpecV1 contains fields used to match Nodes to this ServerInfo.
message ServerInfoSpecV1 {
  reserved 1;
  reserved "AWS";
  // NewLabels is the set of labels to add to nodes matching this ServerInfo.
  map<string, string> NewLabels = 2 [(gogoproto.jsontag) = "new_labels,omitempty"];
}

// JamfSpecV1 is the base configuration for the Jamf MDM service.
message JamfSpecV1 {
  option (gogoproto.equal) = true;
  // Enabled toggles the service on or off.
  bool enabled = 1 [(gogoproto.jsontag) = "enabled,omitempty"];
  // Name of the service device source.
  // See the teleport.devicetrust.v1.DeviceSource proto.
  // Defaults to "jamf".
  string name = 2 [(gogoproto.jsontag) = "name,omitempty"];
  // Initial sync delay for the service.
  // Set to negative to perform syncs immediately on startup.
  // Defaults to a random delay (a few minutes max).
  int64 sync_delay = 3 [
    (gogoproto.jsontag) = "sync_delay,omitempty",
    (gogoproto.casttype) = "Duration"
  ];
  // Jamf Pro API endpoint.
  // Example: "https://yourtenant.jamfcloud.com/api".
  // Required.
  string api_endpoint = 4 [(gogoproto.jsontag) = "api_endpoint,omitempty"];
  // Jamf API username.
  // Username and password are used to acquire short-lived Jamf Pro API tokens.
  // See https://developer.jamf.com/jamf-pro/docs/jamf-pro-api-overview.
  // Required.
  string username = 5 [(gogoproto.jsontag) = "username,omitempty"];
  // Jamf API password.
  // Username and password are used to acquire short-lived Jamf Pro API tokens.
  // See https://developer.jamf.com/jamf-pro/docs/jamf-pro-api-overview.
  // Required.
  string password = 6 [(gogoproto.jsontag) = "password,omitempty"];
  // Inventory sync entries.
  // If empty a default sync configuration is used.
  repeated JamfInventoryEntry inventory = 7 [(gogoproto.jsontag) = "inventory,omitempty"];
}

// JamfInventoryEntry is an inventory sync entry for [JamfSpecV1].
message JamfInventoryEntry {
  option (gogoproto.equal) = true;
  // Jamf Pro API RSQL filter, used when querying endpoints like
  // "/api/v1/computers-inventory".
  // See https://developer.jamf.com/jamf-pro/reference/get_v1-computers-inventory.
  string filter_rsql = 1 [(gogoproto.jsontag) = "filter_rsql,omitempty"];
  // Sync period for PARTIAL syncs.
  // PARTIAL syncs are scheduled in the time window between FULL syncs, so
  // sync_period_partial must always be smaller than sync_period_full, otherwise
  // it would never trigger.
  // Set to zero or negative to disable PARTIAL syncs.
  int64 sync_period_partial = 2 [
    (gogoproto.jsontag) = "sync_period_partial,omitempty",
    (gogoproto.casttype) = "Duration"
  ];
  // Sync period for FULL syncs.
  // Ideally sync_period_full is a multiple of sync_period_partial, so schedules
  // line up perfectly.
  // Set to zero or negative to disable FULL syncs.
  int64 sync_period_full = 3 [
    (gogoproto.jsontag) = "sync_period_full,omitempty",
    (gogoproto.casttype) = "Duration"
  ];
  // on_missing is the trigger used on devices missing from the MDM view in a
  // FULL sync.
  // Only runs on successful FULL syncs.
  // Corresponds to [teleport.devicetrust.v1.SyncInventoryDeviceAction].
  // Must be either "NOOP" or "DELETE".
  // Defaults to "NOOP".
  string on_missing = 4 [(gogoproto.jsontag) = "on_missing,omitempty"];
  // Custom page size for inventory queries.
  // A server default is used if zeroed or negative.
  int32 page_size = 5 [(gogoproto.jsontag) = "page_size,omitempty"];
}

// MessageWithHeader is a message with a resource header. This is used primarily
// for parsing of resource headers and isn't expected to be used directly by any
// resources.
//
// When using a oneof in a protobuf messages, the existing utils.FastMarshal
// utility does not work, so using something like protojson or jsonpb is required.
// However, these do not respect gogoproto's extensions. When using a ResourceHeader,
// protojson will not recognize that the ResourceHeader is intended to be embedded and
// the resulting JSON will have the header as a separate field. This means that using
// utils.FastUnmarshal will not work for extracting a ResourceHeader from the
// JSON, and we explicitly extract this header to do things like version checking in
// lib/services.
//
// This can be avoided by explicitly embedding the members of the ResourceHeader in
// a message. However, if we would like to avoid this, we can use this MessageWitHheader
// to extract the resource header and its elements, which can later be used for the
// aforementioned processing in lib/services.
message MessageWithHeader {
  option (gogoproto.goproto_stringer) = false;
  option (gogoproto.stringer) = false;

  // Header is the resource header for a resource.
  ResourceHeader Header = 1 [
    (gogoproto.nullable) = false,
    (gogoproto.jsontag) = "",
    (gogoproto.embed) = true
  ];
}

// AWSMatcher matches AWS EC2 instances and AWS Databases
message AWSMatcher {
  // Types are AWS database types to match, "ec2", "rds", "redshift", "elasticache",
  // or "memorydb".
  repeated string Types = 1 [(gogoproto.jsontag) = "types,omitempty"];
  // Regions are AWS regions to query for databases.
  repeated string Regions = 2 [(gogoproto.jsontag) = "regions,omitempty"];
  // AssumeRoleARN is the AWS role to assume for database discovery.
  AssumeRole AssumeRole = 3 [(gogoproto.jsontag) = "assume_role,omitempty"];
  // Tags are AWS resource Tags to match.
  wrappers.LabelValues Tags = 4 [
    (gogoproto.nullable) = false,
    (gogoproto.jsontag) = "tags,omitempty",
    (gogoproto.customtype) = "Labels"
  ];
  // Params sets the join method when installing on discovered EC2 nodes
  InstallerParams Params = 5 [(gogoproto.jsontag) = "install,omitempty"];
  // SSM provides options to use when sending a document command to
  // an EC2 node
  AWSSSM SSM = 6 [(gogoproto.jsontag) = "ssm,omitempty"];
  // Integration is the integration name used to generate credentials to interact with AWS APIs.
  // Environment credentials will not be used when this value is set.
  string Integration = 7 [(gogoproto.jsontag) = "integration,omitempty"];
  // KubeAppDiscovery controls whether Kubernetes App Discovery will be enabled for agents running on
  // discovered clusters, currently only affects AWS EKS discovery in integration mode.
  bool KubeAppDiscovery = 8 [(gogoproto.jsontag) = "kube_app_discovery,omitempty"];
}

// AssumeRole provides a role ARN and ExternalID to assume an AWS role
// when interacting with AWS resources.
message AssumeRole {
  // RoleARN is the fully specified AWS IAM role ARN.
  string RoleARN = 1 [(gogoproto.jsontag) = "role_arn"];
  // ExternalID is the external ID used to assume a role in another account.
  string ExternalID = 2 [(gogoproto.jsontag) = "external_id"];
}

// InstallParams sets join method to use on discovered nodes
message InstallerParams {
  // JoinMethod is the method to use when joining the cluster
  string JoinMethod = 1 [
    (gogoproto.jsontag) = "join_method",
    (gogoproto.casttype) = "JoinMethod"
  ];
  // JoinToken is the token to use when joining the cluster
  string JoinToken = 2 [(gogoproto.jsontag) = "join_token"];
  // ScriptName is the name of the teleport installer script
  // resource for the cloud instance to execute
  string ScriptName = 3 [(gogoproto.jsontag) = "script_name,omitempty"];
  // InstallTeleport disables agentless discovery
  bool InstallTeleport = 4 [(gogoproto.jsontag) = "install_teleport,omitempty"];
  // SSHDConfig provides the path to write sshd configuration changes
  string SSHDConfig = 5 [(gogoproto.jsontag) = "sshd_config,omitempty"];
  // PublicProxyAddr is the address of the proxy the discovered node should use
  // to connect to the cluster.
  string PublicProxyAddr = 6 [(gogoproto.jsontag) = "proxy_addr,omitempty"];
  // Azure is the set of Azure-specific installation parameters.
  AzureInstallerParams Azure = 7 [(gogoproto.jsontag) = "azure,omitempty"];
}

// AWSSSM provides options to use when executing SSM documents
message AWSSSM {
  // DocumentName is the name of the document to use when executing an
  // SSM command
  string DocumentName = 1 [(gogoproto.jsontag) = "document_name,omitempty"];
}

// AzureInstallerParams is the set of Azure-specific installation parameters.
message AzureInstallerParams {
  // ClientID is the client ID of the managed identity discovered nodes
  // should use to join the cluster.
  string ClientID = 1 [(gogoproto.jsontag) = "client_id,omitempty"];
}

// AzureMatcher matches Azure resources.
// It defines which resource types, filters and some configuration params.
message AzureMatcher {
  // Subscriptions are Azure subscriptions to query for resources.
  repeated string Subscriptions = 1 [(gogoproto.jsontag) = "subscriptions,omitempty"];
  // ResourceGroups are Azure resource groups to query for resources.
  repeated string ResourceGroups = 2 [(gogoproto.jsontag) = "resource_groups,omitempty"];
  // Types are Azure types to match: "mysql", "postgres", "aks", "vm"
  repeated string Types = 3 [(gogoproto.jsontag) = "types,omitempty"];
  // Regions are Azure locations to match for databases.
  repeated string Regions = 4 [(gogoproto.jsontag) = "regions,omitempty"];
  // ResourceTags are Azure tags on resources to match.
  wrappers.LabelValues ResourceTags = 5 [
    (gogoproto.nullable) = false,
    (gogoproto.jsontag) = "tags,omitempty",
    (gogoproto.customtype) = "Labels"
  ];
  // Params sets the join method when installing on
  // discovered Azure nodes.
  InstallerParams Params = 6 [(gogoproto.jsontag) = "install_params,omitempty"];
}

// GCPMatcher matches GCP resources.
message GCPMatcher {
  // Types are GKE resource types to match: "gke", "vm".
  repeated string Types = 1 [(gogoproto.jsontag) = "types,omitempty"];
  // Locations are GKE locations to search resources for.
  repeated string Locations = 2 [(gogoproto.jsontag) = "locations,omitempty"];
  // Tags is obsolete and only exists for backwards compatibility. Use Labels instead.
  wrappers.LabelValues Tags = 3 [
    (gogoproto.nullable) = false,
    (gogoproto.jsontag) = "tags,omitempty",
    (gogoproto.customtype) = "Labels"
  ];
  // ProjectIDs are the GCP project ID where the resources are deployed.
  repeated string ProjectIDs = 4 [(gogoproto.jsontag) = "project_ids,omitempty"];
  // ServiceAccounts are the emails of service accounts attached to VMs.
  repeated string ServiceAccounts = 5 [(gogoproto.jsontag) = "service_accounts,omitempty"];
  // Params sets the join method when installing on
  // discovered GCP nodes.
  InstallerParams Params = 6 [(gogoproto.jsontag) = "install_params,omitempty"];
  // Labels are GCP labels to match.
  wrappers.LabelValues Labels = 7 [
    (gogoproto.nullable) = false,
    (gogoproto.jsontag) = "labels,omitempty",
    (gogoproto.customtype) = "Labels"
  ];
}

// KubernetesMatcher matches Kubernetes services.
message KubernetesMatcher {
  // Types are Kubernetes services types to match. Currently only 'app' is supported.
  repeated string Types = 1 [(gogoproto.jsontag) = "types,omitempty"];
  // Namespaces are Kubernetes namespaces in which to discover services
  repeated string Namespaces = 2 [(gogoproto.jsontag) = "namespaces,omitempty"];
  // Labels are Kubernetes services labels to match.
  wrappers.LabelValues Labels = 3 [
    (gogoproto.nullable) = false,
    (gogoproto.jsontag) = "labels,omitempty",
    (gogoproto.customtype) = "Labels"
  ];
}

// OktaOptions specify options related to the Okta service.
message OktaOptions {
  // SyncPeriod is the duration between synchronization calls in nanoseconds.
  int64 SyncPeriod = 1 [
    (gogoproto.jsontag) = "sync_period,omitempty",
    (gogoproto.casttype) = "Duration"
  ];
}

// AccessGraphSync is a configuration for Access Graph service.
message AccessGraphSync {
  // AWS is a configuration for AWS Access Graph service poll service.
  repeated AccessGraphAWSSync AWS = 1 [(gogoproto.jsontag) = "aws,omitempty"];
}

// AccessGraphAWSSync is a configuration for AWS Access Graph service poll service.
message AccessGraphAWSSync {
  // Regions are AWS regions to import resources from.
  repeated string Regions = 1 [(gogoproto.jsontag) = "regions,omitempty"];
  // AssumeRoleARN is the AWS role to assume for database discovery.
  AssumeRole AssumeRole = 3 [(gogoproto.jsontag) = "assume_role,omitempty"];
  // Integration is the integration name used to generate credentials to interact with AWS APIs.
  string Integration = 4 [(gogoproto.jsontag) = "integration,omitempty"];
}<|MERGE_RESOLUTION|>--- conflicted
+++ resolved
@@ -5779,13 +5779,10 @@
     PluginDiscordSettings discord = 9;
     // Settings for the ServiceNow plugin
     PluginServiceNowSettings serviceNow = 10;
-<<<<<<< HEAD
-    // Settings for the Entra ID plugin
-    PluginEntraIDSettings entra_id = 12;
-=======
     // Settings for the Gitlab plugin.
     PluginGitlabSettings gitlab = 12;
->>>>>>> 9e01397c
+    // Settings for the Entra ID plugin
+    PluginEntraIDSettings entra_id = 13;
   }
 
   // generation contains a unique ID that should:
