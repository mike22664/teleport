--- conflicted
+++ resolved
@@ -6194,14 +6194,12 @@
     PluginEntraIDSettings entra_id = 13;
     // Settings for the SCIM plugin
     PluginSCIMSettings scim = 14;
-<<<<<<< HEAD
-
-    // Placeholder for a real service
-    PluginAWSICSettings aws_ic = 15;
-=======
+
     // Settings for the Datadog Incident Management plugin
     PluginDatadogAccessSettings datadog = 15;
->>>>>>> 65d43d09
+
+    // Placeholder for a real service
+    PluginAWSICSettings aws_ic = 16;
   }
 
   // generation contains a unique ID that should:
@@ -6457,7 +6455,6 @@
   string default_role = 2;
 }
 
-<<<<<<< HEAD
 // PluginAWSICSettings is a placeholder for the AWS IC settings. Only using at
 // the plugin framework here as its an easy way to spike out a service guaranteed
 // to run on Auth.
@@ -6515,7 +6512,8 @@
   // DefaultOwners specifies the default owners of any Access Lists created
   // during initial setup.
   repeated string default_owners = 7;
-=======
+}
+
 // PluginDatadogAccessSettings defines the settings for a Datadog Incident Management plugin
 message PluginDatadogAccessSettings {
   option (gogoproto.equal) = true;
@@ -6524,7 +6522,6 @@
   string api_endpoint = 1;
   // FallbackRecipient specifies the default recipient.
   string fallback_recipient = 2;
->>>>>>> 65d43d09
 }
 
 message PluginBootstrapCredentialsV1 {
