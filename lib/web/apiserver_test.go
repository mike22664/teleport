/*
Copyright 2015-2020 Gravitational, Inc.

Licensed under the Apache License, Version 2.0 (the "License");
you may not use this file except in compliance with the License.
You may obtain a copy of the License at

    http://www.apache.org/licenses/LICENSE-2.0

Unless required by applicable law or agreed to in writing, software
distributed under the License is distributed on an "AS IS" BASIS,
WITHOUT WARRANTIES OR CONDITIONS OF ANY KIND, either express or implied.
See the License for the specific language governing permissions and
limitations under the License.
*/

package web

import (
	"archive/tar"
	"bufio"
	"bytes"
	"compress/gzip"
	"context"
	"crypto"
	"crypto/tls"
	"crypto/x509"
	"encoding/base32"
	"encoding/base64"
	"encoding/hex"
	"encoding/json"
	"encoding/pem"
	"errors"
	"fmt"
	"io"
	"net"
	"net/http"
	"net/http/cookiejar"
	"net/http/httptest"
	"net/url"
	"os"
	"os/user"
	"path/filepath"
	"sort"
	"strings"
	"testing"
	"time"

	"github.com/gogo/protobuf/proto"
	"github.com/google/go-cmp/cmp"
	"github.com/google/uuid"
	"github.com/gorilla/websocket"
	"github.com/gravitational/roundtrip"
	"github.com/gravitational/trace"
	"github.com/jonboulle/clockwork"
	"github.com/julienschmidt/httprouter"
	lemma_secret "github.com/mailgun/lemma/secret"
	"github.com/mailgun/timetools"
	"github.com/pquerna/otp/totp"
	"github.com/sashabaranov/go-openai"
	"github.com/sirupsen/logrus"
	"github.com/stretchr/testify/assert"
	"github.com/stretchr/testify/require"
	commonv1 "go.opentelemetry.io/proto/otlp/common/v1"
	resourcev1 "go.opentelemetry.io/proto/otlp/resource/v1"
	tracepb "go.opentelemetry.io/proto/otlp/trace/v1"
	"golang.org/x/crypto/ssh"
	"golang.org/x/exp/slices"
	"google.golang.org/grpc"
	"google.golang.org/grpc/credentials"
	"google.golang.org/protobuf/encoding/protojson"
	"google.golang.org/protobuf/testing/protocmp"
	corev1 "k8s.io/api/core/v1"
	metav1 "k8s.io/apimachinery/pkg/apis/meta/v1"
	"k8s.io/apimachinery/pkg/runtime"
	"k8s.io/apimachinery/pkg/runtime/serializer"
	authztypes "k8s.io/client-go/kubernetes/typed/authorization/v1"
	"k8s.io/client-go/tools/clientcmd"
	clientcmdapi "k8s.io/client-go/tools/clientcmd/api"

	"github.com/gravitational/teleport"
	"github.com/gravitational/teleport/api/breaker"
	authproto "github.com/gravitational/teleport/api/client/proto"
	"github.com/gravitational/teleport/api/client/webclient"
	"github.com/gravitational/teleport/api/constants"
	apidefaults "github.com/gravitational/teleport/api/defaults"
	kubeproto "github.com/gravitational/teleport/api/gen/proto/go/teleport/kube/v1"
	"github.com/gravitational/teleport/api/types"
	apievents "github.com/gravitational/teleport/api/types/events"
	apiutils "github.com/gravitational/teleport/api/utils"
	"github.com/gravitational/teleport/api/utils/keys"
	"github.com/gravitational/teleport/lib/auth"
	tlsutils "github.com/gravitational/teleport/lib/auth/keygen"
	"github.com/gravitational/teleport/lib/auth/mocku2f"
	"github.com/gravitational/teleport/lib/auth/native"
	"github.com/gravitational/teleport/lib/auth/testauthority"
	wanlib "github.com/gravitational/teleport/lib/auth/webauthn"
	"github.com/gravitational/teleport/lib/authz"
	"github.com/gravitational/teleport/lib/bpf"
	"github.com/gravitational/teleport/lib/client"
	"github.com/gravitational/teleport/lib/client/conntest"
	"github.com/gravitational/teleport/lib/defaults"
	"github.com/gravitational/teleport/lib/events"
	"github.com/gravitational/teleport/lib/events/eventstest"
	"github.com/gravitational/teleport/lib/httplib"
	"github.com/gravitational/teleport/lib/httplib/csrf"
	kubeproxy "github.com/gravitational/teleport/lib/kube/proxy"
	"github.com/gravitational/teleport/lib/limiter"
	"github.com/gravitational/teleport/lib/modules"
	"github.com/gravitational/teleport/lib/observability/tracing"
	"github.com/gravitational/teleport/lib/proxy"
	restricted "github.com/gravitational/teleport/lib/restrictedsession"
	"github.com/gravitational/teleport/lib/reversetunnel"
	"github.com/gravitational/teleport/lib/reversetunnelclient"
	"github.com/gravitational/teleport/lib/secret"
	"github.com/gravitational/teleport/lib/service/servicecfg"
	"github.com/gravitational/teleport/lib/services"
	"github.com/gravitational/teleport/lib/session"
	"github.com/gravitational/teleport/lib/srv"
	"github.com/gravitational/teleport/lib/srv/desktop"
	"github.com/gravitational/teleport/lib/srv/desktop/tdp"
	"github.com/gravitational/teleport/lib/srv/regular"
	"github.com/gravitational/teleport/lib/sshutils"
	"github.com/gravitational/teleport/lib/tlsca"
	"github.com/gravitational/teleport/lib/utils"
	websession "github.com/gravitational/teleport/lib/web/session"
	"github.com/gravitational/teleport/lib/web/ui"
)

const hostID = "00000000-0000-0000-0000-000000000000"

type WebSuite struct {
	ctx    context.Context
	cancel context.CancelFunc

	node        *regular.Server
	proxy       *regular.Server
	proxyTunnel reversetunnelclient.Server
	srvID       string

	user       string
	webServer  *httptest.Server
	webHandler *APIHandler

	mockU2F     *mocku2f.Key
	server      *auth.TestServer
	proxyClient *auth.Client
	clock       clockwork.FakeClock
}

// TestMain will re-execute Teleport to run a command if "exec" is passed to
// it as an argument. Otherwise, it will run tests as normal.
func TestMain(m *testing.M) {
	utils.InitLoggerForTests()
	// If the test is re-executing itself, execute the command that comes over
	// the pipe.
	if srv.IsReexec() {
		srv.RunAndExit(os.Args[1])
		return
	}
	native.PrecomputeTestKeys(m)

	// Otherwise run tests as normal.
	code := m.Run()
	os.Exit(code)
}

func newWebSuite(t *testing.T) *WebSuite {
	return newWebSuiteWithConfig(t, webSuiteConfig{})
}

type webSuiteConfig struct {
	// AuthPreferenceSpec is custom initial AuthPreference spec for the test.
	authPreferenceSpec *types.AuthPreferenceSpecV2

	disableDiskBasedRecording bool

	uiConfig webclient.UIConfig

	// Custom "HealthCheckAppServer" function. Can be used to avoid dialing app
	// services.
	HealthCheckAppServer healthCheckAppServerFunc

	// OpenAIConfig is a custom OpenAI config for the test.
	OpenAIConfig *openai.ClientConfig

	// ClusterFeatures allows overriding default auth server features
	ClusterFeatures *authproto.Features
}

func newWebSuiteWithConfig(t *testing.T, cfg webSuiteConfig) *WebSuite {
	mockU2F, err := mocku2f.Create()
	require.NoError(t, err)
	require.NotNil(t, mockU2F)

	u, err := user.Current()
	require.NoError(t, err)

	ctx, cancel := context.WithCancel(context.Background())
	s := &WebSuite{
		mockU2F: mockU2F,
		clock:   clockwork.NewFakeClock(),
		user:    u.Username,
		ctx:     ctx,
		cancel:  cancel,
	}

	networkingConfig, err := types.NewClusterNetworkingConfigFromConfigFile(types.ClusterNetworkingConfigSpecV2{
		KeepAliveInterval: types.Duration(10 * time.Second),
	})
	require.NoError(t, err)

	authCfg := auth.TestServerConfig{
		Auth: auth.TestAuthServerConfig{
			ClusterName:             "localhost",
			Dir:                     t.TempDir(),
			Clock:                   s.clock,
			ClusterNetworkingConfig: networkingConfig,
			AuthPreferenceSpec:      cfg.authPreferenceSpec,
		},
	}

	if cfg.disableDiskBasedRecording {
		authCfg.Auth.AuditLog = events.NewDiscardAuditLog()
	}

	s.server, err = auth.NewTestServer(authCfg)
	require.NoError(t, err)

	if cfg.disableDiskBasedRecording {
		// use a sync recording mode because the disk-based uploader
		// that runs in the background introduces races with test cleanup
		recConfig := types.DefaultSessionRecordingConfig()
		recConfig.SetMode(types.RecordAtNodeSync)
		err := s.server.AuthServer.AuthServer.SetSessionRecordingConfig(context.Background(), recConfig)
		require.NoError(t, err)
	}

	// Register the auth server, since test auth server doesn't start its own
	// heartbeat.
	err = s.server.Auth().UpsertAuthServer(ctx, &types.ServerV2{
		Kind:    types.KindAuthServer,
		Version: types.V2,
		Metadata: types.Metadata{
			Namespace: apidefaults.Namespace,
			Name:      "auth",
		},
		Spec: types.ServerSpecV2{
			Addr:     s.server.TLS.Listener.Addr().String(),
			Hostname: "localhost",
			Version:  teleport.Version,
		},
	})
	require.NoError(t, err)

	priv, pub, err := testauthority.New().GenerateKeyPair()
	require.NoError(t, err)

	tlsPub, err := auth.PrivateKeyToPublicKeyTLS(priv)
	require.NoError(t, err)

	nodeID := "node"

	// start node
	certs, err := s.server.Auth().GenerateHostCerts(s.ctx,
		&authproto.HostCertsRequest{
			HostID:       hostID,
			NodeName:     nodeID,
			Role:         types.RoleNode,
			PublicSSHKey: pub,
			PublicTLSKey: tlsPub,
		})
	require.NoError(t, err)

	signer, err := sshutils.NewSigner(priv, certs.SSH)
	require.NoError(t, err)

	nodeClient, err := s.server.NewClient(auth.TestIdentity{
		I: authz.BuiltinRole{
			Role:     types.RoleNode,
			Username: nodeID,
		},
	})
	require.NoError(t, err)

	nodeLockWatcher, err := services.NewLockWatcher(s.ctx, services.LockWatcherConfig{
		ResourceWatcherConfig: services.ResourceWatcherConfig{
			Component: teleport.ComponentNode,
			Client:    nodeClient,
		},
	})
	require.NoError(t, err)

	nodeSessionController, err := srv.NewSessionController(srv.SessionControllerConfig{
		Semaphores:   nodeClient,
		AccessPoint:  nodeClient,
		LockEnforcer: nodeLockWatcher,
		Emitter:      nodeClient,
		Component:    teleport.ComponentNode,
		ServerID:     nodeID,
	})
	require.NoError(t, err)

	// create SSH service:
	nodeDataDir := t.TempDir()
	node, err := regular.New(
		ctx,
		utils.NetAddr{AddrNetwork: "tcp", Addr: "127.0.0.1:0"},
		nodeID,
		[]ssh.Signer{signer},
		nodeClient,
		nodeDataDir,
		"",
		utils.NetAddr{},
		nodeClient,
		regular.SetUUID(nodeID),
		regular.SetNamespace(apidefaults.Namespace),
		regular.SetShell("/bin/sh"),
		regular.SetEmitter(nodeClient),
		regular.SetPAMConfig(&servicecfg.PAMConfig{Enabled: false}),
		regular.SetBPF(&bpf.NOP{}),
		regular.SetRestrictedSessionManager(&restricted.NOP{}),
		regular.SetClock(s.clock),
		regular.SetLockWatcher(nodeLockWatcher),
		regular.SetSessionController(nodeSessionController),
	)
	require.NoError(t, err)
	s.node = node
	s.srvID = node.ID()
	require.NoError(t, s.node.Start())

	// create reverse tunnel service:
	proxyID := "proxy"
	s.proxyClient, err = s.server.NewClient(auth.TestIdentity{
		I: authz.BuiltinRole{
			Role:     types.RoleProxy,
			Username: proxyID,
		},
	})
	require.NoError(t, err)

	revTunListener, err := net.Listen("tcp", fmt.Sprintf("%v:0", s.server.ClusterName()))
	require.NoError(t, err)

	proxyLockWatcher, err := services.NewLockWatcher(s.ctx, services.LockWatcherConfig{
		ResourceWatcherConfig: services.ResourceWatcherConfig{
			Component: teleport.ComponentProxy,
			Client:    s.proxyClient,
		},
	})
	require.NoError(t, err)

	proxyNodeWatcher, err := services.NewNodeWatcher(s.ctx, services.NodeWatcherConfig{
		ResourceWatcherConfig: services.ResourceWatcherConfig{
			Component: teleport.ComponentProxy,
			Client:    s.proxyClient,
		},
	})
	require.NoError(t, err)

	caWatcher, err := services.NewCertAuthorityWatcher(s.ctx, services.CertAuthorityWatcherConfig{
		ResourceWatcherConfig: services.ResourceWatcherConfig{
			Component: teleport.ComponentProxy,
			Client:    s.proxyClient,
		},
		Types: []types.CertAuthType{types.HostCA, types.UserCA},
	})
	require.NoError(t, err)
	defer caWatcher.Close()

	revTunServer, err := reversetunnel.NewServer(reversetunnel.Config{
		ID:                    node.ID(),
		Listener:              revTunListener,
		ClientTLS:             s.proxyClient.TLSConfig(),
		ClusterName:           s.server.ClusterName(),
		HostSigners:           []ssh.Signer{signer},
		LocalAuthClient:       s.proxyClient,
		LocalAccessPoint:      s.proxyClient,
		Emitter:               s.proxyClient,
		NewCachingAccessPoint: noCache,
		DataDir:               t.TempDir(),
		LockWatcher:           proxyLockWatcher,
		NodeWatcher:           proxyNodeWatcher,
		CertAuthorityWatcher:  caWatcher,
		CircuitBreakerConfig:  breaker.NoopBreakerConfig(),
		LocalAuthAddresses:    []string{s.server.TLS.Listener.Addr().String()},
		Clock:                 s.clock,
	})
	require.NoError(t, err)
	s.proxyTunnel = revTunServer

	router, err := proxy.NewRouter(proxy.RouterConfig{
		ClusterName:         s.server.ClusterName(),
		Log:                 utils.NewLoggerForTests().WithField(trace.Component, "test"),
		RemoteClusterGetter: s.proxyClient,
		SiteGetter:          revTunServer,
		TracerProvider:      tracing.NoopProvider(),
	})
	require.NoError(t, err)

	proxySessionController, err := srv.NewSessionController(srv.SessionControllerConfig{
		Semaphores:   s.proxyClient,
		AccessPoint:  s.proxyClient,
		LockEnforcer: proxyLockWatcher,
		Emitter:      s.proxyClient,
		Component:    teleport.ComponentProxy,
		ServerID:     proxyID,
	})
	require.NoError(t, err)

	// proxy server:
	s.proxy, err = regular.New(
		ctx,
		utils.NetAddr{AddrNetwork: "tcp", Addr: "127.0.0.1:0"},
		s.server.ClusterName(),
		[]ssh.Signer{signer},
		s.proxyClient,
		t.TempDir(),
		"",
		utils.NetAddr{},
		s.proxyClient,
		regular.SetUUID(proxyID),
		regular.SetProxyMode("", revTunServer, s.proxyClient, router),
		regular.SetEmitter(s.proxyClient),
		regular.SetNamespace(apidefaults.Namespace),
		regular.SetBPF(&bpf.NOP{}),
		regular.SetRestrictedSessionManager(&restricted.NOP{}),
		regular.SetClock(s.clock),
		regular.SetLockWatcher(proxyLockWatcher),
		regular.SetNodeWatcher(proxyNodeWatcher),
		regular.SetSessionController(proxySessionController),
	)
	require.NoError(t, err)

	// Expired sessions are purged immediately
	var sessionLingeringThreshold time.Duration
	fs, err := newDebugFileSystem()
	require.NoError(t, err)

	features := *modules.GetModules().Features().ToProto() // safe to dereference because ToProto creates a struct and return a pointer to it
	if cfg.ClusterFeatures != nil {
		features = *cfg.ClusterFeatures
	}
	handlerConfig := Config{
		ClusterFeatures:                 features,
		Proxy:                           revTunServer,
		AuthServers:                     utils.FromAddr(s.server.TLS.Addr()),
		DomainName:                      s.server.ClusterName(),
		ProxyClient:                     s.proxyClient,
		CipherSuites:                    utils.DefaultCipherSuites(),
		AccessPoint:                     s.proxyClient,
		Context:                         s.ctx,
		HostUUID:                        proxyID,
		Emitter:                         s.proxyClient,
		StaticFS:                        fs,
		CachedSessionLingeringThreshold: &sessionLingeringThreshold,
		ProxySettings:                   &mockProxySettings{},
		SessionControl: SessionControllerFunc(func(ctx context.Context, sctx *SessionContext, login, localAddr, remoteAddr string) (context.Context, error) {
			controller := srv.WebSessionController(proxySessionController)
			ctx, err := controller(ctx, sctx, login, localAddr, remoteAddr)
			return ctx, trace.Wrap(err)
		}),
		Router:               router,
		HealthCheckAppServer: cfg.HealthCheckAppServer,
		UI:                   cfg.uiConfig,
		OpenAIConfig:         cfg.OpenAIConfig,
	}

	if handlerConfig.HealthCheckAppServer == nil {
		handlerConfig.HealthCheckAppServer = func(context.Context, string, string) error { return nil }
	}

	handler, err := NewHandler(handlerConfig, SetSessionStreamPollPeriod(200*time.Millisecond), SetClock(s.clock))
	require.NoError(t, err)

	s.webServer = httptest.NewUnstartedServer(handler)
	s.webHandler = handler
	s.webServer.StartTLS()
	err = s.proxy.Start()
	require.NoError(t, err)

	// Wait for proxy to fully register before starting the test.
	for start := time.Now(); ; {
		proxies, err := s.proxyClient.GetProxies()
		require.NoError(t, err)
		if len(proxies) != 0 {
			break
		}
		if time.Since(start) > 5*time.Second {
			t.Fatal("proxy didn't register within 5s after startup")
		}
	}

	proxyAddr := utils.MustParseAddr(s.proxy.Addr())

	addr := utils.MustParseAddr(s.webServer.Listener.Addr().String())
	handler.handler.cfg.ProxyWebAddr = *addr
	handler.handler.cfg.ProxySSHAddr = *proxyAddr
	_, sshPort, err := net.SplitHostPort(proxyAddr.String())
	require.NoError(t, err)
	handler.handler.sshPort = sshPort

	t.Cleanup(func() {
		// In particular close the lock watchers by canceling the context.
		s.cancel()

		s.webServer.Close()

		var errors []error
		if err := s.proxyTunnel.Close(); err != nil {
			errors = append(errors, err)
		}
		if err := s.node.Close(); err != nil {
			errors = append(errors, err)
		}
		s.webServer.Close()
		if err := s.proxy.Close(); err != nil {
			errors = append(errors, err)
		}
		if err := s.server.Shutdown(context.Background()); err != nil {
			errors = append(errors, err)
		}
		require.Empty(t, errors)
	})

	return s
}

func (s *WebSuite) addNode(t *testing.T, uuid string, hostname string, address string) *regular.Server {
	priv, pub, err := testauthority.New().GenerateKeyPair()
	require.NoError(t, err)

	tlsPub, err := auth.PrivateKeyToPublicKeyTLS(priv)
	require.NoError(t, err)

	// start node
	certs, err := s.server.Auth().GenerateHostCerts(s.ctx,
		&authproto.HostCertsRequest{
			HostID:       uuid,
			NodeName:     hostname,
			Role:         types.RoleNode,
			PublicSSHKey: pub,
			PublicTLSKey: tlsPub,
		})
	require.NoError(t, err)

	signer, err := sshutils.NewSigner(priv, certs.SSH)
	require.NoError(t, err)

	nodeClient, err := s.server.NewClient(auth.TestIdentity{
		I: authz.BuiltinRole{
			Role:     types.RoleNode,
			Username: uuid,
		},
	})
	require.NoError(t, err)

	nodeLockWatcher, err := services.NewLockWatcher(s.ctx, services.LockWatcherConfig{
		ResourceWatcherConfig: services.ResourceWatcherConfig{
			Component: teleport.ComponentNode,
			Client:    nodeClient,
		},
	})
	require.NoError(t, err)

	nodeSessionController, err := srv.NewSessionController(srv.SessionControllerConfig{
		Semaphores:   nodeClient,
		AccessPoint:  nodeClient,
		LockEnforcer: nodeLockWatcher,
		Emitter:      nodeClient,
		Component:    teleport.ComponentNode,
		ServerID:     uuid,
	})
	require.NoError(t, err)

	// create SSH service:
	node, err := regular.New(
		context.Background(),
		utils.NetAddr{AddrNetwork: "tcp", Addr: address},
		hostname,
		[]ssh.Signer{signer},
		nodeClient,
		t.TempDir(),
		"",
		utils.NetAddr{},
		nodeClient,
		regular.SetUUID(uuid),
		regular.SetNamespace(apidefaults.Namespace),
		regular.SetShell("/bin/sh"),
		regular.SetEmitter(nodeClient),
		regular.SetPAMConfig(&servicecfg.PAMConfig{Enabled: false}),
		regular.SetBPF(&bpf.NOP{}),
		regular.SetRestrictedSessionManager(&restricted.NOP{}),
		regular.SetClock(s.clock),
		regular.SetLockWatcher(nodeLockWatcher),
		regular.SetSessionController(nodeSessionController),
	)
	require.NoError(t, err)
	require.NoError(t, node.Start())

	t.Cleanup(func() {
		require.NoError(t, node.Close())
		node.Wait()
	})

	return node
}

func noCache(clt auth.ClientI, cacheName []string) (auth.RemoteProxyAccessPoint, error) {
	return clt, nil
}

func (r *authPack) renewSession(ctx context.Context, t *testing.T) *roundtrip.Response {
	resp, err := r.clt.PostJSON(ctx, r.clt.Endpoint("webapi", "sessions", "web", "renew"), nil)
	require.NoError(t, err)
	return resp
}

func (r *authPack) validateAPI(ctx context.Context, t *testing.T) {
	_, err := r.clt.Get(ctx, r.clt.Endpoint("webapi", "sites"), url.Values{})
	require.NoError(t, err)
}

type authPack struct {
	otpSecret string
	user      string
	login     string
	password  string
	session   *CreateSessionResponse
	clt       *TestWebClient
	cookies   []*http.Cookie
	device    *auth.TestDevice
}

// authPack returns new authenticated package consisting of created valid
// user, otp token, created web session and authenticated client.
func (s *WebSuite) authPack(t *testing.T, user string, roles ...string) *authPack {
	login := s.user
	pass := "abc123"
	rawSecret := "def456"
	otpSecret := base32.StdEncoding.EncodeToString([]byte(rawSecret))

	ap, err := types.NewAuthPreference(types.AuthPreferenceSpecV2{
		Type:         constants.Local,
		SecondFactor: constants.SecondFactorOTP,
	})
	require.NoError(t, err)
	err = s.server.Auth().SetAuthPreference(s.ctx, ap)
	require.NoError(t, err)

	s.createUser(t, user, login, pass, otpSecret, roles...)

	// create a valid otp token
	validToken, err := totp.GenerateCode(otpSecret, s.clock.Now())
	require.NoError(t, err)

	clt := s.client(t)
	req := CreateSessionReq{
		User:              user,
		Pass:              pass,
		SecondFactorToken: validToken,
	}

	csrfToken := "2ebcb768d0090ea4368e42880c970b61865c326172a4a2343b645cf5d7f20992"
	re, err := s.login(clt, csrfToken, csrfToken, req)
	require.NoError(t, err)

	var rawSess *CreateSessionResponse
	require.NoError(t, json.Unmarshal(re.Bytes(), &rawSess))

	sess, err := rawSess.response()
	require.NoError(t, err)

	jar, err := cookiejar.New(nil)
	require.NoError(t, err)

	clt = s.client(t, roundtrip.BearerAuth(sess.Token), roundtrip.CookieJar(jar))
	jar.SetCookies(s.url(), re.Cookies())

	return &authPack{
		otpSecret: otpSecret,
		user:      user,
		login:     login,
		session:   sess,
		clt:       clt,
		cookies:   re.Cookies(),
	}
}

func (s *WebSuite) authPackWithMFA(t *testing.T, name string, roles ...types.Role) *authPack {
	const password = "testing"
	user, err := types.NewUser(name)
	require.NoError(t, err)

	userRole := services.RoleForUser(user)
	userRole.SetLogins(types.Allow, []string{s.user})
	err = s.server.Auth().UpsertRole(s.ctx, userRole)
	require.NoError(t, err)

	for _, role := range roles {
		err = s.server.Auth().UpsertRole(s.ctx, role)
		require.NoError(t, err)
		user.AddRole(role.GetName())
	}

	user.AddRole(userRole.GetName())
	err = s.server.Auth().CreateUser(s.ctx, user)
	require.NoError(t, err)

	clt := s.client(t)

	// create register challenge
	token, err := s.server.Auth().CreateResetPasswordToken(s.ctx, auth.CreateUserTokenRequest{
		Name: name,
	})
	require.NoError(t, err)

	res, err := s.server.Auth().CreateRegisterChallenge(s.ctx, &authproto.CreateRegisterChallengeRequest{
		TokenID:     token.GetName(),
		DeviceType:  authproto.DeviceType_DEVICE_TYPE_WEBAUTHN,
		DeviceUsage: authproto.DeviceUsage_DEVICE_USAGE_PASSWORDLESS,
	})
	require.NoError(t, err)

	cc := wanlib.CredentialCreationFromProto(res.GetWebauthn())

	// use passwordless as auth method
	device, err := mocku2f.Create()
	require.NoError(t, err)

	device.SetPasswordless()

	ccr, err := device.SignCredentialCreation("https://localhost", cc)
	require.NoError(t, err)

	_, err = s.server.Auth().ChangeUserAuthentication(s.ctx, &authproto.ChangeUserAuthenticationRequest{
		TokenID:     token.GetName(),
		NewPassword: []byte(password),
		NewMFARegisterResponse: &authproto.MFARegisterResponse{
			Response: &authproto.MFARegisterResponse_Webauthn{
				Webauthn: wanlib.CredentialCreationResponseToProto(ccr),
			},
		},
	})
	require.NoError(t, err)

	beginReq := &client.MFAChallengeRequest{
		User: name,
		Pass: password,
	}
	re, err := s.loginMFA(clt, beginReq, device)
	require.NoError(t, err)

	var rawSess *CreateSessionResponse
	require.NoError(t, json.Unmarshal(re.Bytes(), &rawSess))

	sess, err := rawSess.response()
	require.NoError(t, err)

	jar, err := cookiejar.New(nil)
	require.NoError(t, err)

	clt = s.client(t, roundtrip.BearerAuth(sess.Token), roundtrip.CookieJar(jar))
	jar.SetCookies(s.url(), re.Cookies())

	return &authPack{
		user:    name,
		login:   s.user,
		session: sess,
		clt:     clt,
		cookies: re.Cookies(),
		device:  &auth.TestDevice{Key: device},
	}
}

func (s *WebSuite) createUser(t *testing.T, user string, login string, pass string, otpSecret string, roles ...string) {
	teleUser, err := types.NewUser(user)
	require.NoError(t, err)
	role := services.RoleForUser(teleUser)
	role.SetLogins(types.Allow, []string{login})
	options := role.GetOptions()
	options.ForwardAgent = types.NewBool(true)
	role.SetOptions(options)
	err = s.server.Auth().UpsertRole(s.ctx, role)
	require.NoError(t, err)
	teleUser.AddRole(role.GetName())

	for _, r := range roles {
		teleUser.AddRole(r)
	}

	teleUser.SetCreatedBy(types.CreatedBy{
		User: types.UserRef{Name: "some-auth-user"},
	})
	err = s.server.Auth().CreateUser(s.ctx, teleUser)
	require.NoError(t, err)

	err = s.server.Auth().UpsertPassword(user, []byte(pass))
	require.NoError(t, err)

	if otpSecret != "" {
		dev, err := services.NewTOTPDevice("otp", otpSecret, s.clock.Now())
		require.NoError(t, err)
		err = s.server.Auth().UpsertMFADevice(context.Background(), user, dev)
		require.NoError(t, err)
	}
}

func verifySecurityResponseHeaders(t *testing.T, h http.Header) {
	t.Helper()
	cases := []struct {
		header        string
		expectedValue string
	}{
		{
			header:        "X-Content-Type-Options",
			expectedValue: "nosniff",
		},
		{
			header:        "Referrer-Policy",
			expectedValue: "strict-origin",
		},
		{
			header:        "X-Frame-Options",
			expectedValue: "SAMEORIGIN",
		},
		{
			header:        "Strict-Transport-Security",
			expectedValue: "max-age=31536000; includeSubDomains",
		},
	}

	for _, tc := range cases {
		require.Contains(t, h, tc.header)
		require.Equal(t, tc.expectedValue, h.Get(tc.header))
	}
}

func TestValidRedirectURL(t *testing.T) {
	t.Parallel()
	for _, tt := range []struct {
		desc, url string
		valid     bool
	}{
		{"valid absolute https url", "https://example.com?a=1", true},
		{"valid absolute http url", "http://example.com?a=1", true},
		{"valid relative url", "/path/to/something", true},
		{"garbage", "fjoiewjwpods302j09", false},
		{"empty string", "", false},
		{"block bad protocol", "javascript:alert('xss')", false},
	} {
		t.Run(tt.desc, func(t *testing.T) {
			require.Equal(t, tt.valid, isValidRedirectURL(tt.url))
		})
	}
}

func TestMetaRedirect(t *testing.T) {
	t.Parallel()
	h := &Handler{}
	redirectHandler := h.WithMetaRedirect(func(w http.ResponseWriter, r *http.Request, p httprouter.Params) string {
		return "https://example.com"
	})
	req := httptest.NewRequest(http.MethodPost, "/some/route", nil)
	resp := httptest.NewRecorder()
	redirectHandler(resp, req, nil)
	targetElement := `<meta http-equiv="refresh" content="0;URL='https://example.com'" />`
	require.Equal(t, http.StatusOK, resp.Code)
	body := resp.Body.String()
	require.Contains(t, body, targetElement)
}

func Test_clientMetaFromReq(t *testing.T) {
	ua := "foobar"
	r := httptest.NewRequest(
		http.MethodGet, "https://example.com/webapi/foo", nil,
	)
	r.Header.Set("User-Agent", ua)

	got := clientMetaFromReq(r)
	require.Equal(t, &auth.ForwardedClientMetadata{
		UserAgent:  ua,
		RemoteAddr: "192.0.2.1:1234",
	}, got)
}

func TestWebSessionsCRUD(t *testing.T) {
	t.Parallel()
	s := newWebSuite(t)
	pack := s.authPack(t, "foo")

	// make sure we can use client to make authenticated requests
	re, err := pack.clt.Get(context.Background(), pack.clt.Endpoint("webapi", "sites"), url.Values{})
	require.NoError(t, err)

	var clusters []ui.Cluster
	require.NoError(t, json.Unmarshal(re.Bytes(), &clusters))

	// now delete session
	_, err = pack.clt.Delete(
		context.Background(),
		pack.clt.Endpoint("webapi", "sessions", "web"))
	require.NoError(t, err)

	// subsequent requests trying to use this session will fail
	_, err = pack.clt.Get(context.Background(), pack.clt.Endpoint("webapi", "sites"), url.Values{})
	require.Error(t, err)
	require.True(t, trace.IsAccessDenied(err))
}

func TestCSRF(t *testing.T) {
	t.Parallel()
	s := newWebSuite(t)
	type input struct {
		reqToken    string
		cookieToken string
	}

	// create a valid user
	user := "csrfuser"
	pass := "abc123"
	otpSecret := base32.StdEncoding.EncodeToString([]byte("def456"))
	s.createUser(t, user, user, pass, otpSecret)

	// create a valid login form request
	validToken, err := totp.GenerateCode(otpSecret, time.Now())
	require.NoError(t, err)
	loginForm := CreateSessionReq{
		User:              user,
		Pass:              pass,
		SecondFactorToken: validToken,
	}

	encodedToken1 := "2ebcb768d0090ea4368e42880c970b61865c326172a4a2343b645cf5d7f20992"
	encodedToken2 := "bf355921bbf3ef3672a03e410d4194077dfa5fe863c652521763b3e7f81e7b11"
	invalid := []input{
		{reqToken: encodedToken2, cookieToken: encodedToken1},
		{reqToken: "", cookieToken: encodedToken1},
		{reqToken: "", cookieToken: ""},
		{reqToken: encodedToken1, cookieToken: ""},
	}

	clt := s.client(t)

	// valid
	_, err = s.login(clt, encodedToken1, encodedToken1, loginForm)
	require.NoError(t, err)

	// invalid
	for i := range invalid {
		_, err := s.login(clt, invalid[i].cookieToken, invalid[i].reqToken, loginForm)
		require.Error(t, err)
		require.True(t, trace.IsAccessDenied(err))
	}
}

func TestPasswordChange(t *testing.T) {
	t.Parallel()
	s := newWebSuite(t)
	pack := s.authPack(t, "foo")

	// invalidate the token
	s.clock.Advance(1 * time.Minute)
	validToken, err := totp.GenerateCode(pack.otpSecret, s.clock.Now())
	require.NoError(t, err)

	req := changePasswordReq{
		OldPassword:       []byte("abc123"),
		NewPassword:       []byte("abc1234"),
		SecondFactorToken: validToken,
	}

	_, err = pack.clt.PutJSON(context.Background(), pack.clt.Endpoint("webapi", "users", "password"), req)
	require.NoError(t, err)
}

// TestValidateBearerToken tests that the bearer token's user name
// matches the user name on the cookie.
func TestValidateBearerToken(t *testing.T) {
	t.Parallel()
	env := newWebPack(t, 1)
	proxy := env.proxies[0]
	pack1 := proxy.authPack(t, "user1", nil /* roles */)
	pack2 := proxy.authPack(t, "user2", nil /* roles */)

	// Swap pack1's session token with pack2's sessionToken
	jar, err := cookiejar.New(nil)
	require.NoError(t, err)
	pack1.clt = proxy.newClient(t, roundtrip.BearerAuth(pack2.session.Token), roundtrip.CookieJar(jar))
	jar.SetCookies(&proxy.webURL, pack1.cookies)

	// Auth protected endpoint.
	req := changePasswordReq{}
	_, err = pack1.clt.PutJSON(context.Background(), pack1.clt.Endpoint("webapi", "users", "password"), req)
	require.True(t, trace.IsAccessDenied(err))
	require.True(t, strings.Contains(err.Error(), "bad bearer token"))
}

func TestWebSessionsBadInput(t *testing.T) {
	t.Parallel()
	s := newWebSuite(t)
	user := "bob"
	pass := "abc123"
	rawSecret := "def456"
	otpSecret := base32.StdEncoding.EncodeToString([]byte(rawSecret))

	err := s.server.Auth().UpsertPassword(user, []byte(pass))
	require.NoError(t, err)

	dev, err := services.NewTOTPDevice("otp", otpSecret, s.clock.Now())
	require.NoError(t, err)
	err = s.server.Auth().UpsertMFADevice(context.Background(), user, dev)
	require.NoError(t, err)

	// create valid token
	validToken, err := totp.GenerateCode(otpSecret, time.Now())
	require.NoError(t, err)

	clt := s.client(t)

	reqs := []CreateSessionReq{
		// empty request
		{},
		// missing user
		{
			Pass:              pass,
			SecondFactorToken: validToken,
		},
		// missing pass
		{
			User:              user,
			SecondFactorToken: validToken,
		},
		// bad pass
		{
			User:              user,
			Pass:              "bla bla",
			SecondFactorToken: validToken,
		},
		// bad otp token
		{
			User:              user,
			Pass:              pass,
			SecondFactorToken: "bad token",
		},
		// missing otp token
		{
			User: user,
			Pass: pass,
		},
	}
	for i, req := range reqs {
		t.Run(fmt.Sprintf("tc %v", i), func(t *testing.T) {
			_, err := clt.PostJSON(s.ctx, clt.Endpoint("webapi", "sessions", "web"), req)
			require.Error(t, err)
			require.True(t, trace.IsAccessDenied(err))
		})
	}
}

type clusterNodesGetResponse struct {
	Items      []ui.Server `json:"items"`
	StartKey   string      `json:"startKey"`
	TotalCount int         `json:"totalCount"`
}

func TestClusterNodesGet(t *testing.T) {
	t.Parallel()
	env := newWebPack(t, 1)
	proxy := env.proxies[0]
	pack := proxy.authPack(t, "test-user@example.com", nil /* roles */)

	// Get the node already added by `newWebPack`
	servers, err := env.server.Auth().GetNodes(context.Background(), apidefaults.Namespace)
	require.NoError(t, err)
	require.Len(t, servers, 1)
	server1 := servers[0]

	// Add another node.
	server2, err := types.NewServerWithLabels("server2", types.KindNode, types.ServerSpecV2{}, map[string]string{"test-field": "test-value"})
	require.NoError(t, err)
	_, err = env.server.Auth().UpsertNode(context.Background(), server2)
	require.NoError(t, err)

	// Get nodes from endpoint.
	clusterName := env.server.ClusterName()
	endpoint := pack.clt.Endpoint("webapi", "sites", clusterName, "nodes")

	query := url.Values{"sort": []string{"name"}}

	// Get nodes.
	re, err := pack.clt.Get(context.Background(), endpoint, query)
	require.NoError(t, err)

	// Test response.
	res := clusterNodesGetResponse{}
	require.NoError(t, json.Unmarshal(re.Bytes(), &res))
	require.Len(t, res.Items, 2)
	require.Equal(t, 2, res.TotalCount)
	require.ElementsMatch(t, res.Items, []ui.Server{
		{
			Kind:        types.KindNode,
			ClusterName: clusterName,
			Name:        server1.GetName(),
			Hostname:    server1.GetHostname(),
			Tunnel:      server1.GetUseTunnel(),
			Addr:        server1.GetAddr(),
			Labels:      []ui.Label{},
			SSHLogins:   []string{pack.login},
		},
		{
			Kind:        types.KindNode,
			ClusterName: clusterName,
			Name:        "server2",
			Labels:      []ui.Label{{Name: "test-field", Value: "test-value"}},
			Tunnel:      false,
			SSHLogins:   []string{pack.login},
		},
	})

	// Get nodes using shortcut.
	re, err = pack.clt.Get(context.Background(), pack.clt.Endpoint("webapi", "sites", currentSiteShortcut, "nodes"), query)
	require.NoError(t, err)

	res2 := clusterNodesGetResponse{}
	require.NoError(t, json.Unmarshal(re.Bytes(), &res2))
	require.Len(t, res.Items, 2)
	require.Equal(t, res, res2)
}

func TestUnifiedResourcesGet(t *testing.T) {
<<<<<<< HEAD
	t.Parallel()
	env := newWebPack(t, 1)
	proxy := env.proxies[0]
	pack := proxy.authPack(t, "test-user@example.com", nil /* roles */)

	// Add nodes
	for i := 0; i < 20; i++ {
		node, err := types.NewServer(fmt.Sprintf("server-%d", i), types.KindNode, types.ServerSpecV2{})
=======
	modules.SetTestModules(t, &modules.TestModules{
		TestBuildType: modules.BuildEnterprise,
		TestFeatures:  modules.Features{SAML: true, Kubernetes: true},
	})
	env := newWebPack(t, 1)
	proxy := env.proxies[0]
	pack := proxy.authPack(t, "test-user@example.com", nil)
	noAccessRole, err := types.NewRole(services.RoleNameForUser("test-no-access@example.com"), types.RoleSpecV6{})
	require.NoError(t, err)
	noAccessPack := proxy.authPack(t, "test-no-access@example.com", []types.Role{noAccessRole})
	// Add nodes
	for i := 0; i < 20; i++ {
		name := fmt.Sprintf("server-%d", i)
		node, err := types.NewServer(name, types.KindNode, types.ServerSpecV2{
			Hostname: name,
		})
>>>>>>> 9d199ecb
		require.NoError(t, err)
		_, err = env.server.Auth().UpsertNode(context.Background(), node)
		require.NoError(t, err)
	}

<<<<<<< HEAD
	// add db
	db, err := types.NewDatabaseServerV3(
		types.Metadata{Name: "db1"},
=======
	// TODO (avatus) : refactor into test cases

	// Get nodes from endpoint.
	clusterName := env.server.ClusterName()
	endpoint := pack.clt.Endpoint("webapi", "sites", clusterName, "resources")

	// // should return second page and have no third page
	query := url.Values{"sort": []string{"name:asc"}, "limit": []string{"100"}}
	re, err := pack.clt.Get(context.Background(), endpoint, query)
	require.NoError(t, err)
	res := clusterNodesGetResponse{}
	require.NoError(t, json.Unmarshal(re.Bytes(), &res))
	require.Equal(t, "node", res.Items[0].Name)

	// // should return first page with desc sorted names
	query = url.Values{"sort": []string{"name:desc"}, "limit": []string{"100"}}
	re, err = pack.clt.Get(context.Background(), endpoint, query)
	require.NoError(t, err)
	descRes := clusterNodesGetResponse{}
	require.NoError(t, json.Unmarshal(re.Bytes(), &descRes))
	require.Equal(t, "server-9", descRes.Items[0].Name)

	// add kubes
	cluster2, err := types.NewKubernetesClusterV3(
		types.Metadata{
			Name: "test-kube2",
		},
		types.KubernetesClusterSpecV3{},
	)
	require.NoError(t, err)
	server2, err := types.NewKubernetesServerV3FromCluster(
		cluster2,
		"test-kube2-hostname",
		"test-kube2-hostid",
	)
	require.NoError(t, err)
	_, err = env.server.Auth().UpsertKubernetesServer(context.Background(), server2)
	require.NoError(t, err)

	// add a user group
	ug, err := types.NewUserGroup(types.Metadata{
		Name: "ug1", Description: "ug1-description",
	},
		types.UserGroupSpecV1{Applications: []string{"app1"}})
	require.NoError(t, err)
	err = env.server.Auth().CreateUserGroup(context.Background(), ug)
	require.NoError(t, err)

	// add app
	app1 := &types.AppServerV3{
		Metadata: types.Metadata{Name: "test-app"},
		Kind:     types.KindAppServer,
		Version:  types.V2,
		Spec: types.AppServerSpecV3{
			HostID: "hostid",
			App: &types.AppV3{
				Metadata: types.Metadata{
					Name:        "app1",
					Description: "description",
					Labels:      map[string]string{"test-field": "test-value"},
				},
				Spec: types.AppSpecV3{
					URI:        "https://console.aws.amazon.com", // sets field awsConsole to true
					PublicAddr: "publicaddrs",
					UserGroups: []string{"ug1", "ug2"}, // ug2 doesn't exist in the backend, so its lookup will fail.
				},
			},
		},
	}

	// add another app
	app2, err := types.NewAppServerV3(types.Metadata{Name: "server2"}, types.AppServerSpecV3{
		HostID: "hostid",
		App: &types.AppV3{
			Metadata: types.Metadata{Name: "app2"},
			Spec:     types.AppSpecV3{URI: "uri", PublicAddr: "publicaddrs"},
		},
	})
	require.NoError(t, err)

	// add SAML app
	samlapp, err := types.NewSAMLIdPServiceProvider(types.Metadata{
		Name: "test-saml-app",
	}, types.SAMLIdPServiceProviderSpecV1{
		EntityDescriptor: `<?xml version="1.0" encoding="UTF-8"?>
		<md:EntityDescriptor xmlns:md="urn:oasis:names:tc:SAML:2.0:metadata" xmlns:ds="http://www.w3.org/2000/09/xmldsig#" entityID="test-saml-app" validUntil="2025-12-09T09:13:31.006Z">
			 <md:SPSSODescriptor AuthnRequestsSigned="false" WantAssertionsSigned="true" protocolSupportEnumeration="urn:oasis:names:tc:SAML:2.0:protocol">
					<md:NameIDFormat>urn:oasis:names:tc:SAML:1.1:nameid-format:unspecified</md:NameIDFormat>
					<md:NameIDFormat>urn:oasis:names:tc:SAML:1.1:nameid-format:emailAddress</md:NameIDFormat>
					<md:AssertionConsumerService Binding="urn:oasis:names:tc:SAML:2.0:bindings:HTTP-POST" Location="https://sptest.iamshowcase.com/acs" index="0" isDefault="true"/>
			 </md:SPSSODescriptor>
		</md:EntityDescriptor>`,
		EntityID: "test-saml-app",
	})
	require.NoError(t, err)

	// Register apps and service providers.
	_, err = env.server.Auth().UpsertApplicationServer(context.Background(), app1)
	require.NoError(t, err)
	_, err = env.server.Auth().UpsertApplicationServer(context.Background(), app2)
	require.NoError(t, err)
	err = env.server.Auth().CreateSAMLIdPServiceProvider(context.Background(), samlapp)
	require.NoError(t, err)

	// add db
	db, err := types.NewDatabaseServerV3(
		types.Metadata{Name: "aaaa1"},
>>>>>>> 9d199ecb
		types.DatabaseServerSpecV3{
			Protocol: "postgres",
			Hostname: "localhost",
			HostID:   "db1-host-id",
		},
	)
	require.NoError(t, err)
	_, err = env.server.Auth().UpsertDatabaseServer(context.Background(), db)
	require.NoError(t, err)

	// add windows desktop
	win, err := types.NewWindowsDesktopV3(
<<<<<<< HEAD
		"win1",
=======
		"zzzz9",
>>>>>>> 9d199ecb
		nil,
		types.WindowsDesktopSpecV3{Addr: "localhost", HostID: "win1-host-id"},
	)
	require.NoError(t, err)
	err = env.server.Auth().UpsertWindowsDesktop(context.Background(), win)
	require.NoError(t, err)

<<<<<<< HEAD
	// Get nodes from endpoint.
	clusterName := env.server.ClusterName()
	endpoint := pack.clt.Endpoint("webapi", "sites", clusterName, "resources")

	// should return first page and have a second page
	query := url.Values{"sort": []string{"name"}, "limit": []string{"15"}}
	re, err := pack.clt.Get(context.Background(), endpoint, query)
	require.NoError(t, err)
	res := clusterNodesGetResponse{}
	require.NoError(t, json.Unmarshal(re.Bytes(), &res))
	require.Len(t, res.Items, 15)
	require.Equal(t, 23, res.TotalCount)
	require.NotEqual(t, "", res.StartKey)

	// should return second page and have no third page
=======
	// shouldnt get any results with no access
	query = url.Values{"sort": []string{"name"}, "limit": []string{"15"}}
	re, err = noAccessPack.clt.Get(context.Background(), endpoint, query)
	require.NoError(t, err)
	res = clusterNodesGetResponse{}
	require.NoError(t, json.Unmarshal(re.Bytes(), &res))
	require.Len(t, res.Items, 0)
	require.Equal(t, 0, res.TotalCount)

	// should return first page and have a second page
	query = url.Values{"sort": []string{"name"}, "limit": []string{"15"}}
	re, err = pack.clt.Get(context.Background(), endpoint, query)
	require.NoError(t, err)
	res = clusterNodesGetResponse{}
	require.NoError(t, json.Unmarshal(re.Bytes(), &res))
	require.Len(t, res.Items, 15)
	require.Equal(t, 27, res.TotalCount)
	require.NotEqual(t, "", res.StartKey)

	// // should return second page and have no third page
>>>>>>> 9d199ecb
	query = url.Values{"sort": []string{"name"}, "limit": []string{"15"}}
	query.Add("startKey", res.StartKey)
	re, err = pack.clt.Get(context.Background(), endpoint, query)
	require.NoError(t, err)
	res = clusterNodesGetResponse{}
	require.NoError(t, json.Unmarshal(re.Bytes(), &res))
<<<<<<< HEAD
	require.Len(t, res.Items, 8)
	require.Equal(t, 23, res.TotalCount)
=======
	require.Len(t, res.Items, 12)
	require.Equal(t, 27, res.TotalCount)
>>>>>>> 9d199ecb
	require.Equal(t, "", res.StartKey)

	// should return muiltiple filtered types
	query = url.Values{"sort": []string{"name"}, "limit": []string{"15"}}
	query.Add("kinds", "db")
	query.Add("kinds", "windows_desktop")
	re, err = pack.clt.Get(context.Background(), endpoint, query)
	require.NoError(t, err)
	res = clusterNodesGetResponse{}
	require.NoError(t, json.Unmarshal(re.Bytes(), &res))
	require.Len(t, res.Items, 2)
	require.Equal(t, "", res.StartKey)
	require.Equal(t, 2, res.TotalCount)
<<<<<<< HEAD
=======

	// should return apps
	query = url.Values{"sort": []string{"name"}, "limit": []string{"15"}}
	query.Add("kinds", types.KindApp)
	query.Add("kinds", types.KindSAMLIdPServiceProvider)
	re, err = pack.clt.Get(context.Background(), endpoint, query)
	require.NoError(t, err)
	res = clusterNodesGetResponse{}
	require.NoError(t, json.Unmarshal(re.Bytes(), &res))
	require.Len(t, res.Items, 3)
	require.Equal(t, "", res.StartKey)
	require.Equal(t, 3, res.TotalCount)

	// should return ascending sorted types
	query = url.Values{"sort": []string{"type"}, "limit": []string{"15"}}
	re, err = pack.clt.Get(context.Background(), endpoint, query)
	require.NoError(t, err)
	res = clusterNodesGetResponse{}
	require.NoError(t, json.Unmarshal(re.Bytes(), &res))
	require.Equal(t, types.KindApp, res.Items[0].Kind)

	// should return descending sorted types
	query = url.Values{"sort": []string{"type:desc"}, "limit": []string{"15"}}
	re, err = pack.clt.Get(context.Background(), endpoint, query)
	require.NoError(t, err)
	res = clusterNodesGetResponse{}
	require.NoError(t, json.Unmarshal(re.Bytes(), &res))
	require.Equal(t, types.KindWindowsDesktop, res.Items[0].Kind)
>>>>>>> 9d199ecb
}

type clusterAlertsGetResponse struct {
	Alerts []types.ClusterAlert `json:"alerts"`
}

func TestClusterAlertsGet(t *testing.T) {
	t.Parallel()
	env := newWebPack(t, 1)

	// generate alert
	alert, err := types.NewClusterAlert(
		"test-alert",
		"test alert message",
		types.WithAlertSeverity(0),
		types.WithAlertLabel(types.AlertOnLogin, "yes"),
		// AlertPermitAll is necessary because the alert is only shown to
		// admin clients by default.
		types.WithAlertLabel(types.AlertPermitAll, "yes"),
	)
	require.NoError(t, err)
	err = env.server.Auth().UpsertClusterAlert(context.Background(), alert)
	require.NoError(t, err)

	// get alerts.
	clusterName := env.server.ClusterName()
	pack := env.proxies[0].authPack(t, "test-user@example.com", nil)
	endpoint := pack.clt.Endpoint("webapi", "sites", clusterName, "alerts")
	re, err := pack.clt.Get(context.Background(), endpoint, nil)
	require.NoError(t, err)

	alerts := clusterAlertsGetResponse{}
	require.NoError(t, json.Unmarshal(re.Bytes(), &alerts))
	require.Len(t, alerts.Alerts, 1)
}

func TestSiteNodeConnectInvalidSessionID(t *testing.T) {
	t.Parallel()
	s := newWebSuite(t)
	_, _, err := s.makeTerminal(t, s.authPack(t, "foo"), withSessionID("/../../../foo"))
	require.Error(t, err)
}

func TestResolveServerHostPort(t *testing.T) {
	t.Parallel()
	sampleNode := types.ServerV2{}
	sampleNode.SetName("eca53e45-86a9-11e7-a893-0242ac0a0101")
	sampleNode.Spec.Hostname = "nodehostname"

	// valid cases
	validCases := []struct {
		server       string
		nodes        []types.Server
		expectedHost string
		expectedPort int
	}{
		{
			server:       "localhost",
			expectedHost: "localhost",
			expectedPort: 0,
		},
		{
			server:       "localhost:8080",
			expectedHost: "localhost",
			expectedPort: 8080,
		},
		{
			server:       "eca53e45-86a9-11e7-a893-0242ac0a0101",
			nodes:        []types.Server{&sampleNode},
			expectedHost: "nodehostname",
			expectedPort: 0,
		},
	}

	// invalid cases
	invalidCases := []struct {
		server      string
		expectedErr string
	}{
		{
			server:      ":22",
			expectedErr: "empty hostname",
		},
		{
			server:      ":",
			expectedErr: "empty hostname",
		},
		{
			server:      "",
			expectedErr: "empty server name",
		},
		{
			server:      "host:",
			expectedErr: "invalid port",
		},
		{
			server:      "host:port",
			expectedErr: "invalid port",
		},
	}

	for _, testCase := range validCases {
		host, port, err := resolveServerHostPort(testCase.server, testCase.nodes)
		require.NoError(t, err, testCase.server)
		require.Equal(t, testCase.expectedHost, host, testCase.server)
		require.Equal(t, testCase.expectedPort, port, testCase.server)
	}

	for _, testCase := range invalidCases {
		_, _, err := resolveServerHostPort(testCase.server, nil)
		require.Error(t, err, testCase.server)
		require.Regexp(t, ".*"+testCase.expectedErr+".*", err.Error(), testCase.server)
	}
}

func isFileTransferRequest(e *Envelope) bool {
	if e.GetType() != defaults.WebsocketAudit {
		return false
	}
	var ef events.EventFields
	if err := json.Unmarshal([]byte(e.GetPayload()), &ef); err != nil {
		return false
	}
	return ef.GetType() == string(srv.FileTransferUpdate)
}

func isFileTransferDecision(e *Envelope) bool {
	if e.GetType() != defaults.WebsocketAudit {
		return false
	}
	var ef events.EventFields
	if err := json.Unmarshal([]byte(e.GetPayload()), &ef); err != nil {
		return false
	}
	return ef.GetType() == string(srv.FileTransferApproved)
}

func getRequestId(e *Envelope) (string, error) {
	var ef events.EventFields
	if err := json.Unmarshal([]byte(e.GetPayload()), &ef); err != nil {
		return "", err
	}
	return ef.GetString("requestID"), nil
}

func TestFileTransferEvents(t *testing.T) {
	t.Parallel()
	s := newWebSuiteWithConfig(t, webSuiteConfig{disableDiskBasedRecording: true})

	errs := make(chan error, 2)
	readLoop := func(ctx context.Context, ws *websocket.Conn, ch chan<- *Envelope) {
		for {
			select {
			case <-ctx.Done():
				return
			default:
			}

			typ, b, err := ws.ReadMessage()
			if err != nil {
				errs <- err
				return
			}
			if typ != websocket.BinaryMessage {
				errs <- trace.BadParameter("expected binary message, got %v", typ)
				return
			}
			var envelope Envelope
			if err := proto.Unmarshal(b, &envelope); err != nil {
				errs <- trace.Wrap(err)
				return
			}
			ch <- &envelope
		}
	}

	// Create a new user "foo", open a terminal to a new session
	pack := s.authPack(t, "foo")
	ws, _, err := s.makeTerminal(t, pack)
	require.NoError(t, err)
	t.Cleanup(func() { require.NoError(t, ws.Close()) })

	ctx, cancel := context.WithCancel(context.Background())
	t.Cleanup(cancel)
	wsMessages := make(chan *Envelope)
	go readLoop(ctx, ws, wsMessages)

	// Create file transfer event
	data, err := json.Marshal(events.EventFields{
		"download": true,
		"location": "~/myfile.txt",
	})

	require.NoError(t, err)
	envelope := &Envelope{
		Version: defaults.WebsocketVersion,
		Type:    defaults.WebsocketFileTransferRequest,
		Payload: string(data),
	}
	envelopeBytes, err := proto.Marshal(envelope)
	require.NoError(t, err)
	err = ws.WriteMessage(websocket.BinaryMessage, envelopeBytes)
	require.NoError(t, err)

	done := time.After(5 * time.Second)
	for {
		select {
		case <-done:
			require.FailNow(t, "expected to receive a file transfer event")
		case err := <-errs:
			require.NoError(t, err)
		case e := <-wsMessages:
			if isFileTransferRequest(e) {
				requestId, err := getRequestId(e)
				require.NoError(t, err)
				data, err := json.Marshal(events.EventFields{
					"requestId": requestId,
					"approved":  true,
				})
				require.NoError(t, err)
				envelope := &Envelope{
					Version: defaults.WebsocketVersion,
					Type:    defaults.WebsocketFileTransferDecision,
					Payload: string(data),
				}
				envelopeBytes, err := proto.Marshal(envelope)
				require.NoError(t, err)
				err = ws.WriteMessage(websocket.BinaryMessage, envelopeBytes)
				require.NoError(t, err)
			}

			if isFileTransferDecision(e) {
				return
			}
		}
	}
}

func TestNewTerminalHandler(t *testing.T) {
	ctx := context.Background()

	invalidCases := []struct {
		expectedErr string
		cfg         TerminalHandlerConfig
	}{
		{
			expectedErr: "sid: invalid session id",
			cfg: TerminalHandlerConfig{
				SessionData: session.Session{
					ID: session.ID("not a uuid"),
				},
			},
		},
		{
			expectedErr: "login: missing login",
			cfg: TerminalHandlerConfig{
				SessionData: session.Session{
					ID:    session.NewID(),
					Login: "",
				},
			},
		},
		{
			expectedErr: "server: missing server",
			cfg: TerminalHandlerConfig{
				SessionData: session.Session{
					ID:       session.NewID(),
					Login:    "root",
					ServerID: "",
				},
			},
		},
		{
			expectedErr: "term: bad dimensions(-1x0)",
			cfg: TerminalHandlerConfig{
				SessionData: session.Session{
					ID:       session.NewID(),
					Login:    "root",
					ServerID: uuid.New().String(),
				},
				Term: session.TerminalParams{
					W: -1,
					H: 0,
				},
			},
		},
		{
			expectedErr: "term: bad dimensions(1x4097)",
			cfg: TerminalHandlerConfig{
				SessionData: session.Session{
					ID:       session.NewID(),
					Login:    "root",
					ServerID: uuid.New().String(),
				},
				Term: session.TerminalParams{
					W: 1,
					H: 4097,
				},
			},
		},
	}

	for _, testCase := range invalidCases {
		_, err := NewTerminal(ctx, testCase.cfg)
		require.Equal(t, err.Error(), testCase.expectedErr)
	}

	validNode := types.ServerV2{}
	validNode.SetName("eca53e45-86a9-11e7-a893-0242ac0a0101")
	validNode.Spec.Hostname = "nodehostname"

	// Valid Case
	validCfg := TerminalHandlerConfig{
		Term: session.TerminalParams{
			W: 100,
			H: 100,
		},
		SessionCtx: &SessionContext{},
		AuthProvider: authProviderMock{
			server: validNode,
		},
		LocalAuthProvider: authProviderMock{},
		SessionData: session.Session{
			ID:       session.NewID(),
			Login:    "root",
			ServerID: uuid.New().String(),
		},
		KeepAliveInterval:  time.Duration(100),
		ProxyHostPort:      "1234",
		InteractiveCommand: make([]string, 1),
		DisplayLogin:       "tree",
		Router:             &proxy.Router{},
	}

	term, err := NewTerminal(ctx, validCfg)
	require.NoError(t, err)
	// passed through
	require.Equal(t, validCfg.SessionCtx, term.ctx)
	require.Equal(t, validCfg.AuthProvider, term.authProvider)
	require.Equal(t, validCfg.SessionData, term.sessionData)
	require.Equal(t, validCfg.KeepAliveInterval, term.keepAliveInterval)
	require.Equal(t, validCfg.ProxyHostPort, term.proxyHostPort)
	require.Equal(t, validCfg.InteractiveCommand, term.interactiveCommand)
	require.Equal(t, validCfg.Term, term.term)
	require.Equal(t, validCfg.DisplayLogin, term.displayLogin)
	// newly added
	require.NotNil(t, term.log)
}

func TestUIConfig(t *testing.T) {
	uiConfig := webclient.UIConfig{
		ScrollbackLines: 555,
	}
	t.Parallel()
	ctx, cancel := context.WithCancel(context.Background())

	s := newWebSuiteWithConfig(t, webSuiteConfig{uiConfig: uiConfig})
	clt := s.client(t)
	endpoint := clt.Endpoint("web", "config.js")
	re, err := clt.Get(ctx, endpoint, nil)
	require.NoError(t, err)
	require.True(t, strings.HasPrefix(string(re.Bytes()), "var GRV_CONFIG"))
	t.Cleanup(cancel)

	// Response is type application/javascript, we need to strip off the variable name
	// and the semicolon at the end, then we are left with json like object.
	var cfg webclient.WebConfig
	str := strings.ReplaceAll(string(re.Bytes()), "var GRV_CONFIG = ", "")
	err = json.Unmarshal([]byte(str[:len(str)-1]), &cfg)
	require.NoError(t, err)
	require.Equal(t, uiConfig, cfg.UI)
}

func TestResizeTerminal(t *testing.T) {
	t.Parallel()
	s := newWebSuiteWithConfig(t, webSuiteConfig{disableDiskBasedRecording: true})
	sid := session.NewID()

	errs := make(chan error, 2)
	readLoop := func(ctx context.Context, ws *websocket.Conn, ch chan<- *Envelope) {
		for {
			select {
			case <-ctx.Done():
				return
			default:
			}

			typ, b, err := ws.ReadMessage()
			if err != nil {
				errs <- err
				return
			}
			if typ != websocket.BinaryMessage {
				errs <- trace.BadParameter("expected binary message, got %v", typ)
				return
			}
			var envelope Envelope
			if err := proto.Unmarshal(b, &envelope); err != nil {
				errs <- trace.Wrap(err)
				return
			}
			ch <- &envelope
		}
	}

	// Create a new user "foo", open a terminal to a new session
	pack1 := s.authPack(t, "foo")
	ws1, sess, err := s.makeTerminal(t, pack1)
	require.NoError(t, err)
	t.Cleanup(func() { require.NoError(t, ws1.Close()) })

	// Create a new user "bar", open a terminal to the session created above
	pack2 := s.authPack(t, "bar")
	ws2, sess2, err := s.makeTerminal(t, pack2, withSessionID(sess.ID), withParticipantMode(types.SessionPeerMode))
	require.NoError(t, err)
	t.Cleanup(func() { require.NoError(t, ws2.Close()) })

	require.Equal(t, sess.ID, sess2.ID)

	ctx, cancel := context.WithCancel(context.Background())
	t.Cleanup(cancel)
	ws1Messages := make(chan *Envelope)
	ws2Messages := make(chan *Envelope)
	go readLoop(ctx, ws1, ws1Messages)
	go readLoop(ctx, ws2, ws2Messages)

	// consume events from the first terminal
	// we exect to see at least one raw event with PTY data (indicating terminal ready)
	// and 2 resize events from the second user joining the session (one for the default
	// size, and one for the manual resize request)
	done := time.After(10 * time.Second)
	t1ResizeEvents, t1RawEvents := 0, 0
t1ready:
	for {
		select {
		case <-done:
			require.FailNowf(t, "", "expected to receive 2 resize events (got %d) and at least 1 raw event (got %d)", t1ResizeEvents, t1RawEvents)
		case err := <-errs:
			require.NoError(t, err)
		case e := <-ws1Messages:
			if isResizeEventEnvelope(e) {
				t1ResizeEvents++
			}
			if e.GetType() == defaults.WebsocketRaw {
				t1RawEvents++
			}
			if t1ResizeEvents == 2 && t1RawEvents > 0 {
				break t1ready
			}
		}
	}

	// we should not expect to see a resize event on terminal 2,
	// since they are not broadcasted back to the originator
	select {
	case e := <-ws2Messages:
		if isResizeEventEnvelope(e) {
			require.FailNow(t, "terminal 2 should not have received a resize event")
		}
	case err := <-errs:
		require.NoError(t, err)
	case <-time.After(1 * time.Second):
	}

	// Resize the second terminal. This should be reflected only on the first terminal
	// because resize events are sent to participants but not the originator..
	params, err := session.NewTerminalParamsFromInt(300, 120)
	require.NoError(t, err)
	data, err := json.Marshal(events.EventFields{
		events.EventType:      events.ResizeEvent,
		events.EventNamespace: apidefaults.Namespace,
		events.SessionEventID: sid.String(),
		events.TerminalSize:   params.Serialize(),
	})
	require.NoError(t, err)
	envelope := &Envelope{
		Version: defaults.WebsocketVersion,
		Type:    defaults.WebsocketResize,
		Payload: string(data),
	}
	envelopeBytes, err := proto.Marshal(envelope)
	require.NoError(t, err)
	err = ws2.WriteMessage(websocket.BinaryMessage, envelopeBytes)
	require.NoError(t, err)

	// the first terminal should see the resize event
	done = time.After(5 * time.Second)
	for {
		select {
		case <-done:
			require.FailNow(t, "expected to receive a final resize event")
		case err := <-errs:
			require.NoError(t, err)
		case e := <-ws1Messages:
			if isResizeEventEnvelope(e) {
				return
			}
		}
	}
}

func isResizeEventEnvelope(e *Envelope) bool {
	if e.GetType() != defaults.WebsocketAudit {
		return false
	}
	var ef events.EventFields
	if err := json.Unmarshal([]byte(e.GetPayload()), &ef); err != nil {
		return false
	}
	return ef.GetType() == events.ResizeEvent
}

// TestTerminalPing tests that the server sends continuous ping control messages.
func TestTerminalPing(t *testing.T) {
	t.Parallel()
	s := newWebSuite(t)
	ws, _, err := s.makeTerminal(t, s.authPack(t, "foo"), withKeepaliveInterval(time.Second))
	require.NoError(t, err)
	t.Cleanup(func() { require.NoError(t, ws.Close()) })

	closed := false
	done := make(chan struct{})
	ws.SetPingHandler(func(message string) error {
		if closed == false {
			close(done)
			closed = true
		}

		err := ws.WriteControl(websocket.PongMessage, []byte(message), time.Now().Add(time.Second))
		if err == websocket.ErrCloseSent {
			return nil
		} else if e, ok := err.(net.Error); ok && e.Timeout() {
			return nil
		}
		return err
	})

	// We need to continuously read incoming messages in order to process ping messages.
	// We only care about receiving a ping here so dropping them is fine.
	go func() {
		for {
			_, _, err := ws.ReadMessage()
			if err != nil {
				return
			}
		}
	}()

	select {
	case <-done:
	case <-time.After(6 * time.Second):
		t.Fatal("timeout waiting for ping")
	}
}

func TestTerminal(t *testing.T) {
	t.Parallel()

	cases := []struct {
		name            string
		recordingConfig types.SessionRecordingConfigV2
	}{
		{
			name: "node recording mode",
			recordingConfig: types.SessionRecordingConfigV2{
				Spec: types.SessionRecordingConfigSpecV2{
					Mode: types.RecordAtNodeSync,
				},
			},
		},
		{
			name: "proxy recording mode",
			recordingConfig: types.SessionRecordingConfigV2{
				Spec: types.SessionRecordingConfigSpecV2{
					Mode: types.RecordAtProxySync,
				},
			},
		},
	}

	for _, tt := range cases {
		tt := tt
		t.Run(tt.name, func(t *testing.T) {
			t.Parallel()
			s := newWebSuite(t)

			require.NoError(t, s.server.Auth().SetSessionRecordingConfig(context.Background(), &tt.recordingConfig))

			ws, _, err := s.makeTerminal(t, s.authPack(t, "foo"))
			require.NoError(t, err)
			t.Cleanup(func() { require.NoError(t, ws.Close()) })

			validateTerminalStream(t, ws)
		})
	}
}

func TestTerminalRouting(t *testing.T) {
	t.Parallel()
	s := newWebSuite(t)

	// add nodes with various conflicting values
	llama := s.addNode(t, uuid.NewString(), "llama", "127.0.0.1:0")
	s.addNode(t, uuid.NewString(), "llamas", "127.0.0.1:0")
	alpaca1 := s.addNode(t, uuid.NewString(), "alpaca", "127.0.0.1:0")
	s.addNode(t, uuid.NewString(), "alpaca", "127.0.0.1:0")

	closeNoError := func(t *testing.T, err error) {
		require.NoError(t, err)
	}

	closeOkNetworkError := func(t *testing.T, err error) {
		if err == nil {
			return
		}

		require.True(t, utils.IsOKNetworkError(err), "websocket closure should have return an error indicating that the server already terminated the connection")
	}

	cases := []struct {
		name             string
		target           string
		output           string
		wsCloseAssertion func(t *testing.T, err error)
	}{
		{
			name:             "exact match by uuid",
			target:           llama.ID(),
			output:           "teleport",
			wsCloseAssertion: closeNoError,
		},
		{
			name:             "exact match by hostname",
			target:           "llama",
			output:           "teleport",
			wsCloseAssertion: closeNoError,
		},
		{
			name:             "exact match by ip",
			target:           llama.Addr(),
			output:           "teleport",
			wsCloseAssertion: closeNoError,
		},
		{
			name:   "ambiguous host",
			target: "alpaca",
			output: "error: ambiguous host could match multiple nodes",
			// failed resolution results in the server closing the socket first, so expect an ok close error
			wsCloseAssertion: closeOkNetworkError,
		},
		{
			name:             "connect by uuid successful when multiple hostnames match",
			target:           alpaca1.ID(),
			output:           "teleport",
			wsCloseAssertion: closeNoError,
		},
		{
			name:   "ambiguous ip",
			target: "127.0.0.1",
			output: "error: ambiguous host could match multiple nodes",
			// failed resolution results in the server closing the socket first, so expect an ok close error
			wsCloseAssertion: closeOkNetworkError,
		},
	}

	for i, tt := range cases {
		i, tt := i, tt
		t.Run(tt.name, func(t *testing.T) {
			t.Parallel()

			ws, _, err := s.makeTerminal(t, s.authPack(t, fmt.Sprintf("foo-%d", i)), withServer(tt.target))
			require.NoError(t, err)
			t.Cleanup(func() { tt.wsCloseAssertion(t, ws.Close()) })

			stream := NewTerminalStream(s.ctx, ws, utils.NewLoggerForTests())

			// here we intentionally run a command where the output we're looking
			// for is not present in the command itself
			_, err = io.WriteString(stream, "echo txlxport | sed 's/x/e/g'\r\n")
			require.NoError(t, err)
			require.NoError(t, waitForOutput(stream, tt.output))
		})
	}
}

func TestTerminalNameResolution(t *testing.T) {
	t.Parallel()
	s := newWebSuite(t)
	pack := s.authPack(t, "foo")

	llama := s.addNode(t, uuid.NewString(), "llama", "127.0.0.1:0")

	ctx, cancel := context.WithTimeout(context.Background(), 7*time.Second)
	t.Cleanup(cancel)

	// Wait for the node to be registered as the registration is asynchronous.
	require.Eventuallyf(t, func() bool {
		nodes, err := s.proxyClient.GetNodes(ctx, "default")
		require.NoError(t, err)

		return len(nodes) == 2 // one created by default and llama
	}, 5*time.Second, 200*time.Millisecond, "failed to register node")

	tests := []struct {
		name           string
		target         string
		serverID       string
		serverHostname string
		port           int
	}{
		{
			name:           "registered node by name",
			target:         "llama",
			serverID:       llama.ID(),
			serverHostname: "llama",
		},
		{
			name:           "registered node by address",
			target:         llama.Addr(),
			serverID:       llama.ID(),
			serverHostname: llama.Addr(),
		},
		{
			name:           "direct dial",
			target:         "root@example.com",
			serverID:       "root@example.com",
			serverHostname: "root@example.com",
		},
		{
			name:           "direct dial with port",
			target:         "root@example.com:1234",
			serverID:       "root@example.com",
			serverHostname: "root@example.com",
			port:           1234,
		},
	}

	for _, tt := range tests {
		tt := tt
		t.Run(tt.name, func(t *testing.T) {
			t.Parallel()

			ws, resp, err := s.makeTerminal(t, pack, withServer(tt.target))
			require.NoError(t, err)
			t.Cleanup(func() { require.NoError(t, ws.Close()) })

			require.Equal(t, tt.serverID, resp.ServerID)
			require.Equal(t, tt.serverHostname, resp.ServerHostname)
			require.Equal(t, tt.port, resp.ServerHostPort)
		})
	}
}

func TestTerminalRequireSessionMFA(t *testing.T) {
	ctx := context.Background()
	env := newWebPack(t, 1)
	proxy := env.proxies[0]
	pack := proxy.authPack(t, "llama", nil /* roles */)

	clt, err := env.server.NewClient(auth.TestUser("llama"))
	require.NoError(t, err)

	cases := []struct {
		name                      string
		getAuthPreference         func() types.AuthPreference
		registerDevice            func() *auth.TestDevice
		getChallengeResponseBytes func(chals *client.MFAAuthenticateChallenge, dev *auth.TestDevice) []byte
	}{
		{
			name: "with webauthn",
			getAuthPreference: func() types.AuthPreference {
				ap, err := types.NewAuthPreference(types.AuthPreferenceSpecV2{
					Type:         constants.Local,
					SecondFactor: constants.SecondFactorWebauthn,
					Webauthn: &types.Webauthn{
						RPID: "localhost",
					},
					RequireMFAType: types.RequireMFAType_SESSION,
				})
				require.NoError(t, err)

				return ap
			},
			registerDevice: func() *auth.TestDevice {
				webauthnDev, err := auth.RegisterTestDevice(ctx, clt, "webauthn", authproto.DeviceType_DEVICE_TYPE_WEBAUTHN, nil /* authenticator */)
				require.NoError(t, err)

				return webauthnDev
			},
			getChallengeResponseBytes: func(chals *client.MFAAuthenticateChallenge, dev *auth.TestDevice) []byte {
				res, err := dev.SolveAuthn(&authproto.MFAAuthenticateChallenge{
					WebauthnChallenge: wanlib.CredentialAssertionToProto(chals.WebauthnChallenge),
				})
				require.NoError(t, err)

				webauthnResBytes, err := json.Marshal(wanlib.CredentialAssertionResponseFromProto(res.GetWebauthn()))
				require.NoError(t, err)

				envelope := &Envelope{
					Version: defaults.WebsocketVersion,
					Type:    defaults.WebsocketWebauthnChallenge,
					Payload: string(webauthnResBytes),
				}
				protoBytes, err := proto.Marshal(envelope)
				require.NoError(t, err)

				return protoBytes
			},
		},
	}

	for _, tc := range cases {
		t.Run(tc.name, func(t *testing.T) {
			err = env.server.Auth().SetAuthPreference(ctx, tc.getAuthPreference())
			require.NoError(t, err)

			dev := tc.registerDevice()

			// Open a terminal to a new session.
			ws, _ := proxy.makeTerminal(t, pack, "")

			// Wait for websocket authn challenge event.
			ty, raw, err := ws.ReadMessage()
			require.Nil(t, err)
			require.Equal(t, websocket.BinaryMessage, ty)
			var env Envelope
			require.Nil(t, proto.Unmarshal(raw, &env))

			chals := &client.MFAAuthenticateChallenge{}
			require.Nil(t, json.Unmarshal([]byte(env.Payload), &chals))

			// Send response over ws.
			stream := NewTerminalStream(ctx, ws, utils.NewLoggerForTests())
			err = stream.ws.WriteMessage(websocket.BinaryMessage, tc.getChallengeResponseBytes(chals, dev))
			require.Nil(t, err)

			// Test we can write.
			_, err = io.WriteString(stream, "echo txlxport | sed 's/x/e/g'\r\n")
			require.Nil(t, err)
			require.Nil(t, waitForOutput(stream, "teleport"))
		})
	}
}

type windowsDesktopServiceMock struct {
	listener net.Listener
}

func mustStartWindowsDesktopMock(t *testing.T, authClient *auth.Server) *windowsDesktopServiceMock {
	l, err := net.Listen("tcp", "localhost:0")
	require.NoError(t, err)
	t.Cleanup(func() {
		require.NoError(t, l.Close())
	})
	authID := auth.IdentityID{
		Role:     types.RoleWindowsDesktop,
		HostUUID: "windows_server",
		NodeName: "windows_server",
	}
	n, err := authClient.GetClusterName()
	require.NoError(t, err)
	dns := []string{"localhost", "127.0.0.1", desktop.WildcardServiceDNS}
	identity, err := auth.LocalRegister(authID, authClient, nil, dns, "", nil)
	require.NoError(t, err)

	tlsConfig, err := identity.TLSConfig(nil)
	require.NoError(t, err)
	tlsConfig.ClientAuth = tls.RequireAndVerifyClientCert
	require.NoError(t, err)

	ca, err := authClient.GetCertAuthority(context.Background(), types.CertAuthID{Type: types.UserCA, DomainName: n.GetClusterName()}, false)
	require.NoError(t, err)

	for _, kp := range services.GetTLSCerts(ca) {
		require.True(t, tlsConfig.ClientCAs.AppendCertsFromPEM(kp))
	}

	wd := &windowsDesktopServiceMock{
		listener: l,
	}
	go func() {
		conn, err := l.Accept()
		if err != nil {
			return
		}
		tlsConn := tls.Server(conn, tlsConfig)
		if err := tlsConn.Handshake(); err != nil {
			t.Errorf("Unexpected error %v", err)
			return
		}
		wd.handleConn(t, tlsConn)
	}()

	return wd
}

func (w *windowsDesktopServiceMock) handleConn(t *testing.T, conn *tls.Conn) {
	tdpConn := tdp.NewConn(conn)

	// Ensure that incoming connection is MFAVerified.
	require.NotEmpty(t, conn.ConnectionState().PeerCertificates)
	cert := conn.ConnectionState().PeerCertificates[0]
	identity, err := tlsca.FromSubject(cert.Subject, cert.NotAfter)
	require.NoError(t, err)
	require.NotEmpty(t, identity.MFAVerified)

	msg, err := tdpConn.ReadMessage()
	require.NoError(t, err)
	require.IsType(t, tdp.ClientUsername{}, msg)

	msg, err = tdpConn.ReadMessage()
	require.NoError(t, err)
	require.IsType(t, tdp.ClientScreenSpec{}, msg)

	err = tdpConn.WriteMessage(tdp.Notification{Message: "test", Severity: tdp.SeverityWarning})
	require.NoError(t, err)
}

func TestDesktopAccessMFARequiresMfa(t *testing.T) {
	tests := []struct {
		name           string
		authPref       types.AuthPreferenceSpecV2
		mfaHandler     func(t *testing.T, ws *websocket.Conn, dev *auth.TestDevice)
		registerDevice func(t *testing.T, ctx context.Context, clt *auth.Client) *auth.TestDevice
	}{
		{
			name: "webauthn",
			authPref: types.AuthPreferenceSpecV2{
				Type:         constants.Local,
				SecondFactor: constants.SecondFactorWebauthn,
				Webauthn: &types.Webauthn{
					RPID: "localhost",
				},
				RequireMFAType: types.RequireMFAType_SESSION,
			},
			mfaHandler: handleDesktopMFAWebauthnChallenge,
			registerDevice: func(t *testing.T, ctx context.Context, clt *auth.Client) *auth.TestDevice {
				webauthnDev, err := auth.RegisterTestDevice(ctx, clt, "webauthn", authproto.DeviceType_DEVICE_TYPE_WEBAUTHN, nil /* authenticator */)
				require.NoError(t, err)
				return webauthnDev
			},
		},
	}

	for _, tc := range tests {
		t.Run(tc.name, func(t *testing.T) {
			ctx := context.Background()
			env := newWebPack(t, 1)
			proxy := env.proxies[0]
			pack := proxy.authPack(t, "llama", nil /* roles */)

			clt, err := env.server.NewClient(auth.TestUser("llama"))
			require.NoError(t, err)
			wdID := uuid.New().String()

			wdMock := mustStartWindowsDesktopMock(t, env.server.Auth())
			wd, err := types.NewWindowsDesktopV3("desktop1", nil, types.WindowsDesktopSpecV3{
				Addr:   wdMock.listener.Addr().String(),
				Domain: "CORP",
				HostID: wdID,
			})
			require.NoError(t, err)

			err = env.server.Auth().UpsertWindowsDesktop(context.Background(), wd)
			require.NoError(t, err)
			wds, err := types.NewWindowsDesktopServiceV3(types.Metadata{Name: wdID}, types.WindowsDesktopServiceSpecV3{
				Addr:            wdMock.listener.Addr().String(),
				TeleportVersion: teleport.Version,
			})
			require.NoError(t, err)

			_, err = env.server.Auth().UpsertWindowsDesktopService(context.Background(), wds)
			require.NoError(t, err)

			ap, err := types.NewAuthPreference(tc.authPref)
			require.NoError(t, err)
			err = env.server.Auth().SetAuthPreference(ctx, ap)
			require.NoError(t, err)

			dev := tc.registerDevice(t, ctx, clt)

			ws := proxy.makeDesktopSession(t, pack, session.NewID(), env.server.TLS.Listener.Addr())
			tc.mfaHandler(t, ws, dev)

			tdpClient := tdp.NewConn(&WebsocketIO{Conn: ws})

			msg, err := tdpClient.ReadMessage()
			require.NoError(t, err)
			require.IsType(t, tdp.Notification{}, msg)
		})
	}
}

func handleDesktopMFAWebauthnChallenge(t *testing.T, ws *websocket.Conn, dev *auth.TestDevice) {
	br := bufio.NewReader(&WebsocketIO{Conn: ws})
	mt, err := br.ReadByte()
	require.NoError(t, err)
	require.Equal(t, tdp.TypeMFA, tdp.MessageType(mt))

	mfaChallange, err := tdp.DecodeMFAChallenge(br)
	require.NoError(t, err)
	res, err := dev.SolveAuthn(&authproto.MFAAuthenticateChallenge{
		WebauthnChallenge: wanlib.CredentialAssertionToProto(mfaChallange.WebauthnChallenge),
	})
	require.NoError(t, err)
	err = tdp.NewConn(&WebsocketIO{Conn: ws}).WriteMessage(tdp.MFA{
		Type: defaults.WebsocketWebauthnChallenge[0],
		MFAAuthenticateResponse: &authproto.MFAAuthenticateResponse{
			Response: &authproto.MFAAuthenticateResponse_Webauthn{
				Webauthn: res.GetWebauthn(),
			},
		},
	})
	require.NoError(t, err)
}

func TestWebAgentForward(t *testing.T) {
	t.Parallel()
	s := newWebSuiteWithConfig(t, webSuiteConfig{disableDiskBasedRecording: true})
	ws, _, err := s.makeTerminal(t, s.authPack(t, "foo"))
	require.NoError(t, err)
	t.Cleanup(func() { require.NoError(t, ws.Close()) })

	stream := NewTerminalStream(s.ctx, ws, utils.NewLoggerForTests())

	_, err = io.WriteString(stream, "echo $SSH_AUTH_SOCK\r\n")
	require.NoError(t, err)

	err = waitForOutput(stream, "/")
	require.NoError(t, err)
}

func TestActiveSessions(t *testing.T) {
	// Use enterprise license (required for moderated sessions).
	modules.SetTestModules(t, &modules.TestModules{TestBuildType: modules.BuildEnterprise})

	s := newWebSuite(t)
	pack := s.authPack(t, "foo")

	start := time.Now()
	kinds := []types.SessionKind{
		types.SSHSessionKind,
		types.KubernetesSessionKind,
		types.WindowsDesktopSessionKind,
		types.DatabaseSessionKind,
		types.AppSessionKind,
	}
	ids := make(map[string]struct{})

	for _, kind := range kinds {
		tracker, err := types.NewSessionTracker(types.SessionTrackerSpecV1{
			SessionID:    string(session.NewID()),
			ClusterName:  s.server.ClusterName(),
			Kind:         string(kind),
			State:        types.SessionState_SessionStateRunning,
			Created:      start,
			Expires:      start.Add(1 * time.Hour),
			Hostname:     s.node.GetInfo().GetHostname(),
			DesktopName:  s.node.GetInfo().GetHostname(),
			AppName:      s.node.GetInfo().GetHostname(),
			DatabaseName: s.node.GetInfo().GetHostname(),
			Address:      s.srvID,
			Login:        pack.login,
			Participants: []types.Participant{
				{ID: "id", User: "user-1", LastActive: start},
			},
			HostPolicies: []*types.SessionTrackerPolicySet{
				{
					Name:    "foo",
					Version: "5",
					RequireSessionJoin: []*types.SessionRequirePolicy{
						{
							Name: "foo",
						},
					},
				},
			},
		})
		require.NoError(t, err)
		ids[tracker.GetSessionID()] = struct{}{}

		_, err = s.server.Auth().CreateSessionTracker(context.Background(), tracker)
		require.NoError(t, err)
	}

	// create an inactive session, which should not show up
	inactive, err := types.NewSessionTracker(types.SessionTrackerSpecV1{
		SessionID:    string(session.NewID()),
		ClusterName:  s.server.ClusterName(),
		Kind:         string(types.SSHSessionKind),
		State:        types.SessionState_SessionStateTerminated,
		Created:      time.Now(),
		Expires:      time.Now().Add(1 * time.Hour),
		Hostname:     s.node.GetInfo().GetHostname(),
		Address:      s.srvID,
		Login:        pack.login,
		Participants: nil,
	})
	require.NoError(t, err)
	_, err = s.server.Auth().CreateSessionTracker(context.Background(), inactive)
	require.NoError(t, err)

	re, err := pack.clt.Get(s.ctx, pack.clt.Endpoint("webapi", "sites", s.server.ClusterName(), "sessions"), url.Values{})
	require.NoError(t, err)

	var sessResp siteSessionsGetResponse
	require.NoError(t, json.Unmarshal(re.Bytes(), &sessResp))
	require.Len(t, sessResp.Sessions, len(kinds))

	for _, session := range sessResp.Sessions {
		require.Contains(t, ids, string(session.ID))
		require.Equal(t, s.node.GetNamespace(), session.Namespace)
		require.NotNil(t, session.Parties)
		require.Greater(t, session.TerminalParams.H, 0)
		require.Greater(t, session.TerminalParams.W, 0)
		require.Equal(t, pack.login, session.Login)
		require.False(t, session.Created.IsZero())
		require.False(t, session.LastActive.IsZero())
		require.Equal(t, s.srvID, session.ServerID)
		require.Equal(t, s.node.GetInfo().GetHostname(), session.ServerHostname)
		require.Equal(t, s.srvID, session.ServerAddr)
		require.Equal(t, s.server.ClusterName(), session.ClusterName)
		require.ElementsMatch(t, []types.SessionParticipantMode{"peer"}, session.ParticipantModes)
	}
}

func TestCloseConnectionsOnLogout(t *testing.T) {
	t.Parallel()
	s := newWebSuite(t)
	pack := s.authPack(t, "foo")

	ws, _, err := s.makeTerminal(t, pack)
	require.NoError(t, err)
	t.Cleanup(func() { require.NoError(t, ws.Close()) })

	stream := NewTerminalStream(s.ctx, ws, utils.NewLoggerForTests())

	// to make sure we have a session
	_, err = io.WriteString(stream, "expr 137 + 39\r\n")
	require.NoError(t, err)

	// make sure the server has replied
	out := make([]byte, 100)
	_, err = stream.Read(out)
	require.NoError(t, err)

	_, err = pack.clt.Delete(s.ctx, pack.clt.Endpoint("webapi", "sessions", "web"))
	require.NoError(t, err)

	// wait until timeout or detect that the connection has been closed.
	after := time.After(5 * time.Second)
	errC := make(chan error)
	go func() {
		for {
			_, err := stream.Read(out)
			if err != nil {
				errC <- err
				return
			}
		}
	}()

	select {
	case <-after:
		t.Fatalf("timeout")
	case err := <-errC:
		require.ErrorIs(t, err, io.EOF)
	}
}

func TestPlayback(t *testing.T) {
	t.Parallel()
	s := newWebSuite(t)
	pack := s.authPack(t, "foo")
	ws, _, err := s.makeTerminal(t, pack)
	require.NoError(t, err)
	t.Cleanup(func() { require.NoError(t, ws.Close()) })
}

type httpErrorMessage struct {
	Message string `json:"message"`
}

type httpErrorResponse struct {
	Error httpErrorMessage `json:"error"`
}

func TestLogin_PrivateKeyEnabledError(t *testing.T) {
	modules.SetTestModules(t, &modules.TestModules{
		MockAttestHardwareKey: func(_ context.Context, _ interface{}, policy keys.PrivateKeyPolicy, _ *keys.AttestationStatement, _ crypto.PublicKey, _ time.Duration) (keys.PrivateKeyPolicy, error) {
			return "", keys.NewPrivateKeyPolicyError(policy)
		},
	})
	s := newWebSuite(t)
	ap, err := types.NewAuthPreference(types.AuthPreferenceSpecV2{
		Type:           constants.Local,
		SecondFactor:   constants.SecondFactorOff,
		RequireMFAType: types.RequireMFAType_HARDWARE_KEY_TOUCH,
	})
	require.NoError(t, err)
	err = s.server.Auth().SetAuthPreference(s.ctx, ap)
	require.NoError(t, err)

	// create user
	s.createUser(t, "user1", "root", "password", "")

	loginReq, err := json.Marshal(CreateSessionReq{
		User: "user1",
		Pass: "password",
	})
	require.NoError(t, err)

	clt := s.client(t)
	req, err := http.NewRequest("POST", clt.Endpoint("webapi", "sessions", "web"), bytes.NewBuffer(loginReq))
	require.NoError(t, err)
	ua := "test-ua"
	req.Header.Set("User-Agent", ua)
	csrfToken := "2ebcb768d0090ea4368e42880c970b61865c326172a4a2343b645cf5d7f20992"
	addCSRFCookieToReq(req, csrfToken)
	req.Header.Set("Content-Type", "application/json")
	req.Header.Set(csrf.HeaderName, csrfToken)

	re, err := clt.Client.RoundTrip(func() (*http.Response, error) {
		return clt.Client.HTTPClient().Do(req)
	})
	require.NoError(t, err)
	var resErr httpErrorResponse
	require.NoError(t, json.Unmarshal(re.Bytes(), &resErr))
	require.Contains(t, resErr.Error.Message, keys.PrivateKeyPolicyHardwareKeyTouch)
}

func TestLogin(t *testing.T) {
	t.Parallel()
	s := newWebSuite(t)
	ap, err := types.NewAuthPreference(types.AuthPreferenceSpecV2{
		Type:         constants.Local,
		SecondFactor: constants.SecondFactorOff,
	})
	require.NoError(t, err)
	err = s.server.Auth().SetAuthPreference(s.ctx, ap)
	require.NoError(t, err)

	// create user
	s.createUser(t, "user1", "root", "password", "")

	loginReq, err := json.Marshal(CreateSessionReq{
		User: "user1",
		Pass: "password",
	})
	require.NoError(t, err)

	clt := s.client(t)
	ua := "test-ua"
	req, err := http.NewRequest("POST", clt.Endpoint("webapi", "sessions", "web"), bytes.NewBuffer(loginReq))
	require.NoError(t, err)
	req.Header.Set("User-Agent", ua)

	csrfToken := "2ebcb768d0090ea4368e42880c970b61865c326172a4a2343b645cf5d7f20992"
	addCSRFCookieToReq(req, csrfToken)
	req.Header.Set("Content-Type", "application/json")
	req.Header.Set(csrf.HeaderName, csrfToken)

	re, err := clt.Client.RoundTrip(func() (*http.Response, error) {
		return clt.Client.HTTPClient().Do(req)
	})
	require.NoError(t, err)

	ctx := context.Background()
	events, _, err := s.server.AuthServer.AuditLog.SearchEvents(ctx, events.SearchEventsRequest{
		From:       s.clock.Now().Add(-time.Hour),
		To:         s.clock.Now().Add(time.Hour),
		EventTypes: []string{events.UserLoginEvent},
		Limit:      1,
		Order:      types.EventOrderDescending,
	})
	require.NoError(t, err)
	event := events[0].(*apievents.UserLogin)
	require.Equal(t, true, event.Success)
	require.Equal(t, ua, event.UserAgent)
	require.True(t, strings.HasPrefix(event.RemoteAddr, "127.0.0.1:"))

	var rawSess *CreateSessionResponse
	require.NoError(t, json.Unmarshal(re.Bytes(), &rawSess))
	cookies := re.Cookies()
	require.Len(t, cookies, 1)
	require.NotEmpty(t, rawSess.SessionExpires)

	// now make sure we are logged in by calling authenticated method
	// we need to supply both session cookie and bearer token for
	// request to succeed
	jar, err := cookiejar.New(nil)
	require.NoError(t, err)

	clt = s.client(t, roundtrip.BearerAuth(rawSess.Token), roundtrip.CookieJar(jar))
	jar.SetCookies(s.url(), re.Cookies())

	re, err = clt.Get(s.ctx, clt.Endpoint("webapi", "sites"), url.Values{})
	require.NoError(t, err)

	var clusters []ui.Cluster
	require.NoError(t, json.Unmarshal(re.Bytes(), &clusters))

	// in absence of session cookie or bearer auth the same request fill fail

	// no session cookie:
	clt = s.client(t, roundtrip.BearerAuth(rawSess.Token))
	_, err = clt.Get(s.ctx, clt.Endpoint("webapi", "sites"), url.Values{})
	require.Error(t, err)
	require.True(t, trace.IsAccessDenied(err))

	// no bearer token:
	clt = s.client(t, roundtrip.CookieJar(jar))
	_, err = clt.Get(s.ctx, clt.Endpoint("webapi", "sites"), url.Values{})
	require.Error(t, err)
	require.True(t, trace.IsAccessDenied(err))
}

// TestEmptyMotD ensures that responses returned by both /webapi/ping and
// /webapi/motd work when no MotD is set
func TestEmptyMotD(t *testing.T) {
	t.Parallel()
	s := newWebSuite(t)
	wc := s.client(t)

	// Given an auth server configured *not* to expose a Message Of The
	// Day...

	// When I issue a ping request...
	re, err := wc.Get(s.ctx, wc.Endpoint("webapi", "ping"), url.Values{})
	require.NoError(t, err)

	// Expect that the MotD flag in the ping response is *not* set
	var pingResponse *webclient.PingResponse
	require.NoError(t, json.Unmarshal(re.Bytes(), &pingResponse))
	require.False(t, pingResponse.Auth.HasMessageOfTheDay)

	// When I fetch the MotD...
	re, err = wc.Get(s.ctx, wc.Endpoint("webapi", "motd"), url.Values{})
	require.NoError(t, err)

	// Expect that an empty response returned
	var motdResponse *webclient.MotD
	require.NoError(t, json.Unmarshal(re.Bytes(), &motdResponse))
	require.Empty(t, motdResponse.Text)
}

// TestMotD ensures that a response is returned by both /webapi/ping and /webapi/motd
// and that that the response bodies contain their MOTD components
func TestMotD(t *testing.T) {
	t.Parallel()
	const motd = "Hello. I'm a Teleport cluster!"

	s := newWebSuite(t)
	wc := s.client(t)

	// Given an auth server configured to expose a Message Of The Day...
	prefs := types.DefaultAuthPreference()
	prefs.SetMessageOfTheDay(motd)
	require.NoError(t, s.server.AuthServer.AuthServer.SetAuthPreference(s.ctx, prefs))

	// When I issue a ping request...
	re, err := wc.Get(s.ctx, wc.Endpoint("webapi", "ping"), url.Values{})
	require.NoError(t, err)

	// Expect that the MotD flag in the ping response is set to indicate
	// a MotD
	var pingResponse *webclient.PingResponse
	require.NoError(t, json.Unmarshal(re.Bytes(), &pingResponse))
	require.True(t, pingResponse.Auth.HasMessageOfTheDay)

	// When I fetch the MotD...
	re, err = wc.Get(s.ctx, wc.Endpoint("webapi", "motd"), url.Values{})
	require.NoError(t, err)

	// Expect that the text returned is the configured value
	var motdResponse *webclient.MotD
	require.NoError(t, json.Unmarshal(re.Bytes(), &motdResponse))
	require.Equal(t, motd, motdResponse.Text)
}

// TestPingAutomaticUpgrades ensures /webapi/ping returns whether AutomaticUpgrades are enabled.
func TestPingAutomaticUpgrades(t *testing.T) {
	t.Run("Automatic Upgrades are enabled", func(t *testing.T) {
		// Enable Automatic Upgrades
		modules.SetTestModules(t, &modules.TestModules{TestFeatures: modules.Features{
			AutomaticUpgrades: true,
		}})

		// Set up
		s := newWebSuite(t)
		wc := s.client(t)
		var pingResponse *webclient.PingResponse

		// Get Ping response
		re, err := wc.Get(s.ctx, wc.Endpoint("webapi", "ping"), url.Values{})
		require.NoError(t, err)

		require.NoError(t, json.Unmarshal(re.Bytes(), &pingResponse))
		require.True(t, pingResponse.AutomaticUpgrades, "expected automatic upgrades to be enabled")
	})
	t.Run("Automatic Upgrades are disabled", func(t *testing.T) {
		// Disable Automatic Upgrades
		modules.SetTestModules(t, &modules.TestModules{TestFeatures: modules.Features{
			AutomaticUpgrades: false,
		}})

		// Set up
		s := newWebSuite(t)
		wc := s.client(t)
		var pingResponse *webclient.PingResponse

		// Get Ping response
		re, err := wc.Get(s.ctx, wc.Endpoint("webapi", "ping"), url.Values{})
		require.NoError(t, err)

		require.NoError(t, json.Unmarshal(re.Bytes(), &pingResponse))
		require.False(t, pingResponse.AutomaticUpgrades, "expected automatic upgrades to be disabled")
	})
}

// TestInstallerRepoChannel ensures the returned installer script has the proper repo channel
func TestInstallerRepoChannel(t *testing.T) {
	t.Run("cloud with automatic upgrades", func(t *testing.T) {
		modules.SetTestModules(t, &modules.TestModules{
			TestFeatures: modules.Features{
				Cloud:             true,
				AutomaticUpgrades: true,
			},
		})

		s := newWebSuiteWithConfig(t, webSuiteConfig{
			authPreferenceSpec: &types.AuthPreferenceSpecV2{
				Type:         constants.Local,
				SecondFactor: constants.SecondFactorOn,
				Webauthn:     &types.Webauthn{RPID: "localhost"},
			},
		})

		wc := s.client(t)
		t.Run("documented variables are injected", func(t *testing.T) {
			// Variables documented here: https://goteleport.com/docs/server-access/guides/ec2-discovery/#step-67-optional-customize-the-default-installer-script
			err := s.server.Auth().SetInstaller(s.ctx, types.MustNewInstallerV1("custom", `#!/usr/bin/env bash
echo {{ .PublicProxyAddr }}
echo Teleport-{{ .MajorVersion }}
echo Repository Channel: {{ .RepoChannel }}
echo AutomaticUpgrades: {{ .AutomaticUpgrades }}
		`))
			require.NoError(t, err)

			re, err := wc.Get(s.ctx, wc.Endpoint("webapi", "scripts", "installer", "custom"), url.Values{})
			require.NoError(t, err)

			responseString := string(re.Bytes())

			// Variables must be injected
			require.Contains(t, responseString, "echo Teleport-v")
			require.NotContains(t, responseString, "echo Repository Channel: stable/v")
			require.Contains(t, responseString, "echo Repository Channel: stable/cloud")
			require.Contains(t, responseString, "echo AutomaticUpgrades: true")
		})

		t.Run("default-installer", func(t *testing.T) {
			re, err := wc.Get(s.ctx, wc.Endpoint("webapi", "scripts", "installer", "default-installer"), url.Values{})
			require.NoError(t, err)

			responseString := string(re.Bytes())

			// The repo's channel to use is stable/cloud
			require.Contains(t, responseString, "stable/cloud")
			require.NotContains(t, responseString, "stable/v")
			require.Contains(t, responseString, ""+
				"  PACKAGE_LIST=\"teleport-ent jq\"\n"+
				"  # shellcheck disable=SC2050\n"+
				"  if [ \"true\" = \"true\" ]; then\n"+
				"    PACKAGE_LIST=\"${PACKAGE_LIST} teleport-ent-updater\"\n"+
				"  fi",
			)
		})

		t.Run("default-agentless-installer", func(t *testing.T) {
			re, err := wc.Get(s.ctx, wc.Endpoint("webapi", "scripts", "installer", "default-agentless-installer"), url.Values{})
			require.NoError(t, err)

			responseString := string(re.Bytes())

			// The repo's channel to use is stable/cloud
			require.Contains(t, responseString, "stable/cloud")
			require.NotContains(t, responseString, "stable/v")
			require.Contains(t, responseString, ""+
				"  PACKAGE_LIST=\"jq teleport-ent\"\n"+
				"  # shellcheck disable=SC2050\n"+
				"  if [[ \"true\" == \"true\" ]]; then\n"+
				"    PACKAGE_LIST=\"${PACKAGE_LIST} teleport-ent-updater\"\n"+
				"  fi\n",
			)
		})
	})

	t.Run("cloud without automatic upgrades", func(t *testing.T) {
		modules.SetTestModules(t, &modules.TestModules{
			TestFeatures: modules.Features{
				Cloud:             true,
				AutomaticUpgrades: false,
			},
		})

		s := newWebSuiteWithConfig(t, webSuiteConfig{
			authPreferenceSpec: &types.AuthPreferenceSpecV2{
				Type:         constants.Local,
				SecondFactor: constants.SecondFactorOn,
				Webauthn:     &types.Webauthn{RPID: "localhost"},
			},
		})

		wc := s.client(t)

		t.Run("documented variables are injected", func(t *testing.T) {
			// Variables documented here: https://goteleport.com/docs/server-access/guides/ec2-discovery/#step-67-optional-customize-the-default-installer-script
			err := s.server.Auth().SetInstaller(s.ctx, types.MustNewInstallerV1("custom", `#!/usr/bin/env bash
	echo {{ .PublicProxyAddr }}
	echo Teleport-{{ .MajorVersion }}
	echo Repository Channel: {{ .RepoChannel }}
	echo AutomaticUpgrades: {{ .AutomaticUpgrades }}
			`))
			require.NoError(t, err)

			re, err := wc.Get(s.ctx, wc.Endpoint("webapi", "scripts", "installer", "custom"), url.Values{})
			require.NoError(t, err)

			responseString := string(re.Bytes())

			// Variables must be injected
			require.Contains(t, responseString, "echo Teleport-v")
			require.Contains(t, responseString, "echo Repository Channel: stable/v")
			require.NotContains(t, responseString, "echo Repository Channel: stable/cloud")
			require.Contains(t, responseString, "echo AutomaticUpgrades: false")
		})
		t.Run("default-installer", func(t *testing.T) {
			re, err := wc.Get(s.ctx, wc.Endpoint("webapi", "scripts", "installer", "default-installer"), url.Values{})
			require.NoError(t, err)

			responseString := string(re.Bytes())

			require.NotContains(t, responseString, "stable/cloud")
		})
		t.Run("default-agentless-installer", func(t *testing.T) {
			re, err := wc.Get(s.ctx, wc.Endpoint("webapi", "scripts", "installer", "default-agentless-installer"), url.Values{})
			require.NoError(t, err)

			responseString := string(re.Bytes())

			require.NotContains(t, responseString, "stable/cloud")
		})
	})

	t.Run("oss or enterprise with automatic upgrades", func(t *testing.T) {
		modules.SetTestModules(t, &modules.TestModules{
			TestBuildType: modules.BuildOSS,
			TestFeatures: modules.Features{
				Cloud:             false,
				AutomaticUpgrades: true,
			},
		})

		s := newWebSuiteWithConfig(t, webSuiteConfig{
			authPreferenceSpec: &types.AuthPreferenceSpecV2{
				Type:         constants.Local,
				SecondFactor: constants.SecondFactorOn,
				Webauthn:     &types.Webauthn{RPID: "localhost"},
			},
		})

		wc := s.client(t)
		t.Run("documented variables are injected", func(t *testing.T) {
			// Variables documented here: https://goteleport.com/docs/server-access/guides/ec2-discovery/#step-67-optional-customize-the-default-installer-script
			err := s.server.Auth().SetInstaller(s.ctx, types.MustNewInstallerV1("custom", `#!/usr/bin/env bash
echo {{ .PublicProxyAddr }}
echo Teleport-{{ .MajorVersion }}
echo Repository Channel: {{ .RepoChannel }}
echo AutomaticUpgrades: {{ .AutomaticUpgrades }}
		`))
			require.NoError(t, err)

			re, err := wc.Get(s.ctx, wc.Endpoint("webapi", "scripts", "installer", "custom"), url.Values{})
			require.NoError(t, err)

			responseString := string(re.Bytes())

			// Variables must be injected
			require.Contains(t, responseString, "echo Teleport-v")
			require.Contains(t, responseString, "echo Repository Channel: stable/v")
			require.NotContains(t, responseString, "echo Repository Channel: stable/cloud")
			require.Contains(t, responseString, "echo AutomaticUpgrades: false")
		})
		t.Run("default-installer", func(t *testing.T) {
			re, err := wc.Get(s.ctx, wc.Endpoint("webapi", "scripts", "installer", "default-installer"), url.Values{})
			require.NoError(t, err)

			responseString := string(re.Bytes())

			// The repo's channel to use is stable/cloud
			require.NotContains(t, responseString, "stable/cloud")
			require.Contains(t, responseString, "stable/v")
			require.Contains(t, responseString, ""+
				"  PACKAGE_LIST=\"teleport jq\"\n"+
				"  # shellcheck disable=SC2050\n"+
				"  if [ \"false\" = \"true\" ]; then\n"+
				"    PACKAGE_LIST=\"${PACKAGE_LIST} teleport-updater\"\n"+
				"  fi",
			)
		})
		t.Run("default-agentless-installer", func(t *testing.T) {
			re, err := wc.Get(s.ctx, wc.Endpoint("webapi", "scripts", "installer", "default-agentless-installer"), url.Values{})
			require.NoError(t, err)

			responseString := string(re.Bytes())

			// The repo's channel to use is stable/cloud
			require.NotContains(t, responseString, "stable/cloud")
			require.Contains(t, responseString, "stable/v")
			require.Contains(t, responseString, ""+
				"  PACKAGE_LIST=\"jq teleport\"\n"+
				"  # shellcheck disable=SC2050\n"+
				"  if [[ \"false\" == \"true\" ]]; then\n"+
				"    PACKAGE_LIST=\"${PACKAGE_LIST} teleport-updater\"\n"+
				"  fi\n",
			)
		})
	})
}

func TestMultipleConnectors(t *testing.T) {
	t.Parallel()
	s := newWebSuite(t)
	wc := s.client(t)

	// create two oidc connectors, one named "foo" and another named "bar"
	oidcConnectorSpec := types.OIDCConnectorSpecV3{
		RedirectURLs: []string{"https://localhost:3080/v1/webapi/oidc/callback"},
		ClientID:     "000000000000-aaaaaaaaaaaaaaaaaaaaaaaaaaaaaaaa.example.com",
		ClientSecret: "AAAAAAAAAAAAAAAAAAAAAAAA",
		IssuerURL:    "https://oidc.example.com",
		Display:      "Login with Example",
		Scope:        []string{"group"},
		ClaimsToRoles: []types.ClaimMapping{
			{
				Claim: "group",
				Value: "admin",
				Roles: []string{"admin"},
			},
		},
	}
	o, err := types.NewOIDCConnector("foo", oidcConnectorSpec)
	require.NoError(t, err)
	err = s.server.Auth().UpsertOIDCConnector(s.ctx, o)
	require.NoError(t, err)
	o2, err := types.NewOIDCConnector("bar", oidcConnectorSpec)
	require.NoError(t, err)
	err = s.server.Auth().UpsertOIDCConnector(s.ctx, o2)
	require.NoError(t, err)

	// set the auth preferences to oidc with no connector name
	authPreference, err := types.NewAuthPreference(types.AuthPreferenceSpecV2{
		Type: "oidc",
	})
	require.NoError(t, err)
	err = s.server.Auth().SetAuthPreference(s.ctx, authPreference)
	require.NoError(t, err)

	// hit the ping endpoint to get the auth type and connector name
	re, err := wc.Get(s.ctx, wc.Endpoint("webapi", "ping"), url.Values{})
	require.NoError(t, err)
	var out *webclient.PingResponse
	require.NoError(t, json.Unmarshal(re.Bytes(), &out))

	// make sure the connector name we got back was the first connector
	// in the backend, in this case it's "bar"
	oidcConnectors, err := s.server.Auth().GetOIDCConnectors(s.ctx, false)
	require.NoError(t, err)
	require.Equal(t, oidcConnectors[0].GetName(), out.Auth.OIDC.Name)

	// update the auth preferences and this time specify the connector name
	authPreference, err = types.NewAuthPreference(types.AuthPreferenceSpecV2{
		Type:          "oidc",
		ConnectorName: "foo",
	})
	require.NoError(t, err)
	err = s.server.Auth().SetAuthPreference(s.ctx, authPreference)
	require.NoError(t, err)

	// hit the ping endpoing to get the auth type and connector name
	re, err = wc.Get(s.ctx, wc.Endpoint("webapi", "ping"), url.Values{})
	require.NoError(t, err)
	require.NoError(t, json.Unmarshal(re.Bytes(), &out))

	// make sure the connector we get back is "foo"
	require.Equal(t, "foo", out.Auth.OIDC.Name)
}

// TestConstructSSHResponse checks if the secret package uses AES-GCM to
// encrypt and decrypt data that passes through the ConstructSSHResponse
// function.
func TestConstructSSHResponse(t *testing.T) {
	key, err := secret.NewKey()
	require.NoError(t, err)

	u, err := url.Parse("http://www.example.com/callback")
	require.NoError(t, err)
	query := u.Query()
	query.Set("secret_key", key.String())
	u.RawQuery = query.Encode()

	rawresp, err := ConstructSSHResponse(AuthParams{
		Username:          "foo",
		Cert:              []byte{0x00},
		TLSCert:           []byte{0x01},
		ClientRedirectURL: u.String(),
	})
	require.NoError(t, err)

	require.Empty(t, rawresp.Query().Get("secret"))
	require.Empty(t, rawresp.Query().Get("secret_key"))
	require.NotEmpty(t, rawresp.Query().Get("response"))

	plaintext, err := key.Open([]byte(rawresp.Query().Get("response")))
	require.NoError(t, err)

	var resp *auth.SSHLoginResponse
	err = json.Unmarshal(plaintext, &resp)
	require.NoError(t, err)
	require.Equal(t, "foo", resp.Username)
	require.EqualValues(t, []byte{0x00}, resp.Cert)
	require.EqualValues(t, []byte{0x01}, resp.TLSCert)
}

// TestConstructSSHResponseLegacy checks if the secret package uses NaCl to
// encrypt and decrypt data that passes through the ConstructSSHResponse
// function.
func TestConstructSSHResponseLegacy(t *testing.T) {
	key, err := lemma_secret.NewKey()
	require.NoError(t, err)

	lemma, err := lemma_secret.New(&lemma_secret.Config{KeyBytes: key})
	require.NoError(t, err)

	u, err := url.Parse("http://www.example.com/callback")
	require.NoError(t, err)
	query := u.Query()
	query.Set("secret", lemma_secret.KeyToEncodedString(key))
	u.RawQuery = query.Encode()

	rawresp, err := ConstructSSHResponse(AuthParams{
		Username:          "foo",
		Cert:              []byte{0x00},
		TLSCert:           []byte{0x01},
		ClientRedirectURL: u.String(),
	})
	require.NoError(t, err)

	require.Empty(t, rawresp.Query().Get("secret"))
	require.Empty(t, rawresp.Query().Get("secret_key"))
	require.NotEmpty(t, rawresp.Query().Get("response"))

	var sealedData *lemma_secret.SealedBytes
	err = json.Unmarshal([]byte(rawresp.Query().Get("response")), &sealedData)
	require.NoError(t, err)

	plaintext, err := lemma.Open(sealedData)
	require.NoError(t, err)

	var resp *auth.SSHLoginResponse
	err = json.Unmarshal(plaintext, &resp)
	require.NoError(t, err)
	require.Equal(t, "foo", resp.Username)
	require.EqualValues(t, []byte{0x00}, resp.Cert)
	require.EqualValues(t, []byte{0x01}, resp.TLSCert)
}

type byTimeAndIndex []apievents.AuditEvent

func (f byTimeAndIndex) Len() int {
	return len(f)
}

func (f byTimeAndIndex) Less(i, j int) bool {
	itime := f[i].GetTime()
	jtime := f[j].GetTime()
	if itime.Equal(jtime) && events.GetSessionID(f[i]) == events.GetSessionID(f[j]) {
		return f[i].GetIndex() < f[j].GetIndex()
	}
	return itime.Before(jtime)
}

func (f byTimeAndIndex) Swap(i, j int) {
	f[i], f[j] = f[j], f[i]
}

// TestSearchClusterEvents makes sure web API allows querying events by type.
func TestSearchClusterEvents(t *testing.T) {
	t.Parallel()

	s := newWebSuite(t)
	clock := s.clock
	sessionEvents := eventstest.GenerateTestSession(eventstest.SessionParams{
		PrintEvents: 3,
		Clock:       clock,
		ServerID:    s.proxy.ID(),
	})

	for _, e := range sessionEvents {
		require.NoError(t, s.proxyClient.EmitAuditEvent(s.ctx, e))
	}

	sort.Sort(sort.Reverse(byTimeAndIndex(sessionEvents)))
	sessionStart := sessionEvents[0]
	sessionPrint := sessionEvents[1]
	sessionEnd := sessionEvents[4]

	fromTime := []string{clock.Now().AddDate(0, -1, 0).UTC().Format(time.RFC3339)}
	toTime := []string{clock.Now().AddDate(0, 1, 0).UTC().Format(time.RFC3339)}

	testCases := []struct {
		// Comment is the test case description.
		Comment string
		// Query is the search query sent to the API.
		Query url.Values
		// Result is the expected returned list of events.
		Result []apievents.AuditEvent
		// TestStartKey is a flag to test start key value.
		TestStartKey bool
		// StartKeyValue is the value of start key to expect.
		StartKeyValue string
	}{
		{
			Comment: "Empty query",
			Query: url.Values{
				"from": fromTime,
				"to":   toTime,
			},
			Result: sessionEvents,
		},
		{
			Comment: "Query by session start event",
			Query: url.Values{
				"include": []string{sessionStart.GetType()},
				"from":    fromTime,
				"to":      toTime,
			},
			Result: sessionEvents[:1],
		},
		{
			Comment: "Query session start and session end events",
			Query: url.Values{
				"include": []string{sessionEnd.GetType() + "," + sessionStart.GetType()},
				"from":    fromTime,
				"to":      toTime,
			},
			Result: []apievents.AuditEvent{sessionStart, sessionEnd},
		},
		{
			Comment: "Query events with filter by type and limit",
			Query: url.Values{
				"include": []string{sessionPrint.GetType() + "," + sessionEnd.GetType()},
				"limit":   []string{"1"},
				"from":    fromTime,
				"to":      toTime,
			},
			Result: []apievents.AuditEvent{sessionPrint},
		},
		{
			Comment: "Query session start and session end events with limit and test returned start key",
			Query: url.Values{
				"include": []string{sessionEnd.GetType() + "," + sessionStart.GetType()},
				"limit":   []string{"1"},
				"from":    fromTime,
				"to":      toTime,
			},
			Result:        []apievents.AuditEvent{sessionStart},
			TestStartKey:  true,
			StartKeyValue: sessionStart.GetID(),
		},
		{
			Comment: "Query session start and session end events with limit and given start key",
			Query: url.Values{
				"include":  []string{sessionEnd.GetType() + "," + sessionStart.GetType()},
				"startKey": []string{sessionStart.GetID()},
				"from":     fromTime,
				"to":       toTime,
			},
			Result:        []apievents.AuditEvent{sessionEnd},
			TestStartKey:  true,
			StartKeyValue: "",
		},
	}

	pack := s.authPack(t, "foo")
	for _, tc := range testCases {
		tc := tc
		t.Run(tc.Comment, func(t *testing.T) {
			t.Parallel()
			response, err := pack.clt.Get(s.ctx, pack.clt.Endpoint("webapi", "sites", s.server.ClusterName(), "events", "search"), tc.Query)
			require.NoError(t, err)
			var result eventsListGetResponse
			require.NoError(t, json.Unmarshal(response.Bytes(), &result))

			// filter out irrelvant auth events
			filteredEvents := []events.EventFields{}
			for _, e := range result.Events {
				t := e.GetType()
				if t == events.SessionStartEvent ||
					t == events.SessionPrintEvent ||
					t == events.SessionEndEvent {
					filteredEvents = append(filteredEvents, e)
				}
			}

			require.Len(t, filteredEvents, len(tc.Result))
			for i, resultEvent := range filteredEvents {
				require.Equal(t, tc.Result[i].GetType(), resultEvent.GetType())
				require.Equal(t, tc.Result[i].GetID(), resultEvent.GetID())
			}

			// Session prints do not have IDs, only sessionStart and sessionEnd.
			// When retrieving events for sessionStart and sessionEnd, sessionStart is returned first.
			if tc.TestStartKey {
				require.Equal(t, tc.StartKeyValue, result.StartKey)
			}
		})
	}
}

func TestGetClusterDetails(t *testing.T) {
	t.Parallel()
	s := newWebSuite(t)
	site, err := s.proxyTunnel.GetSite(s.server.ClusterName())
	require.NoError(t, err)
	require.NotNil(t, site)

	cluster, err := ui.GetClusterDetails(s.ctx, site)
	require.NoError(t, err)
	require.Equal(t, s.server.ClusterName(), cluster.Name)
	require.Equal(t, teleport.Version, cluster.ProxyVersion)
	require.Equal(t, fmt.Sprintf("%v:%v", s.server.ClusterName(), defaults.HTTPListenPort), cluster.PublicURL)
	require.Equal(t, teleport.RemoteClusterStatusOnline, cluster.Status)
	require.NotNil(t, cluster.LastConnected)
	require.Equal(t, teleport.Version, cluster.AuthVersion)

	nodes, err := s.proxyClient.GetNodes(s.ctx, apidefaults.Namespace)
	require.NoError(t, err)
	require.Len(t, nodes, cluster.NodeCount)
}

func TestTokenGeneration(t *testing.T) {
	const username = "test-user@example.com"
	// Users should be able to create Tokens even if they can't update them
	roleTokenCRD, err := types.NewRole(services.RoleNameForUser(username), types.RoleSpecV6{
		Allow: types.RoleConditions{
			Rules: []types.Rule{
				types.NewRule(types.KindToken,
					[]string{types.VerbCreate, types.VerbRead}),
			},
		},
	})
	require.NoError(t, err)

	env := newWebPack(t, 1)
	proxy := env.proxies[0]
	pack := proxy.authPack(t, username, []types.Role{roleTokenCRD})
	endpoint := pack.clt.Endpoint("webapi", "token")

	tt := []struct {
		name                        string
		roles                       types.SystemRoles
		shouldErr                   bool
		joinMethod                  types.JoinMethod
		suggestedAgentMatcherLabels types.Labels
		allow                       []*types.TokenRule
	}{
		{
			name:      "single node role",
			roles:     types.SystemRoles{types.RoleNode},
			shouldErr: false,
		},
		{
			name:      "single app role",
			roles:     types.SystemRoles{types.RoleApp},
			shouldErr: false,
		},
		{
			name:      "single db role",
			roles:     types.SystemRoles{types.RoleDatabase},
			shouldErr: false,
		},
		{
			name:      "multiple roles",
			roles:     types.SystemRoles{types.RoleNode, types.RoleApp, types.RoleDatabase},
			shouldErr: false,
		},
		{
			name:      "return error if no role is requested",
			roles:     types.SystemRoles{},
			shouldErr: true,
		},
		{
			name:       "cannot request token with IAM join method without allow field",
			roles:      types.SystemRoles{types.RoleNode},
			joinMethod: types.JoinMethodIAM,
			shouldErr:  true,
		},
		{
			name:       "can request token with IAM join method",
			roles:      types.SystemRoles{types.RoleNode},
			joinMethod: types.JoinMethodIAM,
			allow:      []*types.TokenRule{{AWSAccount: "1234"}},
			shouldErr:  false,
		},
		{
			name:  "adds the agent match labels",
			roles: types.SystemRoles{types.RoleDatabase},
			suggestedAgentMatcherLabels: types.Labels{
				"*": apiutils.Strings{"*"},
			},
			shouldErr: false,
		},
	}

	for _, tc := range tt {
		tc := tc
		t.Run(tc.name, func(t *testing.T) {
			t.Parallel()
			re, err := pack.clt.PostJSON(context.Background(), endpoint, types.ProvisionTokenSpecV2{
				Roles:                       tc.roles,
				JoinMethod:                  tc.joinMethod,
				Allow:                       tc.allow,
				SuggestedAgentMatcherLabels: tc.suggestedAgentMatcherLabels,
			})

			if tc.shouldErr {
				require.Error(t, err)
				return
			}

			require.NoError(t, err)

			var responseToken nodeJoinToken
			err = json.Unmarshal(re.Bytes(), &responseToken)
			require.NoError(t, err)

			require.NotEmpty(t, responseToken.SuggestedLabels)
			require.Condition(t, func() (success bool) {
				for _, uiLabel := range responseToken.SuggestedLabels {
					if uiLabel.Name == types.InternalResourceIDLabel && uiLabel.Value != "" {
						return true
					}
				}
				return false
			})

			// generated token roles should match the requested ones
			generatedToken, err := proxy.auth.Auth().GetToken(context.Background(), responseToken.ID)
			require.NoError(t, err)
			require.Equal(t, tc.roles, generatedToken.GetRoles())

			expectedJoinMethod := tc.joinMethod
			if tc.joinMethod == "" {
				expectedJoinMethod = types.JoinMethodToken
			}
			// if no joinMethod is provided, expect token method
			require.Equal(t, expectedJoinMethod, generatedToken.GetJoinMethod())

			require.Equal(t, tc.suggestedAgentMatcherLabels, generatedToken.GetSuggestedAgentMatcherLabels())
		})
	}
}

func TestInstallDatabaseScriptGeneration(t *testing.T) {
	const username = "test-user@example.com"

	// Users should be able to create Tokens even if they can't update them
	roleTokenCRD, err := types.NewRole(services.RoleNameForUser(username), types.RoleSpecV6{
		Allow: types.RoleConditions{
			Rules: []types.Rule{
				types.NewRule(types.KindToken,
					[]string{types.VerbCreate, types.VerbRead}),
			},
		},
	})
	require.NoError(t, err)

	env := newWebPack(t, 1)
	proxy := env.proxies[0]
	pack := proxy.authPack(t, username, []types.Role{roleTokenCRD})

	// Create a new token with the desired SuggestedAgentMatcherLabels
	endpointGenerateToken := pack.clt.Endpoint("webapi", "token")
	re, err := pack.clt.PostJSON(
		context.Background(),
		endpointGenerateToken,
		types.ProvisionTokenSpecV2{
			Roles: types.SystemRoles{types.RoleDatabase},
			SuggestedAgentMatcherLabels: types.Labels{
				"stage": apiutils.Strings{"prod"},
			},
		})
	require.NoError(t, err)

	var responseToken nodeJoinToken
	require.NoError(t, json.Unmarshal(re.Bytes(), &responseToken))

	// Generating the script with the token should return the SuggestedAgentMatcherLabels provided in the first request
	endpointInstallDatabase := pack.clt.Endpoint("scripts", responseToken.ID, "install-database.sh")

	t.Log(responseToken, endpointInstallDatabase)
	req, err := http.NewRequest(http.MethodGet, endpointInstallDatabase, nil)
	require.NoError(t, err)

	anonHTTPClient := &http.Client{
		Transport: &http.Transport{
			TLSClientConfig: &tls.Config{
				InsecureSkipVerify: true,
			},
		},
	}

	resp, err := anonHTTPClient.Do(req)
	require.NoError(t, err)

	scriptBytes, err := io.ReadAll(resp.Body)
	require.NoError(t, err)

	require.NoError(t, resp.Body.Close())

	script := string(scriptBytes)

	// It contains the agenbtMatchLabels
	require.Contains(t, script, "stage: prod")
}

func TestSignMTLS(t *testing.T) {
	env := newWebPack(t, 1)
	clusterName := env.server.ClusterName()

	proxy := env.proxies[0]
	pack := proxy.authPack(t, "test-user@example.com", nil)

	endpoint := pack.clt.Endpoint("webapi", "token")
	re, err := pack.clt.PostJSON(context.Background(), endpoint, types.ProvisionTokenSpecV2{
		Roles: types.SystemRoles{types.RoleDatabase},
	})
	require.NoError(t, err)

	var responseToken nodeJoinToken
	err = json.Unmarshal(re.Bytes(), &responseToken)
	require.NoError(t, err)

	// download mTLS files from /webapi/sites/:site/sign/db
	endpointSign := pack.clt.Endpoint("webapi", "sites", clusterName, "sign", "db")

	bs, err := json.Marshal(struct {
		Hostname string `json:"hostname"`
		TTL      string `json:"ttl"`
	}{
		Hostname: "mypg.example.com",
		TTL:      "2h",
	})
	require.NoError(t, err)

	req, err := http.NewRequest(http.MethodPost, endpointSign, bytes.NewReader(bs))
	require.NoError(t, err)
	req.Header.Add("Content-Type", "application/json")
	req.Header.Add("Authorization", "Bearer "+responseToken.ID)

	anonHTTPClient := &http.Client{
		Transport: &http.Transport{
			TLSClientConfig: &tls.Config{
				InsecureSkipVerify: true,
			},
		},
	}

	resp, err := anonHTTPClient.Do(req)
	require.NoError(t, err)
	defer resp.Body.Close()
	require.Equal(t, http.StatusOK, resp.StatusCode)

	gzipReader, err := gzip.NewReader(resp.Body)
	require.NoError(t, err)

	tarReader := tar.NewReader(gzipReader)

	tarContentFileNames := []string{}
	for {
		header, err := tarReader.Next()
		if errors.Is(err, io.EOF) {
			break
		}
		require.NoError(t, err)
		require.Equal(t, byte(tar.TypeReg), header.Typeflag)
		require.Equal(t, int64(0o600), header.Mode)
		tarContentFileNames = append(tarContentFileNames, header.Name)
	}

	expectedFileNames := []string{"server.cas", "server.key", "server.crt"}
	require.ElementsMatch(t, tarContentFileNames, expectedFileNames)

	// the token is no longer valid, so trying again should return an error
	req, err = http.NewRequest(http.MethodPost, endpointSign, bytes.NewReader(bs))
	require.NoError(t, err)
	req.Header.Add("Content-Type", "application/json")
	req.Header.Add("Authorization", "Bearer "+responseToken.ID)

	respSecondCall, err := anonHTTPClient.Do(req)
	require.NoError(t, err)
	defer respSecondCall.Body.Close()
	require.Equal(t, http.StatusForbidden, respSecondCall.StatusCode)
}

func TestSignMTLS_failsAccessDenied(t *testing.T) {
	env := newWebPack(t, 1)
	clusterName := env.server.ClusterName()
	username := "test-user@example.com"

	roleUserUpdate, err := types.NewRole(services.RoleNameForUser(username), types.RoleSpecV6{
		Allow: types.RoleConditions{
			Rules: []types.Rule{
				types.NewRule(types.KindUser, []string{types.VerbUpdate}),
				types.NewRule(types.KindToken, []string{types.VerbCreate}),
			},
		},
	})
	require.NoError(t, err)

	proxy := env.proxies[0]
	pack := proxy.authPack(t, username, []types.Role{roleUserUpdate})

	endpoint := pack.clt.Endpoint("webapi", "token")
	re, err := pack.clt.PostJSON(context.Background(), endpoint, types.ProvisionTokenSpecV2{
		Roles: types.SystemRoles{types.RoleProxy},
	})
	require.NoError(t, err)

	var responseToken nodeJoinToken
	err = json.Unmarshal(re.Bytes(), &responseToken)
	require.NoError(t, err)

	// download mTLS files from /webapi/sites/:site/sign/db
	endpointSign := pack.clt.Endpoint("webapi", "sites", clusterName, "sign", "db")

	bs, err := json.Marshal(struct {
		Hostname string `json:"hostname"`
		TTL      string `json:"ttl"`
		Format   string `json:"format"`
	}{
		Hostname: "mypg.example.com",
		TTL:      "2h",
		Format:   "db",
	})
	require.NoError(t, err)

	req, err := http.NewRequest(http.MethodPost, endpointSign, bytes.NewReader(bs))
	require.NoError(t, err)
	req.Header.Add("Content-Type", "application/json")
	req.Header.Add("Authorization", "Bearer "+responseToken.ID)

	anonHTTPClient := &http.Client{
		Transport: &http.Transport{
			TLSClientConfig: &tls.Config{
				InsecureSkipVerify: true,
			},
		},
	}

	resp, err := anonHTTPClient.Do(req)
	require.NoError(t, err)
	defer resp.Body.Close()

	// It fails because we passed a Provision Token with the wrong Role: Proxy
	require.Equal(t, http.StatusForbidden, resp.StatusCode)

	// using a user token also returns Forbidden
	endpointResetToken := pack.clt.Endpoint("webapi", "users", "password", "token")
	_, err = pack.clt.PostJSON(context.Background(), endpointResetToken, auth.CreateUserTokenRequest{
		Name: username,
		TTL:  time.Minute,
		Type: auth.UserTokenTypeResetPassword,
	})
	require.NoError(t, err)

	req, err = http.NewRequest(http.MethodPost, endpointSign, bytes.NewReader(bs))
	require.NoError(t, err)

	resp, err = anonHTTPClient.Do(req)
	require.NoError(t, err)
	defer resp.Body.Close()

	require.Equal(t, http.StatusForbidden, resp.StatusCode)
}

// TestCheckAccessToRegisteredResource_AccessDenied tests that access denied error
// is ignored.
func TestCheckAccessToRegisteredResource_AccessDenied(t *testing.T) {
	t.Parallel()
	ctx := context.Background()
	env := newWebPack(t, 1)

	proxy := env.proxies[0]
	pack := proxy.authPack(t, "foo", nil /* roles */)

	// newWebPack already registers 1 node.
	n, err := env.server.Auth().GetNodes(ctx, env.node.GetNamespace())
	require.NoError(t, err)
	require.Len(t, n, 1)

	// Checking for access returns true.
	endpoint := pack.clt.Endpoint("webapi", "sites", env.server.ClusterName(), "resources", "check")
	re, err := pack.clt.Get(ctx, endpoint, url.Values{})
	require.NoError(t, err)
	resp := checkAccessToRegisteredResourceResponse{}
	require.NoError(t, json.Unmarshal(re.Bytes(), &resp))
	require.True(t, resp.HasResource)

	// Deny this resource.
	fooRole, err := env.server.Auth().GetRole(ctx, "user:foo")
	require.NoError(t, err)
	fooRole.SetRules(types.Deny, []types.Rule{types.NewRule(types.KindNode, services.RW())})
	require.NoError(t, env.server.Auth().UpsertRole(ctx, fooRole))

	// Direct querying should return a access denied error.
	endpoint = pack.clt.Endpoint("webapi", "sites", env.server.ClusterName(), "nodes")
	_, err = pack.clt.Get(ctx, endpoint, url.Values{})
	require.True(t, trace.IsAccessDenied(err))

	// Checking for access returns false, not an error.
	endpoint = pack.clt.Endpoint("webapi", "sites", env.server.ClusterName(), "resources", "check")
	re, err = pack.clt.Get(ctx, endpoint, url.Values{})
	require.NoError(t, err)
	resp = checkAccessToRegisteredResourceResponse{}
	require.NoError(t, json.Unmarshal(re.Bytes(), &resp))
	require.False(t, resp.HasResource)
}

func TestCheckAccessToRegisteredResource(t *testing.T) {
	t.Parallel()
	ctx := context.Background()
	env := newWebPack(t, 1)

	proxy := env.proxies[0]
	pack := proxy.authPack(t, "foo", nil /* roles */)

	// Delete the node that was created by the `newWebPack` to start afresh.
	require.NoError(t, env.server.Auth().DeleteNode(ctx, env.node.GetNamespace(), env.node.ID()))
	n, err := env.server.Auth().GetNodes(ctx, env.node.GetNamespace())
	require.NoError(t, err)
	require.Len(t, n, 0)

	// Double check we start of with no resources.
	endpoint := pack.clt.Endpoint("webapi", "sites", env.server.ClusterName(), "resources", "check")
	re, err := pack.clt.Get(ctx, endpoint, url.Values{})
	require.NoError(t, err)
	resp := checkAccessToRegisteredResourceResponse{}
	require.NoError(t, json.Unmarshal(re.Bytes(), &resp))
	require.False(t, resp.HasResource)

	// Test all cases return true.
	tests := []struct {
		name           string
		resourceKind   string
		insertResource func()
		deleteResource func()
	}{
		{
			name: "has registered windows desktop",
			insertResource: func() {
				wd, err := types.NewWindowsDesktopV3("test-desktop", nil, types.WindowsDesktopSpecV3{
					Addr:   "addr",
					HostID: "hostid",
				})
				require.NoError(t, err)
				require.NoError(t, env.server.Auth().UpsertWindowsDesktop(ctx, wd))
			},
			deleteResource: func() {
				require.NoError(t, env.server.Auth().DeleteWindowsDesktop(ctx, "hostid", "test-desktop"))
				wds, err := env.server.Auth().GetWindowsDesktops(ctx, types.WindowsDesktopFilter{})
				require.NoError(t, err)
				require.Len(t, wds, 0)
			},
		},
		{
			name: "has registered node",
			insertResource: func() {
				resource, err := types.NewServer("test-node", types.KindNode, types.ServerSpecV2{})
				require.NoError(t, err)
				_, err = env.server.Auth().UpsertNode(ctx, resource)
				require.NoError(t, err)
			},
			deleteResource: func() {
				require.NoError(t, env.server.Auth().DeleteNode(ctx, apidefaults.Namespace, "test-node"))
				nodes, err := env.server.Auth().GetNodes(ctx, apidefaults.Namespace)
				require.NoError(t, err)
				require.Len(t, nodes, 0)
			},
		},
		{
			name: "has registered app server",
			insertResource: func() {
				resource := &types.AppServerV3{
					Metadata: types.Metadata{Name: "test-app"},
					Kind:     types.KindAppServer,
					Version:  types.V2,
					Spec: types.AppServerSpecV3{
						HostID: "hostid",
						App: &types.AppV3{
							Metadata: types.Metadata{
								Name: "app-name",
							},
							Spec: types.AppSpecV3{
								URI: "https://console.aws.amazon.com",
							},
						},
					},
				}
				_, err := env.server.Auth().UpsertApplicationServer(ctx, resource)
				require.NoError(t, err)
			},
			deleteResource: func() {
				require.NoError(t, env.server.Auth().DeleteApplicationServer(ctx, apidefaults.Namespace, "hostid", "test-app"))
				apps, err := env.server.Auth().GetApplicationServers(ctx, apidefaults.Namespace)
				require.NoError(t, err)
				require.Len(t, apps, 0)
			},
		},
		{
			name: "has registered db server",
			insertResource: func() {
				db, err := types.NewDatabaseServerV3(types.Metadata{
					Name: "test-db",
				}, types.DatabaseServerSpecV3{
					Protocol: "test-protocol",
					URI:      "test-uri",
					Hostname: "test-hostname",
					HostID:   "test-hostID",
				})
				require.NoError(t, err)
				_, err = env.server.Auth().UpsertDatabaseServer(ctx, db)
				require.NoError(t, err)
			},
			deleteResource: func() {
				require.NoError(t, env.server.Auth().DeleteDatabaseServer(ctx, apidefaults.Namespace, "test-hostID", "test-db"))
				dbs, err := env.server.Auth().GetDatabaseServers(ctx, apidefaults.Namespace)
				require.NoError(t, err)
				require.Len(t, dbs, 0)
			},
		},
		{
			name: "has registered kube server",
			insertResource: func() {
				kubeCluster, err := types.NewKubernetesClusterV3(types.Metadata{Name: "test-kube-name"}, types.KubernetesClusterSpecV3{})
				require.NoError(t, err)
				kubeServer, err := types.NewKubernetesServerV3FromCluster(kubeCluster, "test-kube", "test-kube")
				require.NoError(t, err)
				_, err = env.server.Auth().UpsertKubernetesServer(ctx, kubeServer)
				require.NoError(t, err)
			},
			deleteResource: func() {
				require.NoError(t, env.server.Auth().DeleteKubernetesServer(ctx, "test-kube", "test-kube-name"))
				kubes, err := env.server.Auth().GetKubernetesServers(ctx)
				require.NoError(t, err)
				require.Len(t, kubes, 0)
			},
		},
	}

	for _, tc := range tests {
		t.Run(tc.name, func(t *testing.T) {
			tc.insertResource()

			re, err := pack.clt.Get(ctx, endpoint, url.Values{})
			require.NoError(t, err)
			resp := checkAccessToRegisteredResourceResponse{}
			require.NoError(t, json.Unmarshal(re.Bytes(), &resp))
			require.True(t, resp.HasResource)

			tc.deleteResource()
		})
	}
}

func TestAuthExport(t *testing.T) {
	env := newWebPack(t, 1)
	clusterName := env.server.ClusterName()

	proxy := env.proxies[0]
	pack := proxy.authPack(t, "test-user@example.com", nil)

	validateTLSCertificateDERFunc := func(t *testing.T, b []byte) {
		cert, err := x509.ParseCertificate(b)
		require.NoError(t, err)
		require.NotNil(t, cert, "ParseCertificate failed")
		require.Equal(t, "localhost", cert.Subject.CommonName, "unexpected certificate subject CN")
	}

	validateTLSCertificatePEMFunc := func(t *testing.T, b []byte) {
		pemBlock, _ := pem.Decode(b)
		require.NotNil(t, pemBlock, "pem.Decode failed")

		validateTLSCertificateDERFunc(t, pemBlock.Bytes)
	}

	for _, tt := range []struct {
		name           string
		authType       string
		expectedStatus int
		assertBody     func(t *testing.T, bs []byte)
	}{
		{
			name:           "all",
			authType:       "",
			expectedStatus: http.StatusOK,
			assertBody: func(t *testing.T, b []byte) {
				require.Contains(t, string(b), "@cert-authority localhost,*.localhost ssh-rsa ")
				require.Contains(t, string(b), "cert-authority ssh-rsa")
			},
		},
		{
			name:           "host",
			authType:       "host",
			expectedStatus: http.StatusOK,
			assertBody: func(t *testing.T, b []byte) {
				require.Contains(t, string(b), "@cert-authority localhost,*.localhost ssh-rsa ")
			},
		},
		{
			name:           "user",
			authType:       "user",
			expectedStatus: http.StatusOK,
			assertBody: func(t *testing.T, b []byte) {
				require.Contains(t, string(b), "cert-authority ssh-rsa")
			},
		},
		{
			name:           "windows",
			authType:       "windows",
			expectedStatus: http.StatusOK,
			assertBody:     validateTLSCertificateDERFunc,
		},
		{
			name:           "db",
			authType:       "db",
			expectedStatus: http.StatusOK,
			assertBody:     validateTLSCertificatePEMFunc,
		},
		{
			name:           "tls",
			authType:       "tls",
			expectedStatus: http.StatusOK,
			assertBody:     validateTLSCertificatePEMFunc,
		},
		{
			name:           "invalid",
			authType:       "invalid",
			expectedStatus: http.StatusBadRequest,
			assertBody: func(t *testing.T, b []byte) {
				require.Contains(t, string(b), `"invalid" authority type is not supported`)
			},
		},
	} {
		t.Run(tt.name, func(t *testing.T) {
			// export host certificate
			t.Run("deprecated endpoint", func(t *testing.T) {
				endpointExport := pack.clt.Endpoint("webapi", "sites", clusterName, "auth", "export")
				authExportTestByEndpoint(t, endpointExport, tt.authType, tt.expectedStatus, tt.assertBody)
			})
			t.Run("new endpoint", func(t *testing.T) {
				endpointExport := pack.clt.Endpoint("webapi", "auth", "export")
				authExportTestByEndpoint(t, endpointExport, tt.authType, tt.expectedStatus, tt.assertBody)
			})
		})
	}
}

func authExportTestByEndpoint(t *testing.T, endpointExport, authType string, expectedStatus int, assertBody func(t *testing.T, bs []byte)) {
	ctx := context.Background()

	if authType != "" {
		endpointExport = fmt.Sprintf("%s?type=%s", endpointExport, authType)
	}

	reqCtx, cancel := context.WithTimeout(ctx, time.Second)
	defer cancel()

	req, err := http.NewRequestWithContext(reqCtx, http.MethodGet, endpointExport, nil)
	require.NoError(t, err)

	anonHTTPClient := &http.Client{
		Transport: &http.Transport{
			TLSClientConfig: &tls.Config{
				InsecureSkipVerify: true,
			},
		},
	}

	resp, err := anonHTTPClient.Do(req)
	require.NoError(t, err)
	defer resp.Body.Close()

	bs, err := io.ReadAll(resp.Body)
	require.NoError(t, err)

	require.Equal(t, expectedStatus, resp.StatusCode, "invalid status code with body %s", string(bs))

	require.NotEmpty(t, bs, "unexpected empty body from http response")
	if assertBody != nil {
		assertBody(t, bs)
	}
}

func TestClusterDatabasesGet(t *testing.T) {
	t.Parallel()

	env := newWebPack(t, 1)

	proxy := env.proxies[0]

	pack := proxy.authPack(t, "test-user@example.com", nil /* roles */)

	query := url.Values{"sort": []string{"name"}}
	endpoint := pack.clt.Endpoint("webapi", "sites", env.server.ClusterName(), "databases")
	re, err := pack.clt.Get(context.Background(), endpoint, query)
	require.NoError(t, err)

	type testResponse struct {
		Items      []ui.Database `json:"items"`
		TotalCount int           `json:"totalCount"`
	}

	// No db registered.
	resp := testResponse{}
	require.NoError(t, json.Unmarshal(re.Bytes(), &resp))
	require.Len(t, resp.Items, 0)

	// Register databases.
	db, err := types.NewDatabaseServerV3(types.Metadata{
		Name: "dbServer1",
	}, types.DatabaseServerSpecV3{
		Hostname: "test-hostname",
		HostID:   "test-hostID",
		Database: &types.DatabaseV3{
			Metadata: types.Metadata{
				Name:        "db1",
				Description: "test-description",
				Labels:      map[string]string{"test-field": "test-value"},
			},
			Spec: types.DatabaseSpecV3{
				Protocol: "test-protocol",
				URI:      "test-uri:1234",
			},
		},
	})
	require.NoError(t, err)
	db2, err := types.NewDatabaseServerV3(types.Metadata{
		Name: "dbServer2",
	}, types.DatabaseServerSpecV3{
		Hostname: "test-hostname",
		HostID:   "test-hostID",
		Database: &types.DatabaseV3{
			Metadata: types.Metadata{
				Name: "db2",
			},
			Spec: types.DatabaseSpecV3{
				Protocol: "test-protocol",
				URI:      "test-uri:1234",
			},
		},
	})
	require.NoError(t, err)

	_, err = env.server.Auth().UpsertDatabaseServer(context.Background(), db)
	require.NoError(t, err)
	_, err = env.server.Auth().UpsertDatabaseServer(context.Background(), db2)
	require.NoError(t, err)

	// Test without defined database names or users in role.
	re, err = pack.clt.Get(context.Background(), endpoint, query)
	require.NoError(t, err)

	resp = testResponse{}
	require.NoError(t, json.Unmarshal(re.Bytes(), &resp))
	require.Len(t, resp.Items, 2)
	require.Equal(t, 2, resp.TotalCount)
	require.ElementsMatch(t, resp.Items, []ui.Database{{
		Kind:     types.KindDatabase,
		Name:     "db1",
		Desc:     "test-description",
		Protocol: "test-protocol",
		Type:     types.DatabaseTypeSelfHosted,
		Labels:   []ui.Label{{Name: "test-field", Value: "test-value"}},
		Hostname: "test-uri",
		URI:      "test-uri:1234",
	}, {
		Kind:     types.KindDatabase,
		Name:     "db2",
		Type:     types.DatabaseTypeSelfHosted,
		Labels:   []ui.Label{},
		Protocol: "test-protocol",
		Hostname: "test-uri",
		URI:      "test-uri:1234",
	}})

	// Test with a role that defines database names and users.
	extraRole := &types.RoleV6{
		Metadata: types.Metadata{Name: "extra-role"},
		Spec: types.RoleSpecV6{
			Allow: types.RoleConditions{
				DatabaseNames: []string{"name1"},
				DatabaseUsers: []string{"user1"},
				DatabaseLabels: types.Labels{
					"*": []string{"*"},
				},
			},
		},
	}

	pack = proxy.authPack(t, "test-user2@example.com", services.NewRoleSet(extraRole))
	endpoint = pack.clt.Endpoint("webapi", "sites", env.server.ClusterName(), "databases")
	re, err = pack.clt.Get(context.Background(), endpoint, query)
	require.NoError(t, err)

	resp = testResponse{}
	require.NoError(t, json.Unmarshal(re.Bytes(), &resp))
	require.Len(t, resp.Items, 2)
	require.Equal(t, 2, resp.TotalCount)
	require.ElementsMatch(t, resp.Items, []ui.Database{{
		Kind:          types.KindDatabase,
		Name:          "db1",
		Desc:          "test-description",
		Protocol:      "test-protocol",
		Type:          types.DatabaseTypeSelfHosted,
		Labels:        []ui.Label{{Name: "test-field", Value: "test-value"}},
		Hostname:      "test-uri",
		DatabaseUsers: []string{"user1"},
		DatabaseNames: []string{"name1"},
		URI:           "test-uri:1234",
	}, {
		Kind:          types.KindDatabase,
		Name:          "db2",
		Type:          types.DatabaseTypeSelfHosted,
		Labels:        []ui.Label{},
		Protocol:      "test-protocol",
		Hostname:      "test-uri",
		DatabaseUsers: []string{"user1"},
		DatabaseNames: []string{"name1"},
		URI:           "test-uri:1234",
	}})
}

func TestClusterDatabaseGet(t *testing.T) {
	env := newWebPack(t, 1)
	ctx := context.Background()

	proxy := env.proxies[0]

	dbNames := []string{"db1", "db2"}
	dbUsers := []string{"user1", "user2"}

	for _, tt := range []struct {
		name            string
		preRegisterDB   bool
		databaseName    string
		userRoles       func(*testing.T) []types.Role
		expectedDBUsers []string
		expectedDBNames []string
		requireError    require.ErrorAssertionFunc
	}{
		{
			name:          "valid",
			preRegisterDB: true,
			databaseName:  "valid",
			requireError:  require.NoError,
		},
		{
			name:          "notfound",
			preRegisterDB: true,
			databaseName:  "otherdb",
			requireError: func(tt require.TestingT, err error, i ...interface{}) {
				require.True(tt, trace.IsNotFound(err), "expected a not found error, got %v", err)
			},
		},
		{
			name:          "notauthorized",
			preRegisterDB: true,
			databaseName:  "notauthorized",
			userRoles: func(tt *testing.T) []types.Role {
				role, err := types.NewRole(
					"myrole",
					types.RoleSpecV6{
						Allow: types.RoleConditions{
							DatabaseLabels: types.Labels{
								"env": apiutils.Strings{"staging"},
							},
						},
					},
				)
				require.NoError(tt, err)
				return []types.Role{role}
			},
			requireError: func(tt require.TestingT, err error, i ...interface{}) {
				require.True(tt, trace.IsNotFound(err), "expected a not found error, got %v", err)
			},
		},
		{
			name:          "nodb",
			preRegisterDB: false,
			databaseName:  "nodb",
			userRoles: func(tt *testing.T) []types.Role {
				roleWithDBName, err := types.NewRole(
					"myroleWithDBName",
					types.RoleSpecV6{
						Allow: types.RoleConditions{
							DatabaseLabels: types.Labels{
								"env": apiutils.Strings{"prod"},
							},
							DatabaseNames: dbNames,
						},
					},
				)
				require.NoError(tt, err)

				return []types.Role{roleWithDBName}
			},
			expectedDBNames: dbNames,
			expectedDBUsers: dbUsers,
			requireError: func(tt require.TestingT, err error, i ...interface{}) {
				require.True(tt, trace.IsNotFound(err), "expected a not found error, got %v", err)
			},
		},
		{
			name:          "authorizedDBNamesUsers",
			preRegisterDB: true,
			databaseName:  "authorizedDBNamesUsers",
			userRoles: func(tt *testing.T) []types.Role {
				roleWithDBName, err := types.NewRole(
					"myroleWithDBName",
					types.RoleSpecV6{
						Allow: types.RoleConditions{
							DatabaseLabels: types.Labels{
								"env": apiutils.Strings{"prod"},
							},
							DatabaseNames: dbNames,
						},
					},
				)
				require.NoError(tt, err)

				roleWithDBUser, err := types.NewRole(
					"myroleWithDBUser",
					types.RoleSpecV6{
						Allow: types.RoleConditions{
							DatabaseLabels: types.Labels{
								"env": apiutils.Strings{"prod"},
							},
							DatabaseUsers: dbUsers,
						},
					},
				)
				require.NoError(tt, err)

				return []types.Role{roleWithDBUser, roleWithDBName}
			},
			expectedDBNames: dbNames,
			expectedDBUsers: dbUsers,
			requireError:    require.NoError,
		},
	} {
		tt := tt
		t.Run(tt.name, func(t *testing.T) {
			t.Parallel()

			// Create default pre-registerDB
			if tt.preRegisterDB {
				db, err := types.NewDatabaseV3(types.Metadata{
					Name: tt.name,
					Labels: map[string]string{
						"env": "prod",
					},
				}, types.DatabaseSpecV3{
					Protocol: "test-protocol",
					URI:      "test-uri",
				})
				require.NoError(t, err)

				dbServer, err := types.NewDatabaseServerV3(types.Metadata{
					Name: tt.name,
				}, types.DatabaseServerSpecV3{
					Hostname: tt.name,
					Protocol: "test-protocol",
					URI:      "test-uri",
					HostID:   uuid.NewString(),
					Database: db,
				})
				require.NoError(t, err)

				_, err = env.server.Auth().UpsertDatabaseServer(context.Background(), dbServer)
				require.NoError(t, err)
			}

			var roles []types.Role
			if tt.userRoles != nil {
				roles = tt.userRoles(t)
			}

			pack := proxy.authPack(t, tt.name+"_user@example.com", roles)

			endpoint := pack.clt.Endpoint("webapi", "sites", env.server.ClusterName(), "databases", tt.databaseName)
			re, err := pack.clt.Get(ctx, endpoint, nil)
			tt.requireError(t, err)
			if err != nil {
				return
			}

			resp := ui.Database{}
			require.NoError(t, json.Unmarshal(re.Bytes(), &resp))

			require.Equal(t, tt.databaseName, resp.Name, "database name")
			require.Equal(t, types.DatabaseTypeSelfHosted, resp.Type, "database type")
			require.EqualValues(t, []ui.Label{{Name: "env", Value: "prod"}}, resp.Labels)
			require.ElementsMatch(t, tt.expectedDBUsers, resp.DatabaseUsers)
			require.ElementsMatch(t, tt.expectedDBNames, resp.DatabaseNames)
		})
	}
}

func TestClusterKubesGet(t *testing.T) {
	env := newWebPack(t, 1)

	proxy := env.proxies[0]

	extraRole := &types.RoleV6{
		Metadata: types.Metadata{Name: "extra-role"},
		Spec: types.RoleSpecV6{
			Allow: types.RoleConditions{
				KubeUsers:  []string{"user1"},
				KubeGroups: []string{"group1"},
				KubernetesLabels: types.Labels{
					"*": []string{"*"},
				},
			},
		},
	}

	cluster1, err := types.NewKubernetesClusterV3(
		types.Metadata{
			Name:   "test-kube1",
			Labels: map[string]string{"test-field": "test-value"},
		},
		types.KubernetesClusterSpecV3{},
	)
	require.NoError(t, err)

	// duplicate same server
	for i := 0; i < 3; i++ {
		server, err := types.NewKubernetesServerV3FromCluster(
			cluster1,
			fmt.Sprintf("hostname-%d", i),
			fmt.Sprintf("uid-%d", i),
		)
		require.NoError(t, err)
		// Register a kube service.
		_, err = env.server.Auth().UpsertKubernetesServer(context.Background(), server)
		require.NoError(t, err)
	}

	cluster2, err := types.NewKubernetesClusterV3(
		types.Metadata{
			Name: "test-kube2",
		},
		types.KubernetesClusterSpecV3{},
	)
	require.NoError(t, err)
	server2, err := types.NewKubernetesServerV3FromCluster(
		cluster2,
		"test-kube2-hostname",
		"test-kube2-hostid",
	)
	require.NoError(t, err)
	_, err = env.server.Auth().UpsertKubernetesServer(context.Background(), server2)
	require.NoError(t, err)

	type testResponse struct {
		Items      []ui.KubeCluster `json:"items"`
		TotalCount int              `json:"totalCount"`
	}

	tt := []struct {
		name             string
		user             string
		extraRoles       services.RoleSet
		expectedResponse []ui.KubeCluster
	}{
		{
			name: "user with no extra roles",
			user: "test-user@example.com",
			expectedResponse: []ui.KubeCluster{
				{
					Name:       "test-kube1",
					Labels:     []ui.Label{{Name: "test-field", Value: "test-value"}},
					KubeUsers:  nil,
					KubeGroups: nil,
				},
				{
					Name:       "test-kube2",
					Labels:     []ui.Label{},
					KubeUsers:  nil,
					KubeGroups: nil,
				},
			},
		},
		{
			name:       "user with extra roles",
			user:       "test-user2@example.com",
			extraRoles: services.NewRoleSet(extraRole),
			expectedResponse: []ui.KubeCluster{
				{
					Name:       "test-kube1",
					Labels:     []ui.Label{{Name: "test-field", Value: "test-value"}},
					KubeUsers:  []string{"user1"},
					KubeGroups: []string{"group1"},
				},
				{
					Name:       "test-kube2",
					Labels:     []ui.Label{},
					KubeUsers:  []string{"user1"},
					KubeGroups: []string{"group1"},
				},
			},
		},
	}

	for _, tc := range tt {
		pack := proxy.authPack(t, tc.user, tc.extraRoles)

		endpoint := pack.clt.Endpoint("webapi", "sites", env.server.ClusterName(), "kubernetes")

		re, err := pack.clt.Get(context.Background(), endpoint, url.Values{})
		require.NoError(t, err)

		resp := testResponse{}
		require.NoError(t, json.Unmarshal(re.Bytes(), &resp))
		require.Len(t, resp.Items, 2)
		require.Equal(t, 2, resp.TotalCount)
		require.ElementsMatch(t, tc.expectedResponse, resp.Items)
	}
}

func TestClusterKubePodsGet(t *testing.T) {
	t.Parallel()
	kubeClusterName := "kube_cluster"

	roleWithFullAccess := func(username string) []types.Role {
		ret, err := types.NewRole(services.RoleNameForUser(username), types.RoleSpecV6{
			Allow: types.RoleConditions{
				Namespaces:       []string{apidefaults.Namespace},
				KubernetesLabels: types.Labels{types.Wildcard: []string{types.Wildcard}},
				Rules: []types.Rule{
					types.NewRule(types.KindConnectionDiagnostic, services.RW()),
				},
				KubeGroups: []string{"groups"},
				KubernetesResources: []types.KubernetesResource{
					{
						Kind:      types.KindKubePod,
						Namespace: types.Wildcard,
						Name:      types.Wildcard,
					},
				},
			},
		})
		require.NoError(t, err)
		return []types.Role{ret}
	}
	require.NotNil(t, roleWithFullAccess)

	env := newWebPack(t, 1)

	type testResponse struct {
		Items      []ui.KubeResource `json:"items"`
		TotalCount int               `json:"totalCount"`
	}

	tt := []struct {
		name             string
		user             string
		expectedResponse []ui.KubeResource
	}{
		{
			name: "get pods from gRPC server",
			user: "test-user@example.com",
			expectedResponse: []ui.KubeResource{
				{
					Kind:        types.KindKubePod,
					Name:        "test-pod",
					Namespace:   "default",
					Labels:      []ui.Label{{Name: "app", Value: "test"}},
					KubeCluster: kubeClusterName,
				},
				{
					Kind:        types.KindKubePod,
					Name:        "test-pod2",
					Namespace:   "default",
					Labels:      []ui.Label{{Name: "app", Value: "test2"}},
					KubeCluster: kubeClusterName,
				},
			},
		},
	}
	proxy := env.proxies[0]
	listener, err := net.Listen("tcp", "127.0.0.1:0")
	require.NoError(t, err)
	// Init fake grpc Kube service.
	initGRPCServer(t, env, listener)
	addr := utils.MustParseAddr(listener.Addr().String())
	proxy.handler.handler.cfg.ProxyWebAddr = *addr

	for _, tc := range tt {
		tc := tc
		t.Run(tc.name, func(t *testing.T) {
			pack := proxy.authPack(t, tc.user, roleWithFullAccess(tc.user))

			endpoint := pack.clt.Endpoint("webapi", "sites", env.server.ClusterName(), "pods")
			params := url.Values{}
			params.Add("kubeCluster", kubeClusterName)
			re, err := pack.clt.Get(context.Background(), endpoint, params)
			require.NoError(t, err)

			resp := testResponse{}
			require.NoError(t, json.Unmarshal(re.Bytes(), &resp))
			require.Len(t, resp.Items, 2)
			require.Equal(t, 2, resp.TotalCount)
			require.ElementsMatch(t, tc.expectedResponse, resp.Items)
		})
	}
}

func TestClusterAppsGet(t *testing.T) {
	env := newWebPack(t, 1)

	// Set license to enterprise in order to be able to list SAML IdP Service Providers.
	modules.SetTestModules(t, &modules.TestModules{
		TestBuildType: modules.BuildEnterprise,
	})

	proxy := env.proxies[0]
	pack := proxy.authPack(t, "test-user@example.com", nil /* roles */)

	type testResponse struct {
		Items      []ui.App `json:"items"`
		TotalCount int      `json:"totalCount"`
	}

	// add a user group
	ug, err := types.NewUserGroup(types.Metadata{
		Name: "ug1", Description: "ug1-description",
	},
		types.UserGroupSpecV1{Applications: []string{"app1"}})
	require.NoError(t, err)
	err = env.server.Auth().CreateUserGroup(context.Background(), ug)
	require.NoError(t, err)

	resource := &types.AppServerV3{
		Metadata: types.Metadata{Name: "test-app"},
		Kind:     types.KindAppServer,
		Version:  types.V2,
		Spec: types.AppServerSpecV3{
			HostID: "hostid",
			App: &types.AppV3{
				Metadata: types.Metadata{
					Name:        "app1",
					Description: "description",
					Labels:      map[string]string{"test-field": "test-value"},
				},
				Spec: types.AppSpecV3{
					URI:        "https://console.aws.amazon.com", // sets field awsConsole to true
					PublicAddr: "publicaddrs",
					UserGroups: []string{"ug1", "ug2"}, // ug2 doesn't exist in the backend, so its lookup will fail.
				},
			},
		},
	}

	resource2, err := types.NewAppServerV3(types.Metadata{Name: "server2"}, types.AppServerSpecV3{
		HostID: "hostid",
		App: &types.AppV3{
			Metadata: types.Metadata{Name: "app2"},
			Spec:     types.AppSpecV3{URI: "uri", PublicAddr: "publicaddrs"},
		},
	})
	require.NoError(t, err)

	resource3, err := types.NewSAMLIdPServiceProvider(types.Metadata{
		Name: "test-saml-app",
	}, types.SAMLIdPServiceProviderSpecV1{
		EntityDescriptor: `<?xml version="1.0" encoding="UTF-8"?>
		<md:EntityDescriptor xmlns:md="urn:oasis:names:tc:SAML:2.0:metadata" xmlns:ds="http://www.w3.org/2000/09/xmldsig#" entityID="test-saml-app" validUntil="2025-12-09T09:13:31.006Z">
			 <md:SPSSODescriptor AuthnRequestsSigned="false" WantAssertionsSigned="true" protocolSupportEnumeration="urn:oasis:names:tc:SAML:2.0:protocol">
					<md:NameIDFormat>urn:oasis:names:tc:SAML:1.1:nameid-format:unspecified</md:NameIDFormat>
					<md:NameIDFormat>urn:oasis:names:tc:SAML:1.1:nameid-format:emailAddress</md:NameIDFormat>
					<md:AssertionConsumerService Binding="urn:oasis:names:tc:SAML:2.0:bindings:HTTP-POST" Location="https://sptest.iamshowcase.com/acs" index="0" isDefault="true"/>
			 </md:SPSSODescriptor>
		</md:EntityDescriptor>`,
		EntityID: "test-saml-app",
	})
	require.NoError(t, err)

	// Register apps and service providers.
	_, err = env.server.Auth().UpsertApplicationServer(context.Background(), resource)
	require.NoError(t, err)
	_, err = env.server.Auth().UpsertApplicationServer(context.Background(), resource2)
	require.NoError(t, err)
	err = env.server.Auth().CreateSAMLIdPServiceProvider(context.Background(), resource3)
	require.NoError(t, err)

	// Make the call.
	endpoint := pack.clt.Endpoint("webapi", "sites", env.server.ClusterName(), "apps")
	re, err := pack.clt.Get(context.Background(), endpoint, url.Values{"sort": []string{"name"}})
	require.NoError(t, err)

	// Test correct response.
	resp := testResponse{}
	require.NoError(t, json.Unmarshal(re.Bytes(), &resp))
	require.Len(t, resp.Items, 3)
	require.Equal(t, 3, resp.TotalCount)
	require.ElementsMatch(t, resp.Items, []ui.App{{
		Kind:        types.KindAppServer,
		Name:        "app1",
		Description: resource.Spec.App.GetDescription(),
		URI:         resource.Spec.App.GetURI(),
		PublicAddr:  resource.Spec.App.GetPublicAddr(),
		Labels:      []ui.Label{{Name: "test-field", Value: "test-value"}},
		FQDN:        resource.Spec.App.GetPublicAddr(),
		ClusterID:   env.server.ClusterName(),
		AWSConsole:  true,
		UserGroups:  []ui.UserGroupAndDescription{{Name: "ug1", Description: "ug1-description"}},
	}, {
		Kind:       types.KindAppServer,
		Name:       "app2",
		URI:        "uri",
		Labels:     []ui.Label{},
		ClusterID:  env.server.ClusterName(),
		FQDN:       "publicaddrs",
		PublicAddr: "publicaddrs",
		AWSConsole: false,
	}, {
		Kind:        types.KindSAMLIdPServiceProvider,
		Name:        "test-saml-app",
		Description: "SAML Application",
		URI:         "",
		Labels:      []ui.Label{},
		ClusterID:   env.server.ClusterName(),
		FQDN:        "",
		PublicAddr:  "",
		AWSConsole:  false,
		SAMLApp:     true,
	}})
}

// TestApplicationAccessDisabled makes sure application access can be disabled
// via modules.
func TestApplicationAccessDisabled(t *testing.T) {
	modules.SetTestModules(t, &modules.TestModules{
		TestFeatures: modules.Features{
			App: false,
		},
	})

	env := newWebPack(t, 1)

	proxy := env.proxies[0]
	pack := proxy.authPack(t, "foo@example.com", nil /* roles */)

	// Register an application.
	app, err := types.NewAppV3(types.Metadata{
		Name: "panel",
	}, types.AppSpecV3{
		URI:        "localhost",
		PublicAddr: "panel.example.com",
	})
	require.NoError(t, err)
	server, err := types.NewAppServerV3FromApp(app, "host", uuid.New().String())
	require.NoError(t, err)
	_, err = env.server.Auth().UpsertApplicationServer(context.Background(), server)
	require.NoError(t, err)

	endpoint := pack.clt.Endpoint("webapi", "sessions", "app")
	_, err = pack.clt.PostJSON(context.Background(), endpoint, &CreateAppSessionRequest{
		FQDNHint:    "panel.example.com",
		PublicAddr:  "panel.example.com",
		ClusterName: "localhost",
	})
	require.Error(t, err)
	require.Contains(t, err.Error(), "this Teleport cluster is not licensed for application access")
}

// TestApplicationWebSessionsDeletedAfterLogout makes sure user's application
// sessions are deleted after user logout.
func TestApplicationWebSessionsDeletedAfterLogout(t *testing.T) {
	env := newWebPack(t, 1)

	proxy := env.proxies[0]
	pack := proxy.authPack(t, "foo@example.com", nil /* roles */)

	// Register multiple applications.
	applications := []struct {
		name       string
		publicAddr string
	}{
		{name: "panel", publicAddr: "panel.example.com"},
		{name: "admin", publicAddr: "admin.example.com"},
		{name: "metrics", publicAddr: "metrics.example.com"},
	}

	// Register and create a session for each application.
	for _, application := range applications {
		// Register an application.
		app, err := types.NewAppV3(types.Metadata{
			Name: application.name,
		}, types.AppSpecV3{
			URI:        "localhost",
			PublicAddr: application.publicAddr,
		})
		require.NoError(t, err)
		server, err := types.NewAppServerV3FromApp(app, "host", uuid.New().String())
		require.NoError(t, err)
		_, err = env.server.Auth().UpsertApplicationServer(context.Background(), server)
		require.NoError(t, err)

		// Create application session
		endpoint := pack.clt.Endpoint("webapi", "sessions", "app")
		_, err = pack.clt.PostJSON(context.Background(), endpoint, &CreateAppSessionRequest{
			FQDNHint:    application.publicAddr,
			PublicAddr:  application.publicAddr,
			ClusterName: "localhost",
		})
		require.NoError(t, err)
	}

	// List sessions, should have one for each application.
	sessions, err := proxy.client.GetAppSessions(context.Background())
	require.NoError(t, err)
	require.Len(t, sessions, len(applications))

	// Logout from Telport.
	_, err = pack.clt.Delete(context.Background(), pack.clt.Endpoint("webapi", "sessions", "web"))
	require.NoError(t, err)

	// Check sessions after logout, should be empty.
	sessions, err = proxy.client.GetAppSessions(context.Background())
	require.NoError(t, err)
	require.Len(t, sessions, 0)
}

func TestGetWebConfig(t *testing.T) {
	ctx := context.Background()
	env := newWebPack(t, 1)

	// Set auth preference with passwordless.
	const MOTD = "Welcome to cluster, your activity will be recorded."
	ap, err := types.NewAuthPreference(types.AuthPreferenceSpecV2{
		Type:          constants.Local,
		SecondFactor:  constants.SecondFactorOptional,
		ConnectorName: constants.PasswordlessConnector,
		Webauthn: &types.Webauthn{
			RPID: "localhost",
		},
		MessageOfTheDay: MOTD,
	})
	require.NoError(t, err)
	err = env.server.Auth().SetAuthPreference(ctx, ap)
	require.NoError(t, err)

	// Add a test connector.
	github, err := types.NewGithubConnector("test-github", types.GithubConnectorSpecV3{
		TeamsToLogins: []types.TeamMapping{
			{
				Organization: "octocats",
				Team:         "dummy",
				Logins:       []string{"dummy"},
			},
		},
	})
	require.NoError(t, err)
	err = env.server.Auth().UpsertGithubConnector(ctx, github)
	require.NoError(t, err)

	expectedCfg := webclient.WebConfig{
		Auth: webclient.WebConfigAuthSettings{
			SecondFactor: constants.SecondFactorOptional,
			Providers: []webclient.WebConfigAuthProvider{{
				Name:      "test-github",
				Type:      constants.Github,
				WebAPIURL: webclient.WebConfigAuthProviderGitHubURL,
			}},
			LocalAuthEnabled:   true,
			AllowPasswordless:  true,
			AuthType:           constants.Local,
			PreferredLocalMFA:  constants.SecondFactorWebauthn,
			LocalConnectorName: constants.PasswordlessConnector,
			PrivateKeyPolicy:   keys.PrivateKeyPolicyNone,
			MOTD:               MOTD,
		},
		CanJoinSessions:   true,
		ProxyClusterName:  env.server.ClusterName(),
		IsCloud:           false,
		AssistEnabled:     false,
		AutomaticUpgrades: false,
	}

	// Make a request.
	clt := env.proxies[0].newClient(t)
	endpoint := clt.Endpoint("web", "config.js")
	re, err := clt.Get(ctx, endpoint, nil)
	require.NoError(t, err)
	require.True(t, strings.HasPrefix(string(re.Bytes()), "var GRV_CONFIG"))

	// Response is type application/javascript, we need to strip off the variable name
	// and the semicolon at the end, then we are left with json like object.
	var cfg webclient.WebConfig
	str := strings.ReplaceAll(string(re.Bytes()), "var GRV_CONFIG = ", "")
	err = json.Unmarshal([]byte(str[:len(str)-1]), &cfg)
	require.NoError(t, err)
	require.Equal(t, expectedCfg, cfg)

	// update features and assert that it is properly updated on the config object
	modules.SetTestModules(t, &modules.TestModules{
		TestFeatures: modules.Features{
			Cloud:               true,
			IsUsageBasedBilling: true,
			AutomaticUpgrades:   true,
		},
	})

	mockProxySetting := &mockProxySettings{
		mockedGetProxySettings: func(ctx context.Context) (*webclient.ProxySettings, error) {
			return &webclient.ProxySettings{AssistEnabled: true}, nil
		},
	}
	env.proxies[0].handler.handler.cfg.ProxySettings = mockProxySetting

	expectedCfg.IsCloud = true
	expectedCfg.IsUsageBasedBilling = true
	expectedCfg.AutomaticUpgrades = true
	expectedCfg.AssistEnabled = true

	// request and verify enabled features are enabled.
	re, err = clt.Get(ctx, endpoint, nil)
	require.NoError(t, err)
	require.True(t, strings.HasPrefix(string(re.Bytes()), "var GRV_CONFIG"))
	str = strings.ReplaceAll(string(re.Bytes()), "var GRV_CONFIG = ", "")
	err = json.Unmarshal([]byte(str[:len(str)-1]), &cfg)
	require.NoError(t, err)
	require.Equal(t, expectedCfg, cfg)

	// use mock client to assert that if ping returns an error, we'll default to
	// cluster config
	mockClient := mockedPingTestProxy{
		mockedPing: func(ctx context.Context) (authproto.PingResponse, error) {
			return authproto.PingResponse{}, errors.New("err")
		},
	}
	env.proxies[0].client = mockClient
	expectedCfg.AutomaticUpgrades = false

	// update modules but NOT the expected config
	modules.SetTestModules(t, &modules.TestModules{
		TestFeatures: modules.Features{
			Cloud:               false,
			IsUsageBasedBilling: false,
		},
	})

	// request and verify again
	re, err = clt.Get(ctx, endpoint, nil)
	require.NoError(t, err)
	require.True(t, strings.HasPrefix(string(re.Bytes()), "var GRV_CONFIG"))
	str = strings.ReplaceAll(string(re.Bytes()), "var GRV_CONFIG = ", "")
	err = json.Unmarshal([]byte(str[:len(str)-1]), &cfg)
	require.NoError(t, err)
	require.Equal(t, expectedCfg, cfg)
}

func TestCreatePrivilegeToken(t *testing.T) {
	t.Parallel()
	env := newWebPack(t, 1)
	proxy := env.proxies[0]

	// Create a user with second factor totp.
	pack := proxy.authPack(t, "foo@example.com", nil /* roles */)

	// Get a totp code.
	totpCode, err := totp.GenerateCode(pack.otpSecret, env.clock.Now().Add(30*time.Second))
	require.NoError(t, err)

	endpoint := pack.clt.Endpoint("webapi", "users", "privilege", "token")
	re, err := pack.clt.PostJSON(context.Background(), endpoint, &privilegeTokenRequest{
		SecondFactorToken: totpCode,
	})
	require.NoError(t, err)

	var privilegeToken string
	err = json.Unmarshal(re.Bytes(), &privilegeToken)
	require.NoError(t, err)
	require.NotEmpty(t, privilegeToken)
}

func TestAddMFADevice(t *testing.T) {
	t.Parallel()
	ctx := context.Background()
	env := newWebPack(t, 1)
	proxy := env.proxies[0]
	pack := proxy.authPack(t, "foo@example.com", nil /* roles */)

	// Enable second factor.
	ap, err := types.NewAuthPreference(types.AuthPreferenceSpecV2{
		Type:         constants.Local,
		SecondFactor: constants.SecondFactorOptional,
		Webauthn: &types.Webauthn{
			RPID: "localhost",
		},
	})
	require.NoError(t, err)
	err = env.server.Auth().SetAuthPreference(ctx, ap)
	require.NoError(t, err)

	// Get a totp code to re-auth.
	totpCode, err := totp.GenerateCode(pack.otpSecret, env.clock.Now().Add(30*time.Second))
	require.NoError(t, err)

	// Obtain a privilege token.
	endpoint := pack.clt.Endpoint("webapi", "users", "privilege", "token")
	re, err := pack.clt.PostJSON(ctx, endpoint, &privilegeTokenRequest{
		SecondFactorToken: totpCode,
	})
	require.NoError(t, err)
	var privilegeToken string
	require.NoError(t, json.Unmarshal(re.Bytes(), &privilegeToken))

	tests := []struct {
		name            string
		deviceName      string
		getTOTPCode     func() string
		getWebauthnResp func() *wanlib.CredentialCreationResponse
	}{
		{
			name:       "new TOTP device",
			deviceName: "new-totp",
			getTOTPCode: func() string {
				// Create totp secrets.
				res, err := env.server.Auth().CreateRegisterChallenge(ctx, &authproto.CreateRegisterChallengeRequest{
					TokenID:    privilegeToken,
					DeviceType: authproto.DeviceType_DEVICE_TYPE_TOTP,
				})
				require.NoError(t, err)

				_, regRes, err := auth.NewTestDeviceFromChallenge(res, auth.WithTestDeviceClock(env.clock))
				require.NoError(t, err)

				return regRes.GetTOTP().Code
			},
		},
		{
			name:       "new Webauthn device",
			deviceName: "new-webauthn",
			getWebauthnResp: func() *wanlib.CredentialCreationResponse {
				// Get webauthn register challenge.
				res, err := env.server.Auth().CreateRegisterChallenge(ctx, &authproto.CreateRegisterChallengeRequest{
					TokenID:    privilegeToken,
					DeviceType: authproto.DeviceType_DEVICE_TYPE_WEBAUTHN,
				})
				require.NoError(t, err)

				_, regRes, err := auth.NewTestDeviceFromChallenge(res)
				require.NoError(t, err)

				return wanlib.CredentialCreationResponseFromProto(regRes.GetWebauthn())
			},
		},
	}

	for _, tc := range tests {
		tc := tc
		t.Run(tc.name, func(t *testing.T) {
			t.Parallel()
			var totpCode string
			var webauthnRegResp *wanlib.CredentialCreationResponse

			if tc.getWebauthnResp != nil {
				webauthnRegResp = tc.getWebauthnResp()
			} else {
				totpCode = tc.getTOTPCode()
			}

			// Add device.
			endpoint := pack.clt.Endpoint("webapi", "mfa", "devices")
			_, err := pack.clt.PostJSON(ctx, endpoint, addMFADeviceRequest{
				PrivilegeTokenID:         privilegeToken,
				DeviceName:               tc.deviceName,
				SecondFactorToken:        totpCode,
				WebauthnRegisterResponse: webauthnRegResp,
			})
			require.NoError(t, err)
		})
	}
}

func TestDeleteMFA(t *testing.T) {
	t.Parallel()
	ctx := context.Background()
	env := newWebPack(t, 1)
	proxy := env.proxies[0]
	pack := proxy.authPack(t, "foo@example.com", nil /* roles */)

	// setting up client manually because we need sanitizer off
	jar, err := cookiejar.New(nil)
	require.NoError(t, err)
	opts := []roundtrip.ClientParam{roundtrip.BearerAuth(pack.session.Token), roundtrip.CookieJar(jar), roundtrip.HTTPClient(client.NewInsecureWebClient())}
	rclt, err := roundtrip.NewClient(proxy.webURL.String(), teleport.WebAPIVersion, opts...)
	require.NoError(t, err)
	clt := client.WebClient{Client: rclt}
	jar.SetCookies(&proxy.webURL, pack.cookies)

	totpCode, err := totp.GenerateCode(pack.otpSecret, env.clock.Now().Add(30*time.Second))
	require.NoError(t, err)

	// Obtain a privilege token.
	endpoint := pack.clt.Endpoint("webapi", "users", "privilege", "token")
	re, err := pack.clt.PostJSON(ctx, endpoint, &privilegeTokenRequest{
		SecondFactorToken: totpCode,
	})
	require.NoError(t, err)

	var privilegeToken string
	require.NoError(t, json.Unmarshal(re.Bytes(), &privilegeToken))

	names := []string{"x", "??", "%123/", "///", "my/device", "?/%&*1"}
	for _, devName := range names {
		devName := devName
		t.Run(devName, func(t *testing.T) {
			t.Parallel()
			otpSecret := base32.StdEncoding.EncodeToString([]byte(devName))
			dev, err := services.NewTOTPDevice(devName, otpSecret, env.clock.Now())
			require.NoError(t, err)
			err = env.server.Auth().UpsertMFADevice(ctx, pack.user, dev)
			require.NoError(t, err)

			enc := url.PathEscape(devName)
			_, err = clt.Delete(ctx, pack.clt.Endpoint("webapi", "mfa", "token", privilegeToken, "devices", enc))
			require.NoError(t, err)
		})
	}
}

func TestGetMFADevicesWithAuth(t *testing.T) {
	t.Parallel()
	env := newWebPack(t, 1)
	proxy := env.proxies[0]
	pack := proxy.authPack(t, "foo@example.com", nil /* roles */)

	endpoint := pack.clt.Endpoint("webapi", "mfa", "devices")
	re, err := pack.clt.Get(context.Background(), endpoint, url.Values{})
	require.NoError(t, err)

	var devices []ui.MFADevice
	err = json.Unmarshal(re.Bytes(), &devices)
	require.NoError(t, err)
	require.Len(t, devices, 1)
}

func TestGetAndDeleteMFADevices_WithRecoveryApprovedToken(t *testing.T) {
	t.Parallel()
	ctx := context.Background()
	env := newWebPack(t, 1)
	proxy := env.proxies[0]

	// Create a user with a TOTP device.
	username := "llama"
	proxy.createUser(ctx, t, username, "root", "password", "some-otp-secret", nil /* roles */)

	// Enable second factor.
	ap, err := types.NewAuthPreference(types.AuthPreferenceSpecV2{
		Type:         constants.Local,
		SecondFactor: constants.SecondFactorOptional,
		Webauthn: &types.Webauthn{
			RPID: env.server.ClusterName(),
		},
	})
	require.NoError(t, err)
	err = env.server.Auth().SetAuthPreference(ctx, ap)
	require.NoError(t, err)

	// Acquire an approved token.
	approvedToken, err := types.NewUserToken("some-token-id")
	require.NoError(t, err)
	approvedToken.SetUser(username)
	approvedToken.SetSubKind(auth.UserTokenTypeRecoveryApproved)
	approvedToken.SetExpiry(env.clock.Now().Add(5 * time.Minute))
	_, err = env.server.Auth().CreateUserToken(ctx, approvedToken)
	require.NoError(t, err)

	// Call the getter endpoint.
	clt := proxy.newClient(t)
	getDevicesEndpoint := clt.Endpoint("webapi", "mfa", "token", approvedToken.GetName(), "devices")
	res, err := clt.Get(ctx, getDevicesEndpoint, url.Values{})
	require.NoError(t, err)

	var devices []ui.MFADevice
	err = json.Unmarshal(res.Bytes(), &devices)
	require.NoError(t, err)
	require.Len(t, devices, 1)

	// Call the delete endpoint.
	_, err = clt.Delete(ctx, clt.Endpoint("webapi", "mfa", "token", approvedToken.GetName(), "devices", devices[0].Name))
	require.NoError(t, err)

	// Check device has been deleted.
	res, err = clt.Get(ctx, getDevicesEndpoint, url.Values{})
	require.NoError(t, err)

	err = json.Unmarshal(res.Bytes(), &devices)
	require.NoError(t, err)
	require.Len(t, devices, 0)
}

func TestCreateAuthenticateChallenge(t *testing.T) {
	t.Parallel()
	ctx := context.Background()
	env := newWebPack(t, 1)
	proxy := env.proxies[0]

	// Create a user with a TOTP device, with second factor preference to OTP only.
	authPack := proxy.authPack(t, "llama@example.com", nil /* roles */)

	// Authenticated client for private endpoints.
	authnClt := authPack.clt

	// Unauthenticated client for public endpoints.
	publicClt := proxy.newClient(t)

	// Acquire a start token, for the request the requires it.
	startToken, err := types.NewUserToken("some-token-id")
	require.NoError(t, err)
	startToken.SetUser(authPack.user)
	startToken.SetSubKind(auth.UserTokenTypeRecoveryStart)
	startToken.SetExpiry(env.clock.Now().Add(5 * time.Minute))
	_, err = env.server.Auth().CreateUserToken(ctx, startToken)
	require.NoError(t, err)

	tests := []struct {
		name    string
		clt     *TestWebClient
		ep      []string
		reqBody client.MFAChallengeRequest
	}{
		{
			name: "/webapi/mfa/authenticatechallenge/password",
			clt:  authnClt,
			ep:   []string{"webapi", "mfa", "authenticatechallenge", "password"},
			reqBody: client.MFAChallengeRequest{
				Pass: authPack.password,
			},
		},
		{
			name: "/webapi/mfa/login/begin",
			clt:  publicClt,
			ep:   []string{"webapi", "mfa", "login", "begin"},
			reqBody: client.MFAChallengeRequest{
				User: authPack.user,
				Pass: authPack.password,
			},
		},
		{
			name: "/webapi/mfa/authenticatechallenge",
			clt:  authnClt,
			ep:   []string{"webapi", "mfa", "authenticatechallenge"},
		},
		{
			name: "/webapi/mfa/token/:token/authenticatechallenge",
			clt:  publicClt,
			ep:   []string{"webapi", "mfa", "token", startToken.GetName(), "authenticatechallenge"},
		},
	}

	for _, tc := range tests {
		tc := tc
		t.Run(tc.name, func(t *testing.T) {
			t.Parallel()
			endpoint := tc.clt.Endpoint(tc.ep...)
			res, err := tc.clt.PostJSON(ctx, endpoint, tc.reqBody)
			require.NoError(t, err)

			var chal client.MFAAuthenticateChallenge
			err = json.Unmarshal(res.Bytes(), &chal)
			require.NoError(t, err)
			require.True(t, chal.TOTPChallenge)
			require.Empty(t, chal.WebauthnChallenge)
		})
	}
}

func TestCreateRegisterChallenge(t *testing.T) {
	t.Parallel()
	ctx := context.Background()
	env := newWebPack(t, 1)
	proxy := env.proxies[0]
	clt := proxy.newClient(t)

	// Enable second factor.
	ap, err := types.NewAuthPreference(types.AuthPreferenceSpecV2{
		Type:         constants.Local,
		SecondFactor: constants.SecondFactorOn,
		Webauthn: &types.Webauthn{
			RPID: env.server.ClusterName(),
		},
	})
	require.NoError(t, err)
	require.NoError(t, env.server.Auth().SetAuthPreference(ctx, ap))

	// Acquire an accepted token.
	token, err := types.NewUserToken("some-token-id")
	require.NoError(t, err)
	token.SetUser("llama")
	token.SetSubKind(auth.UserTokenTypePrivilege)
	token.SetExpiry(env.clock.Now().Add(5 * time.Minute))
	_, err = env.server.Auth().CreateUserToken(ctx, token)
	require.NoError(t, err)

	tests := []struct {
		name            string
		req             *createRegisterChallengeRequest
		assertChallenge func(t *testing.T, c *client.MFARegisterChallenge)
	}{
		{
			name: "totp",
			req: &createRegisterChallengeRequest{
				DeviceType: "totp",
			},
		},
		{
			name: "webauthn",
			req: &createRegisterChallengeRequest{
				DeviceType: "webauthn",
			},
		},
		{
			name: "passwordless",
			req: &createRegisterChallengeRequest{
				DeviceType:  "webauthn",
				DeviceUsage: "passwordless",
			},
			assertChallenge: func(t *testing.T, c *client.MFARegisterChallenge) {
				// rrk=true is a good proxy for passwordless.
				require.NotNil(t, c.Webauthn.Response.AuthenticatorSelection.RequireResidentKey, "rrk cannot be nil")
				require.True(t, *c.Webauthn.Response.AuthenticatorSelection.RequireResidentKey, "rrk cannot be false")
			},
		},
	}
	for _, tc := range tests {
		tc := tc
		t.Run(tc.name, func(t *testing.T) {
			t.Parallel()
			endpoint := clt.Endpoint("webapi", "mfa", "token", token.GetName(), "registerchallenge")
			res, err := clt.PostJSON(ctx, endpoint, tc.req)
			require.NoError(t, err)

			var chal client.MFARegisterChallenge
			require.NoError(t, json.Unmarshal(res.Bytes(), &chal))

			switch tc.req.DeviceType {
			case "totp":
				require.NotNil(t, chal.TOTP.QRCode, "TOTP QR code cannot be nil")
			case "webauthn":
				require.NotNil(t, chal.Webauthn, "WebAuthn challenge cannot be nil")
			}

			if tc.assertChallenge != nil {
				tc.assertChallenge(t, &chal)
			}
		})
	}
}

// TestCreateAppSession verifies that an existing session to the Web UI can
// be exchanged for an application specific session.
func TestCreateAppSession(t *testing.T) {
	t.Parallel()
	s := newWebSuite(t)
	pack := s.authPack(t, "foo@example.com")

	// Register an application called "panel".
	app, err := types.NewAppV3(types.Metadata{
		Name: "panel",
	}, types.AppSpecV3{
		URI:        "http://127.0.0.1:8080",
		PublicAddr: "panel.example.com",
	})
	require.NoError(t, err)
	server, err := types.NewAppServerV3FromApp(app, "host", uuid.New().String())
	require.NoError(t, err)
	_, err = s.server.Auth().UpsertApplicationServer(s.ctx, server)
	require.NoError(t, err)

	// Extract the session ID and bearer token for the current session.
	rawCookie := *pack.cookies[0]
	cookieBytes, err := hex.DecodeString(rawCookie.Value)
	require.NoError(t, err)
	var sessionCookie websession.Cookie
	err = json.Unmarshal(cookieBytes, &sessionCookie)
	require.NoError(t, err)

	tests := []struct {
		name            string
		inCreateRequest *CreateAppSessionRequest
		outError        require.ErrorAssertionFunc
		outFQDN         string
		outUsername     string
	}{
		{
			name: "Valid request: all fields",
			inCreateRequest: &CreateAppSessionRequest{
				FQDNHint:    "panel.example.com",
				PublicAddr:  "panel.example.com",
				ClusterName: "localhost",
			},
			outError:    require.NoError,
			outFQDN:     "panel.example.com",
			outUsername: "foo@example.com",
		},
		{
			name: "Valid request: without FQDN",
			inCreateRequest: &CreateAppSessionRequest{
				PublicAddr:  "panel.example.com",
				ClusterName: "localhost",
			},
			outError:    require.NoError,
			outFQDN:     "panel.example.com",
			outUsername: "foo@example.com",
		},
		{
			name: "Valid request: only FQDN",
			inCreateRequest: &CreateAppSessionRequest{
				FQDNHint: "panel.example.com",
			},
			outError:    require.NoError,
			outFQDN:     "panel.example.com",
			outUsername: "foo@example.com",
		},
		{
			name: "Invalid request: only public address",
			inCreateRequest: &CreateAppSessionRequest{
				PublicAddr: "panel.example.com",
			},
			outError: require.Error,
		},
		{
			name: "Invalid request: only cluster name",
			inCreateRequest: &CreateAppSessionRequest{
				ClusterName: "localhost",
			},
			outError: require.Error,
		},
		{
			name: "Invalid application",
			inCreateRequest: &CreateAppSessionRequest{
				FQDNHint:    "panel.example.com",
				PublicAddr:  "invalid.example.com",
				ClusterName: "localhost",
			},
			outError: require.Error,
		},
		{
			name: "Invalid cluster name",
			inCreateRequest: &CreateAppSessionRequest{
				FQDNHint:    "panel.example.com",
				PublicAddr:  "panel.example.com",
				ClusterName: "example.com",
			},
			outError: require.Error,
		},
		{
			name: "Malicious request: all fields",
			inCreateRequest: &CreateAppSessionRequest{
				FQDNHint:    "panel.example.com@malicious.com",
				PublicAddr:  "panel.example.com",
				ClusterName: "localhost",
			},
			outError:    require.NoError,
			outFQDN:     "panel.example.com",
			outUsername: "foo@example.com",
		},
		{
			name: "Malicious request: only FQDN",
			inCreateRequest: &CreateAppSessionRequest{
				FQDNHint: "panel.example.com@malicious.com",
			},
			outError: require.Error,
		},
	}

	for _, tt := range tests {
		tt := tt
		t.Run(tt.name, func(t *testing.T) {
			t.Parallel()
			// Make a request to create an application session for "panel".
			endpoint := pack.clt.Endpoint("webapi", "sessions", "app")
			resp, err := pack.clt.PostJSON(s.ctx, endpoint, tt.inCreateRequest)
			tt.outError(t, err)
			if err != nil {
				return
			}

			// Unmarshal the response.
			var response *CreateAppSessionResponse
			require.NoError(t, json.Unmarshal(resp.Bytes(), &response))
			require.Equal(t, tt.outFQDN, response.FQDN)

			// Verify that the application session was created.
			sess, err := s.server.Auth().GetAppSession(s.ctx, types.GetAppSessionRequest{
				SessionID: response.CookieValue,
			})
			require.NoError(t, err)
			require.Equal(t, tt.outUsername, sess.GetUser())
			require.NotEmpty(t, response.CookieValue)
			require.Equal(t, response.CookieValue, sess.GetName())
			require.NotEmpty(t, response.SubjectCookieValue, "every session should create a secret token")
			require.Equal(t, response.SubjectCookieValue, sess.GetBearerToken())
		})
	}
}

func TestCreateAppSessionHealthCheckAppServer(t *testing.T) {
	t.Parallel()

	validApp, err := types.NewAppV3(types.Metadata{
		Name: "valid",
	}, types.AppSpecV3{
		URI:        "http://127.0.0.1:8080",
		PublicAddr: "valid.example.com",
	})
	require.NoError(t, err)

	invalidApp, err := types.NewAppV3(types.Metadata{
		Name: "invalid",
	}, types.AppSpecV3{
		URI:        "http://127.0.0.1:8080",
		PublicAddr: "invalid.example.com",
	})
	require.NoError(t, err)

	s := newWebSuiteWithConfig(t, webSuiteConfig{
		HealthCheckAppServer: func(_ context.Context, publicAddr string, _ string) error {
			// Can only serve "validApp".
			if publicAddr == validApp.GetPublicAddr() {
				return nil
			}

			return trace.ConnectionProblem(nil, "offline AppServer")
		},
	})

	for _, app := range []*types.AppV3{validApp, invalidApp} {
		server, err := types.NewAppServerV3FromApp(app, "host", uuid.New().String())
		require.NoError(t, err)
		_, err = s.server.Auth().UpsertApplicationServer(s.ctx, server)
		require.NoError(t, err)
	}

	pack := s.authPack(t, "foo@example.com")
	rawCookie := *pack.cookies[0]
	cookieBytes, err := hex.DecodeString(rawCookie.Value)
	require.NoError(t, err)
	var sessionCookie websession.Cookie
	err = json.Unmarshal(cookieBytes, &sessionCookie)
	require.NoError(t, err)

	for _, tc := range []struct {
		desc       string
		publicAddr string
		expectErr  require.ErrorAssertionFunc
	}{
		{
			desc:       "request to application that can be served",
			publicAddr: validApp.GetPublicAddr(),
			expectErr:  require.NoError,
		},
		{
			desc:       "request to application that cannot be served",
			publicAddr: invalidApp.GetPublicAddr(),
			expectErr:  require.Error,
		},
	} {
		t.Run(tc.desc, func(t *testing.T) {
			endpoint := pack.clt.Endpoint("webapi", "sessions", "app")
			_, err := pack.clt.PostJSON(s.ctx, endpoint, &CreateAppSessionRequest{
				FQDNHint: tc.publicAddr,
			})
			tc.expectErr(t, err)
		})
	}
}

func TestNewSessionResponseWithRenewSession(t *testing.T) {
	t.Parallel()
	env := newWebPack(t, 1)

	// Set a web idle timeout.
	duration := time.Duration(5) * time.Minute
	cfg := types.DefaultClusterNetworkingConfig()
	cfg.SetWebIdleTimeout(duration)
	require.NoError(t, env.server.Auth().SetClusterNetworkingConfig(context.Background(), cfg))

	proxy := env.proxies[0]
	pack := proxy.authPack(t, "foo", nil /* roles */)

	var ns *CreateSessionResponse
	resp := pack.renewSession(context.Background(), t)
	require.NoError(t, json.Unmarshal(resp.Bytes(), &ns))

	require.Equal(t, int(duration.Milliseconds()), ns.SessionInactiveTimeoutMS)
	require.Equal(t, roundtrip.AuthBearer, ns.TokenType)
	require.NotEmpty(t, ns.SessionExpires)
	require.NotEmpty(t, ns.Token)
	require.NotEmpty(t, ns.TokenExpiresIn)
}

// TestWebSessionsRenewDoesNotBreakExistingTerminalSession validates that the
// session renewed via one proxy does not force the terminals created by another
// proxy to disconnect
//
// See https://github.com/gravitational/teleport/issues/5265
func TestWebSessionsRenewDoesNotBreakExistingTerminalSession(t *testing.T) {
	env := newWebPack(t, 2)

	proxy1, proxy2 := env.proxies[0], env.proxies[1]
	// Connect to both proxies
	pack1 := proxy1.authPack(t, "foo", nil /* roles */)
	pack2 := proxy2.authPackFromPack(t, pack1)

	ws, _ := proxy2.makeTerminal(t, pack2, "")

	// Advance the time before renewing the session.
	// This will allow the new session to have a more plausible
	// expiration
	const delta = 30 * time.Second
	env.clock.Advance(auth.BearerTokenTTL - delta)

	// Renew the session using the 1st proxy
	resp := pack1.renewSession(context.Background(), t)

	// Expire the old session and make sure it has been removed.
	// The bearer token is also removed after this point, so we have to
	// use the new session data for future connects
	env.clock.Advance(delta + 1*time.Second)
	pack2 = proxy2.authPackFromResponse(t, resp)

	// Verify that access via the 2nd proxy also works for the same session
	pack2.validateAPI(context.Background(), t)

	// Check whether the terminal session is still active
	validateTerminalStream(t, ws)
}

// TestWebSessionsRenewAllowsOldBearerTokenToLinger validates that the
// bearer token bound to the previous session is still active after the
// session renewal, if the renewal happens with a time margin.
//
// See https://github.com/gravitational/teleport/issues/5265
func TestWebSessionsRenewAllowsOldBearerTokenToLinger(t *testing.T) {
	// Login to implicitly create a new web session
	env := newWebPack(t, 1)

	proxy := env.proxies[0]
	pack := proxy.authPack(t, "foo", nil /* roles */)

	delta := 30 * time.Second
	// Advance the time before renewing the session.
	// This will allow the new session to have a more plausible
	// expiration
	env.clock.Advance(auth.BearerTokenTTL - delta)

	// make sure we can use client to make authenticated requests
	// before we issue this request, we will recover session id and bearer token
	//
	prevSessionCookie := *pack.cookies[0]
	prevBearerToken := pack.session.Token
	resp := pack.renewSession(context.Background(), t)

	newPack := proxy.authPackFromResponse(t, resp)

	// new session is functioning
	newPack.validateAPI(context.Background(), t)

	sessionCookie := *newPack.cookies[0]
	bearerToken := newPack.session.Token
	require.NotEmpty(t, bearerToken)
	require.NotEmpty(t, cmp.Diff(bearerToken, prevBearerToken))

	prevSessionID := decodeSessionCookie(t, prevSessionCookie.Value)
	activeSessionID := decodeSessionCookie(t, sessionCookie.Value)
	require.NotEmpty(t, cmp.Diff(prevSessionID, activeSessionID))

	// old session is still valid
	jar, err := cookiejar.New(nil)
	require.NoError(t, err)

	oldClt := proxy.newClient(t, roundtrip.BearerAuth(prevBearerToken), roundtrip.CookieJar(jar))
	jar.SetCookies(&proxy.webURL, []*http.Cookie{&prevSessionCookie})
	_, err = oldClt.Get(context.Background(), pack.clt.Endpoint("webapi", "sites"), url.Values{})
	require.NoError(t, err)

	// now expire the old session and make sure it has been removed
	env.clock.Advance(delta)

	_, err = proxy.client.GetWebSession(context.Background(), types.GetWebSessionRequest{
		User:      "foo",
		SessionID: prevSessionID,
	})
	require.Regexp(t, "^key.*not found$", err.Error())

	// now delete session
	_, err = newPack.clt.Delete(
		context.Background(),
		pack.clt.Endpoint("webapi", "sessions", "web"))
	require.NoError(t, err)

	// subsequent requests to use this session will fail
	_, err = newPack.clt.Get(context.Background(), pack.clt.Endpoint("webapi", "sites"), url.Values{})
	require.True(t, trace.IsAccessDenied(err))
}

// TestChangeUserAuthentication_recoveryCodesReturnedForCloud tests for following:
// - Recovery codes are not returned for usernames that are not emails
// - Recovery codes are returned for usernames that are valid emails
func TestChangeUserAuthentication_recoveryCodesReturnedForCloud(t *testing.T) {
	env := newWebPack(t, 1)
	ctx := context.Background()

	// Enable second factor.
	ap, err := types.NewAuthPreference(types.AuthPreferenceSpecV2{
		Type:         constants.Local,
		SecondFactor: constants.SecondFactorOTP,
	})
	require.NoError(t, err)
	err = env.server.Auth().SetAuthPreference(ctx, ap)
	require.NoError(t, err)

	// Enable cloud feature.
	modules.SetTestModules(t, &modules.TestModules{
		TestFeatures: modules.Features{
			RecoveryCodes: true,
		},
	})

	// Creaet a username that is not a valid email format for recovery.
	teleUser, err := types.NewUser("invalid-name-for-recovery")
	require.NoError(t, err)
	require.NoError(t, env.server.Auth().CreateUser(ctx, teleUser))

	// Create a reset password token and secrets.
	resetToken, err := env.server.Auth().CreateResetPasswordToken(ctx, auth.CreateUserTokenRequest{
		Name: "invalid-name-for-recovery",
	})
	require.NoError(t, err)
	res, err := env.server.Auth().CreateRegisterChallenge(ctx, &authproto.CreateRegisterChallengeRequest{
		TokenID:    resetToken.GetName(),
		DeviceType: authproto.DeviceType_DEVICE_TYPE_TOTP,
	})
	require.NoError(t, err)
	totpCode, err := totp.GenerateCode(res.GetTOTP().GetSecret(), env.clock.Now())
	require.NoError(t, err)

	// Test invalid username does not receive codes.
	clt := env.proxies[0].client
	re, err := clt.ChangeUserAuthentication(ctx, &authproto.ChangeUserAuthenticationRequest{
		TokenID:     resetToken.GetName(),
		NewPassword: []byte("abc123"),
		NewMFARegisterResponse: &authproto.MFARegisterResponse{Response: &authproto.MFARegisterResponse_TOTP{
			TOTP: &authproto.TOTPRegisterResponse{Code: totpCode},
		}},
	})
	require.NoError(t, err)
	require.Nil(t, re.Recovery)
	require.False(t, re.PrivateKeyPolicyEnabled)

	// Create a user that is valid for recovery.
	teleUser, err = types.NewUser("valid-username@example.com")
	require.NoError(t, err)
	require.NoError(t, env.server.Auth().CreateUser(ctx, teleUser))

	// Create a reset password token and secrets.
	resetToken, err = env.server.Auth().CreateResetPasswordToken(ctx, auth.CreateUserTokenRequest{
		Name: "valid-username@example.com",
	})
	require.NoError(t, err)
	res, err = env.server.Auth().CreateRegisterChallenge(ctx, &authproto.CreateRegisterChallengeRequest{
		TokenID:    resetToken.GetName(),
		DeviceType: authproto.DeviceType_DEVICE_TYPE_TOTP,
	})
	require.NoError(t, err)
	totpCode, err = totp.GenerateCode(res.GetTOTP().GetSecret(), env.clock.Now())
	require.NoError(t, err)

	// Test valid username (email) returns codes.
	re, err = clt.ChangeUserAuthentication(ctx, &authproto.ChangeUserAuthenticationRequest{
		TokenID:     resetToken.GetName(),
		NewPassword: []byte("abc123"),
		NewMFARegisterResponse: &authproto.MFARegisterResponse{Response: &authproto.MFARegisterResponse_TOTP{
			TOTP: &authproto.TOTPRegisterResponse{Code: totpCode},
		}},
	})
	require.NoError(t, err)
	require.Len(t, re.Recovery.Codes, 3)
	require.NotEmpty(t, re.Recovery.Created)
	require.False(t, re.PrivateKeyPolicyEnabled)
}

// TestChangeUserAuthentication_WithPrivacyPolicyEnabledError tests
// that when there is a privacy policy enabled error, we still get
// a non error response with recovery codes and a privacy policy
// flag set to true.
func TestChangeUserAuthentication_WithPrivacyPolicyEnabledError(t *testing.T) {
	env := newWebPack(t, 1)
	ctx := context.Background()

	// Enable second factor required by cloud and a privacy policy.
	ap, err := types.NewAuthPreference(types.AuthPreferenceSpecV2{
		Type:           constants.Local,
		SecondFactor:   constants.SecondFactorOTP,
		RequireMFAType: types.RequireMFAType_HARDWARE_KEY_TOUCH,
	})
	require.NoError(t, err)
	err = env.server.Auth().SetAuthPreference(ctx, ap)
	require.NoError(t, err)

	// Enable cloud feature.
	modules.SetTestModules(t, &modules.TestModules{
		TestFeatures: modules.Features{
			RecoveryCodes: true,
		},
		MockAttestHardwareKey: func(_ context.Context, _ interface{}, policy keys.PrivateKeyPolicy, _ *keys.AttestationStatement, _ crypto.PublicKey, _ time.Duration) (keys.PrivateKeyPolicy, error) {
			return "", keys.NewPrivateKeyPolicyError(policy)
		},
	})

	// Create a user that is valid for recovery.
	teleUser, err := types.NewUser("valid-username@example.com")
	require.NoError(t, err)
	require.NoError(t, env.server.Auth().CreateUser(ctx, teleUser))

	// Create a reset password token and secrets.
	resetToken, err := env.server.Auth().CreateResetPasswordToken(ctx, auth.CreateUserTokenRequest{
		Name: "valid-username@example.com",
	})
	require.NoError(t, err)
	res, err := env.server.Auth().CreateRegisterChallenge(ctx, &authproto.CreateRegisterChallengeRequest{
		TokenID:    resetToken.GetName(),
		DeviceType: authproto.DeviceType_DEVICE_TYPE_TOTP,
	})
	require.NoError(t, err)
	totpCode, err := totp.GenerateCode(res.GetTOTP().GetSecret(), env.clock.Now())
	require.NoError(t, err)

	// Craft http request data.
	clt := env.proxies[0].newClient(t)
	req := changeUserAuthenticationRequest{
		SecondFactorToken: totpCode,
		Password:          []byte("abc123"),
		TokenID:           resetToken.GetName(),
	}
	httpReqData, err := json.Marshal(req)
	require.NoError(t, err)

	// CSRF protected endpoint.
	csrfToken := "2ebcb768d0090ea4368e42880c970b61865c326172a4a2343b645cf5d7f20992"
	httpReq, err := http.NewRequest("PUT", clt.Endpoint("webapi", "users", "password", "token"), bytes.NewBuffer(httpReqData))
	require.NoError(t, err)
	addCSRFCookieToReq(httpReq, csrfToken)
	httpReq.Header.Set("Content-Type", "application/json")
	httpReq.Header.Set(csrf.HeaderName, csrfToken)
	httpRes, err := httplib.ConvertResponse(clt.RoundTrip(func() (*http.Response, error) {
		return clt.HTTPClient().Do(httpReq)
	}))
	require.NoError(t, err)

	var apiRes ui.ChangedUserAuthn
	require.NoError(t, json.Unmarshal(httpRes.Bytes(), &apiRes))
	require.Len(t, apiRes.Recovery.Codes, 3)
	require.NotEmpty(t, apiRes.Recovery.Created)
	require.True(t, apiRes.PrivateKeyPolicyEnabled)
}

func TestChangeUserAuthentication_settingDefaultClusterAuthPreference(t *testing.T) {
	tt := []struct {
		name                 string
		cloud                bool
		numberOfUsers        int
		password             []byte
		authPreferenceType   string
		initialConnectorName string
		resultConnectorName  string
	}{{
		name:                 "first cloud sign-in changes connector to `passwordless`",
		cloud:                true,
		numberOfUsers:        1,
		authPreferenceType:   constants.Local,
		initialConnectorName: "",
		resultConnectorName:  constants.PasswordlessConnector,
	}, {
		name:                 "first non-cloud sign-in doesn't change the connector",
		cloud:                false,
		numberOfUsers:        1,
		authPreferenceType:   constants.Local,
		initialConnectorName: "",
		resultConnectorName:  "",
	}, {
		name:                 "second cloud sign-in doesn't change the connector",
		cloud:                true,
		numberOfUsers:        2,
		authPreferenceType:   constants.Local,
		initialConnectorName: "",
		resultConnectorName:  "",
	}, {
		name:                 "first cloud sign-in does not change custom connector",
		cloud:                true,
		numberOfUsers:        1,
		authPreferenceType:   constants.OIDC,
		initialConnectorName: "custom",
		resultConnectorName:  "custom",
	}, {
		name:                 "first cloud sign-in with password does not change connector",
		cloud:                true,
		numberOfUsers:        1,
		password:             []byte("abc123"),
		authPreferenceType:   constants.Local,
		initialConnectorName: "",
		resultConnectorName:  "",
	}}

	for _, tc := range tt {
		modules.SetTestModules(t, &modules.TestModules{
			TestFeatures: modules.Features{
				Cloud: tc.cloud,
			},
		})

		const RPID = "localhost"

		s := newWebSuiteWithConfig(t, webSuiteConfig{
			authPreferenceSpec: &types.AuthPreferenceSpecV2{
				Type:          tc.authPreferenceType,
				ConnectorName: tc.initialConnectorName,
				SecondFactor:  constants.SecondFactorOn,
				Webauthn: &types.Webauthn{
					RPID: RPID,
				},
			},
		})

		// user and role
		users := make([]types.User, tc.numberOfUsers)

		for i := 0; i < tc.numberOfUsers; i++ {
			user, err := types.NewUser(fmt.Sprintf("test_user_%v", i))
			require.NoError(t, err)

			user.SetCreatedBy(types.CreatedBy{
				User: types.UserRef{Name: "other_user"},
			})

			role := services.RoleForUser(user)

			err = s.server.Auth().UpsertRole(s.ctx, role)
			require.NoError(t, err)

			user.AddRole(role.GetName())

			err = s.server.Auth().CreateUser(s.ctx, user)
			require.NoError(t, err)

			users[i] = user
		}

		initialUser := users[0]

		clt := s.client(t)

		// create register challenge
		token, err := s.server.Auth().CreateResetPasswordToken(s.ctx, auth.CreateUserTokenRequest{
			Name: initialUser.GetName(),
		})
		require.NoError(t, err)

		res, err := s.server.Auth().CreateRegisterChallenge(s.ctx, &authproto.CreateRegisterChallengeRequest{
			TokenID:     token.GetName(),
			DeviceType:  authproto.DeviceType_DEVICE_TYPE_WEBAUTHN,
			DeviceUsage: authproto.DeviceUsage_DEVICE_USAGE_PASSWORDLESS,
		})
		require.NoError(t, err)

		cc := wanlib.CredentialCreationFromProto(res.GetWebauthn())

		// use passwordless as auth method
		device, err := mocku2f.Create()
		require.NoError(t, err)

		device.SetPasswordless()

		ccr, err := device.SignCredentialCreation("https://"+RPID, cc)
		require.NoError(t, err)

		// send sign-in response to server
		body, err := json.Marshal(changeUserAuthenticationRequest{
			WebauthnCreationResponse: ccr,
			TokenID:                  token.GetName(),
			DeviceName:               "passwordless-device",
			Password:                 tc.password,
		})
		require.NoError(t, err)

		req, err := http.NewRequest("PUT", clt.Endpoint("webapi", "users", "password", "token"), bytes.NewBuffer(body))
		require.NoError(t, err)

		csrfToken, err := csrf.GenerateToken()
		require.NoError(t, err)
		addCSRFCookieToReq(req, csrfToken)
		req.Header.Set(csrf.HeaderName, csrfToken)
		req.Header.Set("Content-Type", "application/json")

		re, err := clt.Client.RoundTrip(func() (*http.Response, error) {
			return clt.Client.HTTPClient().Do(req)
		})

		require.NoError(t, err)
		require.Equal(t, re.Code(), http.StatusOK)

		// check if auth preference connectorName is set
		authPreference, err := s.server.Auth().GetAuthPreference(s.ctx)
		require.NoError(t, err)

		require.Equal(t, authPreference.GetConnectorName(), tc.resultConnectorName, "Found unexpected auth connector name")
	}
}

func TestParseSSORequestParams(t *testing.T) {
	t.Parallel()

	token := "someMeaninglessTokenString"

	tests := []struct {
		name, url string
		wantErr   bool
		expected  *SSORequestParams
	}{
		{
			name: "preserve redirect's query params (escaped)",
			url:  "https://localhost/login?connector_id=oidc&redirect_url=https:%2F%2Flocalhost:8080%2Fweb%2Fcluster%2Fim-a-cluster-name%2Fnodes%3Fsearch=tunnel&sort=hostname:asc",
			expected: &SSORequestParams{
				ClientRedirectURL: "https://localhost:8080/web/cluster/im-a-cluster-name/nodes?search=tunnel&sort=hostname:asc",
				ConnectorID:       "oidc",
				CSRFToken:         token,
			},
		},
		{
			name: "preserve redirect's query params (unescaped)",
			url:  "https://localhost/login?connector_id=github&redirect_url=https://localhost:8080/web/cluster/im-a-cluster-name/nodes?search=tunnel&sort=hostname:asc",
			expected: &SSORequestParams{
				ClientRedirectURL: "https://localhost:8080/web/cluster/im-a-cluster-name/nodes?search=tunnel&sort=hostname:asc",
				ConnectorID:       "github",
				CSRFToken:         token,
			},
		},
		{
			name: "preserve various encoded chars",
			url:  "https://localhost/login?connector_id=saml&redirect_url=https:%2F%2Flocalhost:8080%2Fweb%2Fcluster%2Fim-a-cluster-name%2Fapps%3Fquery=search(%2522watermelon%2522%252C%2520%2522this%2522)%2520%2526%2526%2520labels%255B%2522unique-id%2522%255D%2520%253D%253D%2520%2522hi%2522&sort=name:asc",
			expected: &SSORequestParams{
				ClientRedirectURL: "https://localhost:8080/web/cluster/im-a-cluster-name/apps?query=search(%22watermelon%22%2C%20%22this%22)%20%26%26%20labels%5B%22unique-id%22%5D%20%3D%3D%20%22hi%22&sort=name:asc",
				ConnectorID:       "saml",
				CSRFToken:         token,
			},
		},
		{
			name:    "invalid redirect_url query param",
			url:     "https://localhost/login?redirect=https://localhost/nodes&connector_id=oidc",
			wantErr: true,
		},
		{
			name:    "invalid connector_id query param",
			url:     "https://localhost/login?redirect_url=https://localhost/nodes&connector=oidc",
			wantErr: true,
		},
	}

	for _, tc := range tests {
		t.Run(tc.name, func(t *testing.T) {
			req, err := http.NewRequest("", tc.url, nil)
			require.NoError(t, err)
			addCSRFCookieToReq(req, token)

			params, err := ParseSSORequestParams(req)

			switch {
			case tc.wantErr:
				require.Error(t, err)
			default:
				require.NoError(t, err)
				require.Equal(t, tc.expected, params)
			}
		})
	}
}

func TestClusterDesktopsGet(t *testing.T) {
	t.Parallel()
	env := newWebPack(t, 1)

	proxy := env.proxies[0]
	pack := proxy.authPack(t, "test-user@example.com", nil /* roles */)

	type testResponse struct {
		Items      []ui.Desktop `json:"items"`
		TotalCount int          `json:"totalCount"`
	}

	// Add a few desktops.
	resource, err := types.NewWindowsDesktopV3("desktop1", map[string]string{"test-field": "test-value"}, types.WindowsDesktopSpecV3{
		Addr:   "addr:3389", // test stripping off rdp port
		HostID: "host",
	})
	require.NoError(t, err)
	resource2, err := types.NewWindowsDesktopV3("desktop2", map[string]string{"test-field": "test-value2"}, types.WindowsDesktopSpecV3{
		Addr:   "addr",
		HostID: "host",
	})
	require.NoError(t, err)

	err = env.server.Auth().UpsertWindowsDesktop(context.Background(), resource)
	require.NoError(t, err)
	err = env.server.Auth().UpsertWindowsDesktop(context.Background(), resource2)
	require.NoError(t, err)

	// Make the call.
	query := url.Values{"sort": []string{"name"}}
	endpoint := pack.clt.Endpoint("webapi", "sites", env.server.ClusterName(), "desktops")
	re, err := pack.clt.Get(context.Background(), endpoint, query)
	require.NoError(t, err)

	// Test correct response.
	resp := testResponse{}
	require.NoError(t, json.Unmarshal(re.Bytes(), &resp))
	require.Len(t, resp.Items, 2)
	require.Equal(t, 2, resp.TotalCount)
	require.ElementsMatch(t, resp.Items, []ui.Desktop{{
		Kind:   types.KindWindowsDesktop,
		OS:     constants.WindowsOS,
		Name:   "desktop1",
		Addr:   "addr",
		Labels: []ui.Label{{Name: "test-field", Value: "test-value"}},
		HostID: "host",
	}, {
		Kind:   types.KindWindowsDesktop,
		OS:     constants.WindowsOS,
		Name:   "desktop2",
		Addr:   "addr",
		Labels: []ui.Label{{Name: "test-field", Value: "test-value2"}},
		HostID: "host",
	}})
}

func TestDesktopActive(t *testing.T) {
	desktopName := "rickey-rock"
	env := newWebPack(t, 1)
	ctx := context.Background()

	role, err := types.NewRole("admin", types.RoleSpecV6{
		Allow: types.RoleConditions{
			WindowsDesktopLabels: types.Labels{"environment": []string{"dev"}},
		},
	})
	require.NoError(t, err)

	pack := env.proxies[0].authPack(t, "foo", []types.Role{role})

	check := func(match string) {
		resp, err := pack.clt.Get(ctx, pack.clt.Endpoint("webapi", "sites", env.server.ClusterName(), "desktops", desktopName, "active"), url.Values{})
		require.NoError(t, err)
		require.Contains(t, string(resp.Bytes()), match)
	}

	check("\"active\":false")
	desktop, err := types.NewWindowsDesktopV3(desktopName, map[string]string{"environment": "dev"}, types.WindowsDesktopSpecV3{
		Domain: "ad",
		Addr:   "foo",
		HostID: "bar",
	})
	require.NoError(t, err)
	err = env.server.Auth().CreateWindowsDesktop(ctx, desktop)
	require.NoError(t, err)
	tracker, err := types.NewSessionTracker(types.SessionTrackerSpecV1{
		SessionID:   "foo",
		Kind:        string(types.WindowsDesktopSessionKind),
		State:       types.SessionState_SessionStateRunning,
		DesktopName: desktopName,
	})
	require.NoError(t, err)
	_, err = env.server.Auth().CreateSessionTracker(ctx, tracker)
	require.NoError(t, err)
	check("\"active\":true")
}

func TestGetUserOrResetToken(t *testing.T) {
	env := newWebPack(t, 1)
	ctx := context.Background()
	username := "someuser"

	// Create a username.
	teleUser, err := types.NewUser(username)
	require.NoError(t, err)
	teleUser.SetLogins([]string{"login1"})
	require.NoError(t, env.server.Auth().CreateUser(ctx, teleUser))

	// Create a reset password token and secrets.
	resetToken, err := env.server.Auth().CreateResetPasswordToken(ctx, auth.CreateUserTokenRequest{
		Name: username,
		Type: auth.UserTokenTypeResetPasswordInvite,
	})
	require.NoError(t, err)

	pack := env.proxies[0].authPack(t, "foo", nil /* roles */)

	// the default roles of foo don't have users read but we need it on our tests
	fooRole, err := env.server.Auth().GetRole(ctx, "user:foo")
	require.NoError(t, err)
	fooAllowRules := fooRole.GetRules(types.Allow)
	fooAllowRules = append(fooAllowRules, types.NewRule(types.KindUser, services.RO()))
	fooRole.SetRules(types.Allow, fooAllowRules)
	require.NoError(t, env.server.Auth().UpsertRole(ctx, fooRole))

	resp, err := pack.clt.Get(ctx, pack.clt.Endpoint("webapi", "users", username), url.Values{})
	require.NoError(t, err)
	require.Contains(t, string(resp.Bytes()), "login1")

	resp, err = pack.clt.Get(ctx, pack.clt.Endpoint("webapi", "users", "password", "token", resetToken.GetName()), url.Values{})
	require.NoError(t, err)
	require.Equal(t, resp.Code(), http.StatusOK)

	_, err = pack.clt.Get(ctx, pack.clt.Endpoint("webapi", "users", "password", "notToken", resetToken.GetName()), url.Values{})
	require.True(t, trace.IsNotFound(err))
}

func TestListConnectionsDiagnostic(t *testing.T) {
	t.Parallel()

	ctx := context.Background()
	username := "someuser"
	diagName := "diag1"
	roleROConnectionDiagnostics, err := types.NewRole(services.RoleNameForUser(username), types.RoleSpecV6{
		Allow: types.RoleConditions{
			Rules: []types.Rule{
				types.NewRule(types.KindConnectionDiagnostic,
					[]string{types.VerbRead}),
			},
		},
	})
	require.NoError(t, err)

	env := newWebPack(t, 1)
	clusterName := env.server.ClusterName()
	pack := env.proxies[0].authPack(t, username, []types.Role{roleROConnectionDiagnostics})

	connectionsEndpoint := pack.clt.Endpoint("webapi", "sites", clusterName, "diagnostics", "connections", diagName)

	// No connection diagnostics so far, should return not found
	_, err = pack.clt.Get(ctx, connectionsEndpoint, url.Values{})
	require.True(t, trace.IsNotFound(err))

	connectionDiagnostic, err := types.NewConnectionDiagnosticV1(diagName, map[string]string{}, types.ConnectionDiagnosticSpecV1{
		Success: true,
		Message: "success for cd0",
	})
	require.NoError(t, err)
	require.NoError(t, env.server.Auth().CreateConnectionDiagnostic(ctx, connectionDiagnostic))

	resp, err := pack.clt.Get(ctx, connectionsEndpoint, url.Values{})
	require.NoError(t, err)
	require.Equal(t, http.StatusOK, resp.Code())

	var receivedConnectionDiagnostic ui.ConnectionDiagnostic
	require.NoError(t, json.Unmarshal(resp.Bytes(), &receivedConnectionDiagnostic))

	require.True(t, receivedConnectionDiagnostic.Success)
	require.Equal(t, receivedConnectionDiagnostic.ID, diagName)
	require.Equal(t, receivedConnectionDiagnostic.Message, "success for cd0")

	diag, err := env.server.Auth().GetConnectionDiagnostic(ctx, diagName)
	require.NoError(t, err)

	// Adding traces
	diag.AppendTrace(&types.ConnectionDiagnosticTrace{
		Type:    types.ConnectionDiagnosticTrace_RBAC_NODE,
		Status:  types.ConnectionDiagnosticTrace_SUCCESS,
		Details: "some details",
	})
	diag.SetMessage("after update")
	require.NoError(t, env.server.Auth().UpdateConnectionDiagnostic(ctx, diag))

	resp, err = pack.clt.Get(ctx, connectionsEndpoint, url.Values{})
	require.NoError(t, err)
	require.Equal(t, http.StatusOK, resp.Code())

	require.NoError(t, json.Unmarshal(resp.Bytes(), &receivedConnectionDiagnostic))

	require.True(t, receivedConnectionDiagnostic.Success)
	require.Equal(t, receivedConnectionDiagnostic.ID, diagName)
	require.Equal(t, receivedConnectionDiagnostic.Message, "after update")
	require.Len(t, receivedConnectionDiagnostic.Traces, 1)
	require.NotNil(t, receivedConnectionDiagnostic.Traces[0])
	require.Equal(t, receivedConnectionDiagnostic.Traces[0].Details, "some details")
}

func TestDiagnoseSSHConnection(t *testing.T) {
	ctx := context.Background()

	osUser, err := user.Current()
	require.NoError(t, err)

	osUsername := osUser.Username
	require.NotEmpty(t, osUsername)

	roleWithFullAccess := func(username string, login string) []types.Role {
		ret, err := types.NewRole(services.RoleNameForUser(username), types.RoleSpecV6{
			Allow: types.RoleConditions{
				Namespaces: []string{apidefaults.Namespace},
				NodeLabels: types.Labels{types.Wildcard: []string{types.Wildcard}},
				Rules: []types.Rule{
					types.NewRule(types.KindConnectionDiagnostic, services.RW()),
				},
				Logins: []string{login},
			},
		})
		require.NoError(t, err)
		return []types.Role{ret}
	}
	require.NotNil(t, roleWithFullAccess)

	rolesWithoutAccessToNode := func(username string, login string) []types.Role {
		ret, err := types.NewRole(services.RoleNameForUser(username), types.RoleSpecV6{
			Allow: types.RoleConditions{
				Namespaces: []string{apidefaults.Namespace},
				NodeLabels: types.Labels{"forbidden": []string{"yes"}},
				Rules: []types.Rule{
					types.NewRule(types.KindConnectionDiagnostic, services.RW()),
				},
				Logins: []string{login},
			},
		})
		require.NoError(t, err)
		return []types.Role{ret}
	}
	require.NotNil(t, rolesWithoutAccessToNode)

	roleWithPrincipal := func(username string, principal string) []types.Role {
		ret, err := types.NewRole(services.RoleNameForUser(username), types.RoleSpecV6{
			Allow: types.RoleConditions{
				Namespaces: []string{apidefaults.Namespace},
				NodeLabels: types.Labels{types.Wildcard: []string{types.Wildcard}},
				Rules: []types.Rule{
					types.NewRule(types.KindConnectionDiagnostic, services.RW()),
				},
				Logins: []string{principal},
			},
		})
		require.NoError(t, err)
		return []types.Role{ret}
	}
	require.NotNil(t, roleWithPrincipal)

	env := newWebPack(t, 1)
	nodeName := env.node.GetInfo().GetHostname()

	// Wait for node to show up
	require.Eventually(t, func() bool {
		_, err := env.server.Auth().GetNode(ctx, apidefaults.Namespace, nodeName)
		if trace.IsNotFound(err) {
			return false
		}
		assert.NoError(t, err, "GetNode returned an unexpected error")
		return true
	}, 5*time.Second, 250*time.Millisecond)

	for _, tt := range []struct {
		name            string
		teleportUser    string
		roles           []types.Role
		resourceName    string
		nodeUser        string
		stopNode        bool
		expectedSuccess bool
		expectedMessage string
		expectedTraces  []types.ConnectionDiagnosticTrace
	}{
		{
			name:            "success",
			roles:           roleWithFullAccess("success", osUsername),
			teleportUser:    "success",
			resourceName:    nodeName,
			nodeUser:        osUsername,
			expectedSuccess: true,
			expectedMessage: "success",
			expectedTraces: []types.ConnectionDiagnosticTrace{
				{
					Type:    types.ConnectionDiagnosticTrace_RBAC_NODE,
					Status:  types.ConnectionDiagnosticTrace_SUCCESS,
					Details: "You have access to the Node.",
				},
				{
					Type:    types.ConnectionDiagnosticTrace_CONNECTIVITY,
					Status:  types.ConnectionDiagnosticTrace_SUCCESS,
					Details: "Node is alive and reachable.",
				},
				{
					Type:    types.ConnectionDiagnosticTrace_RBAC_PRINCIPAL,
					Status:  types.ConnectionDiagnosticTrace_SUCCESS,
					Details: "The requested principal is allowed.",
				},
				{
					Type:    types.ConnectionDiagnosticTrace_NODE_PRINCIPAL,
					Status:  types.ConnectionDiagnosticTrace_SUCCESS,
					Details: fmt.Sprintf("%q user exists in target node", osUsername),
				},
			},
		},
		{
			name:            "node not found",
			roles:           roleWithFullAccess("nodenotfound", osUsername),
			teleportUser:    "nodenotfound",
			resourceName:    "notanode",
			nodeUser:        osUsername,
			expectedSuccess: false,
			expectedMessage: "failed",
			expectedTraces: []types.ConnectionDiagnosticTrace{
				{
					Type:    types.ConnectionDiagnosticTrace_CONNECTIVITY,
					Status:  types.ConnectionDiagnosticTrace_FAILED,
					Details: `Failed to connect to the Node. Ensure teleport service is running using "systemctl status teleport".`,
					Error:   "Teleport proxy failed to connect to",
				},
			},
		},
		{
			name:            "node not reachable",
			teleportUser:    "nodenotreachable",
			roles:           roleWithFullAccess("nodenotreachable", osUsername),
			resourceName:    nodeName,
			nodeUser:        osUsername,
			stopNode:        true,
			expectedSuccess: false,
			expectedMessage: "failed",
			expectedTraces: []types.ConnectionDiagnosticTrace{
				{
					Type:    types.ConnectionDiagnosticTrace_CONNECTIVITY,
					Status:  types.ConnectionDiagnosticTrace_FAILED,
					Details: `Failed to connect to the Node. Ensure teleport service is running using "systemctl status teleport".`,
					Error:   "Teleport proxy failed to connect to",
				},
			},
		},
		{
			name:            "no access to node",
			teleportUser:    "userwithoutaccess",
			roles:           rolesWithoutAccessToNode("userwithoutaccess", osUsername),
			resourceName:    nodeName,
			nodeUser:        osUsername,
			expectedSuccess: false,
			expectedMessage: "failed",
			expectedTraces: []types.ConnectionDiagnosticTrace{
				{
					Type:    types.ConnectionDiagnosticTrace_RBAC_NODE,
					Status:  types.ConnectionDiagnosticTrace_FAILED,
					Details: "You are not authorized to access this node. Ensure your role grants access by adding it to the 'node_labels' property.",
					Error:   fmt.Sprintf("user userwithoutaccess@localhost is not authorized to login as %s@localhost: access to node denied", osUsername),
				},
			},
		},
		{
			name:            "selected principal is not part of the allowed principals",
			teleportUser:    "deniedprincipal",
			roles:           roleWithFullAccess("deniedprincipal", "otherprincipal"),
			resourceName:    nodeName,
			nodeUser:        osUsername,
			expectedSuccess: false,
			expectedMessage: "failed",
			expectedTraces: []types.ConnectionDiagnosticTrace{
				{
					Type:    types.ConnectionDiagnosticTrace_RBAC_PRINCIPAL,
					Status:  types.ConnectionDiagnosticTrace_FAILED,
					Details: `Principal "` + osUsername + `" is not allowed by this certificate. Ensure your roles grants access by adding it to the 'login' property.`,
					Error:   `ssh: principal "` + osUsername + `" not in the set of valid principals for given certificate: ["otherprincipal" "-teleport-internal-join"]`,
				},
			},
		},
		{
			name:            "principal doesnt exist in target host",
			teleportUser:    "principaldoesnotexist",
			roles:           roleWithPrincipal("principaldoesnotexist", "nonvalidlinuxuser"),
			resourceName:    nodeName,
			nodeUser:        "nonvalidlinuxuser",
			expectedSuccess: false,
			expectedMessage: "failed",
			expectedTraces: []types.ConnectionDiagnosticTrace{
				{
					Type:    types.ConnectionDiagnosticTrace_NODE_PRINCIPAL,
					Status:  types.ConnectionDiagnosticTrace_FAILED,
					Details: `Invalid user. Please ensure the principal "nonvalidlinuxuser" is a valid Linux login in the target node. Output from Node: Failed to launch: user:`,
					Error:   "Process exited with status 255",
				},
			},
		},
	} {
		t.Run(tt.name, func(t *testing.T) {
			localEnv := env

			if tt.stopNode {
				localEnv = newWebPack(t, 1)
				require.NoError(t, localEnv.node.Close())
			}

			clusterName := localEnv.server.ClusterName()
			pack := localEnv.proxies[0].authPack(t, tt.teleportUser, tt.roles)

			createConnectionEndpoint := pack.clt.Endpoint("webapi", "sites", clusterName, "diagnostics", "connections")

			resp, err := pack.clt.PostJSON(ctx, createConnectionEndpoint, conntest.TestConnectionRequest{
				ResourceKind: types.KindNode,
				ResourceName: tt.resourceName,
				SSHPrincipal: tt.nodeUser,
			})
			require.NoError(t, err)
			require.Equal(t, http.StatusOK, resp.Code())

			var connectionDiagnostic ui.ConnectionDiagnostic
			require.NoError(t, json.Unmarshal(resp.Bytes(), &connectionDiagnostic))

			gotFailedTraces := 0
			expectedFailedTraces := 0

			t.Log(tt.name)
			t.Log(connectionDiagnostic.Message, connectionDiagnostic.Success)
			for i, trace := range connectionDiagnostic.Traces {
				if trace.Status == types.ConnectionDiagnosticTrace_FAILED.String() {
					gotFailedTraces++
				}

				t.Logf("%d status='%s' type='%s' details='%s' error='%s'\n", i, trace.Status, trace.TraceType, trace.Details, trace.Error)
			}

			require.Equal(t, tt.expectedSuccess, connectionDiagnostic.Success)
			require.Equal(t, tt.expectedMessage, connectionDiagnostic.Message)

			for _, expectedTrace := range tt.expectedTraces {
				if expectedTrace.Status == types.ConnectionDiagnosticTrace_FAILED {
					expectedFailedTraces++
				}

				foundTrace := false
				for _, returnedTrace := range connectionDiagnostic.Traces {
					if expectedTrace.Type.String() != returnedTrace.TraceType {
						continue
					}

					foundTrace = true
					require.Equal(t, returnedTrace.Status, expectedTrace.Status.String())
					require.Contains(t, returnedTrace.Details, expectedTrace.Details)
					require.Contains(t, returnedTrace.Error, expectedTrace.Error)
				}

				require.True(t, foundTrace, "expected trace %v was not found", expectedTrace)
			}
			require.Equal(t, expectedFailedTraces, gotFailedTraces)
		})
	}

	// Test success with per-session MFA.

	ap, err := types.NewAuthPreference(types.AuthPreferenceSpecV2{
		Type:           constants.Local,
		SecondFactor:   constants.SecondFactorOTP,
		RequireMFAType: types.RequireMFAType_SESSION,
	})
	require.NoError(t, err)
	err = env.server.Auth().SetAuthPreference(ctx, ap)
	require.NoError(t, err)

	// Get a totp code to re-auth.
	pack := env.proxies[0].authPack(t, "llama", roleWithFullAccess("success", osUsername))
	totpCode, err := totp.GenerateCode(pack.otpSecret, env.clock.Now().Add(30*time.Second))
	require.NoError(t, err)

	clusterName := env.server.ClusterName()
	createConnectionEndpoint := pack.clt.Endpoint("webapi", "sites", clusterName, "diagnostics", "connections")

	resp, err := pack.clt.PostJSON(ctx, createConnectionEndpoint, conntest.TestConnectionRequest{
		ResourceKind: types.KindNode,
		ResourceName: nodeName,
		SSHPrincipal: osUsername,
		MFAResponse:  client.MFAChallengeResponse{TOTPCode: totpCode},
	})
	require.NoError(t, err)
	require.Equal(t, http.StatusOK, resp.Code())

	var connectionDiagnostic ui.ConnectionDiagnostic
	require.NoError(t, json.Unmarshal(resp.Bytes(), &connectionDiagnostic))
	require.True(t, connectionDiagnostic.Success)
}

func TestDiagnoseKubeConnection(t *testing.T) {
	var (
		validKubeUsers              = []string{}
		multiKubeUsers              = []string{"user1", "user2"}
		validKubeGroups             = []string{"validKubeGroup"}
		invalidKubeGroups           = []string{"invalidKubeGroups"}
		kubeClusterName             = "kube_cluster"
		disconnectedKubeClustername = "dis_kube_cluster"
		ctx                         = context.Background()
	)

	roleWithFullAccess := func(username string, kubeUsers, kubeGroups []string) []types.Role {
		ret, err := types.NewRole(services.RoleNameForUser(username), types.RoleSpecV6{
			Allow: types.RoleConditions{
				Namespaces:       []string{apidefaults.Namespace},
				KubernetesLabels: types.Labels{types.Wildcard: []string{types.Wildcard}},
				Rules: []types.Rule{
					types.NewRule(types.KindConnectionDiagnostic, services.RW()),
				},
				KubeGroups: kubeGroups,
				KubeUsers:  kubeUsers,
				KubernetesResources: []types.KubernetesResource{
					{
						Kind:      types.KindKubePod,
						Namespace: types.Wildcard,
						Name:      types.Wildcard,
					},
				},
			},
		})
		require.NoError(t, err)
		return []types.Role{ret}
	}
	require.NotNil(t, roleWithFullAccess)

	rolesWithoutAccessToKubeCluster := func(username string, kubeUsers, kubeGroups []string) []types.Role {
		ret, err := types.NewRole(services.RoleNameForUser(username), types.RoleSpecV6{
			Allow: types.RoleConditions{
				Namespaces:       []string{apidefaults.Namespace},
				KubernetesLabels: types.Labels{"forbidden": []string{"yes"}},
				Rules: []types.Rule{
					types.NewRule(types.KindConnectionDiagnostic, services.RW()),
				},
				KubeGroups: kubeGroups,
				KubeUsers:  kubeUsers,
				KubernetesResources: []types.KubernetesResource{
					{
						Kind:      types.KindKubePod,
						Namespace: types.Wildcard,
						Name:      types.Wildcard,
					},
				},
			},
		})
		require.NoError(t, err)
		return []types.Role{ret}
	}
	require.NotNil(t, rolesWithoutAccessToKubeCluster)

	env := newWebPack(t, 1)

	rt := http.NewServeMux()
	rt.HandleFunc("/", func(w http.ResponseWriter, r *http.Request) {
		if slices.Contains(r.Header.Values("Impersonate-Group"), invalidKubeGroups[0]) {
			marshalRBACError(t, w)
			return
		}
		marshalValidPodList(t, w)
	})
	testKube := httptest.NewTLSServer(rt)

	t.Cleanup(func() {
		testKube.Close()
	})

	startKube(
		ctx,
		t,
		startKubeOptions{
			serviceType: kubeproxy.KubeService,
			authServer:  env.server.TLS,
			clusters: []kubeClusterConfig{
				{
					name:        kubeClusterName,
					apiEndpoint: testKube.URL,
				},
			},
		},
	)

	for _, tt := range []struct {
		name               string
		teleportUser       string
		roleFunc           func(string, []string, []string) []types.Role
		kubeUsers          []string
		kubeGroups         []string
		resourceName       string
		selectedKubeUser   string
		selectedKubeGroups []string
		expectedSuccess    bool
		disconnectedKube   bool
		expectedMessage    string
		expectedTraces     []types.ConnectionDiagnosticTrace
	}{
		{
			name:            "kube cluster not found",
			roleFunc:        roleWithFullAccess,
			kubeGroups:      validKubeGroups,
			kubeUsers:       validKubeUsers,
			teleportUser:    "notfound",
			resourceName:    "notregistered",
			expectedSuccess: false,
			expectedMessage: "failed",
			expectedTraces: []types.ConnectionDiagnosticTrace{
				{
					Type:    types.ConnectionDiagnosticTrace_CONNECTIVITY,
					Status:  types.ConnectionDiagnosticTrace_FAILED,
					Details: `Failed to connect to Kubernetes cluster. Ensure the cluster is registered and online.`,
					Error:   "kubernetes cluster \"notregistered\" is not registered or is offline",
				},
			},
		},
		{
			name:             "kube cluster disconnected",
			roleFunc:         roleWithFullAccess,
			kubeGroups:       validKubeGroups,
			kubeUsers:        validKubeUsers,
			teleportUser:     "disconnected",
			resourceName:     disconnectedKubeClustername,
			disconnectedKube: true,
			expectedSuccess:  false,
			expectedMessage:  "failed",
			expectedTraces: []types.ConnectionDiagnosticTrace{
				{
					Type:    types.ConnectionDiagnosticTrace_CONNECTIVITY,
					Status:  types.ConnectionDiagnosticTrace_FAILED,
					Details: `Failed to connect to Kubernetes cluster. Ensure the cluster is registered and online.`,
					Error:   fmt.Sprintf("kubernetes cluster %q is not registered or is offline", disconnectedKubeClustername),
				},
			},
		},
		{
			name:            "no access to kube cluster",
			teleportUser:    "userwithoutaccess",
			roleFunc:        rolesWithoutAccessToKubeCluster,
			kubeGroups:      validKubeGroups,
			kubeUsers:       validKubeUsers,
			resourceName:    kubeClusterName,
			expectedSuccess: false,
			expectedMessage: "failed",
			expectedTraces: []types.ConnectionDiagnosticTrace{
				{
					Type:    types.ConnectionDiagnosticTrace_CONNECTIVITY,
					Status:  types.ConnectionDiagnosticTrace_SUCCESS,
					Details: "Kubernetes Cluster is registered in Teleport.",
					Error:   "",
				},
				{
					Type:    types.ConnectionDiagnosticTrace_RBAC_PRINCIPAL,
					Status:  types.ConnectionDiagnosticTrace_SUCCESS,
					Details: "User-associated roles define valid Kubernetes principals.",
					Error:   "",
				},
				{
					Type:    types.ConnectionDiagnosticTrace_RBAC_KUBE,
					Status:  types.ConnectionDiagnosticTrace_FAILED,
					Details: "You are not authorized to access this Kubernetes Cluster. Ensure your role grants access by adding it to the 'kubernetes_labels' property.",
					Error:   "[00] access denied",
				},
			},
		},
		{
			name:            "no kube principals",
			teleportUser:    "userwithoutprincipals",
			roleFunc:        roleWithFullAccess,
			kubeGroups:      nil,
			kubeUsers:       nil,
			resourceName:    kubeClusterName,
			expectedSuccess: false,
			expectedMessage: "failed",
			expectedTraces: []types.ConnectionDiagnosticTrace{
				{
					Type:    types.ConnectionDiagnosticTrace_CONNECTIVITY,
					Status:  types.ConnectionDiagnosticTrace_SUCCESS,
					Details: "Kubernetes Cluster is registered in Teleport.",
					Error:   "",
				},
				{
					Type:    types.ConnectionDiagnosticTrace_RBAC_PRINCIPAL,
					Status:  types.ConnectionDiagnosticTrace_FAILED,
					Details: "User-associated roles do not configure \"kubernetes_groups\" or \"kubernetes_users\". Make sure that at least one is configured for the user.",
					Error: "Your user's Teleport role does not allow Kubernetes access." +
						" Please ask cluster administrator to ensure your role has appropriate kubernetes_groups and kubernetes_users set.",
				},
			},
		},
		{
			name:            "teleport access but Kube RBAC fails",
			teleportUser:    "userbadrbac",
			roleFunc:        roleWithFullAccess,
			kubeGroups:      invalidKubeGroups,
			kubeUsers:       validKubeUsers,
			resourceName:    kubeClusterName,
			expectedSuccess: false,
			expectedMessage: "failed",
			expectedTraces: []types.ConnectionDiagnosticTrace{
				{
					Type:    types.ConnectionDiagnosticTrace_CONNECTIVITY,
					Status:  types.ConnectionDiagnosticTrace_SUCCESS,
					Details: "Kubernetes Cluster is registered in Teleport.",
					Error:   "",
				},
				{
					Type:    types.ConnectionDiagnosticTrace_RBAC_PRINCIPAL,
					Status:  types.ConnectionDiagnosticTrace_SUCCESS,
					Details: "User-associated roles define valid Kubernetes principals.",
					Error:   "",
				},
				{
					Type:    types.ConnectionDiagnosticTrace_KUBE_PRINCIPAL,
					Status:  types.ConnectionDiagnosticTrace_FAILED,
					Details: "You are not allowed to list pods in the \"default\" namespace. Make sure your \"kubernetes_groups\" or \"kubernetes_users\" exist in the cluster and grant you access to list pods.",
					Error:   "pods is forbidden: User \"USER\" cannot list resource \"pods\" in API group \"\" in the namespace \"default\"",
				},
			},
		},
		{
			name:            "user with multiple defined kube_users",
			roleFunc:        roleWithFullAccess,
			kubeGroups:      validKubeGroups,
			kubeUsers:       multiKubeUsers,
			teleportUser:    "multiuser",
			resourceName:    kubeClusterName,
			expectedSuccess: false,
			expectedMessage: "failed",
			expectedTraces: []types.ConnectionDiagnosticTrace{
				{
					Type:    types.ConnectionDiagnosticTrace_CONNECTIVITY,
					Status:  types.ConnectionDiagnosticTrace_SUCCESS,
					Details: "Kubernetes Cluster is registered in Teleport.",
					Error:   "",
				},
				{
					Type:    types.ConnectionDiagnosticTrace_RBAC_PRINCIPAL,
					Status:  types.ConnectionDiagnosticTrace_FAILED,
					Details: `User-associated roles define multiple "kubernetes_users". Make sure that only one value is defined or that you select the target user.`,
					Error:   "please select a user to impersonate, refusing to select a user due to several kubernetes_users set up for this user",
				},
			},
		},
		{
			name:             "user chose to impersonate invalid kube_users",
			roleFunc:         roleWithFullAccess,
			kubeGroups:       validKubeGroups,
			kubeUsers:        multiKubeUsers,
			teleportUser:     "userwithWrongImpUser",
			resourceName:     kubeClusterName,
			expectedSuccess:  false,
			expectedMessage:  "failed",
			selectedKubeUser: "missingUser",
			expectedTraces: []types.ConnectionDiagnosticTrace{
				{
					Type:    types.ConnectionDiagnosticTrace_CONNECTIVITY,
					Status:  types.ConnectionDiagnosticTrace_SUCCESS,
					Details: "Kubernetes Cluster is registered in Teleport.",
					Error:   "",
				},
				{
					Type:    types.ConnectionDiagnosticTrace_RBAC_PRINCIPAL,
					Status:  types.ConnectionDiagnosticTrace_FAILED,
					Details: `User-associated roles do now allow the desired "kubernetes_user" impersonation. Please define a "kubernetes_user" that your roles allow to impersonate.`,
					Error:   `impersonation request has been denied, user header "missingUser" is not allowed in roles`,
				},
			},
		},
		{
			name:               "user chose to impersonate invalid kube_group",
			roleFunc:           roleWithFullAccess,
			kubeGroups:         validKubeGroups,
			kubeUsers:          multiKubeUsers,
			teleportUser:       "userwithWrongImpGroup",
			resourceName:       kubeClusterName,
			expectedSuccess:    false,
			expectedMessage:    "failed",
			selectedKubeUser:   "user1",
			selectedKubeGroups: []string{"missingGroup"},
			expectedTraces: []types.ConnectionDiagnosticTrace{
				{
					Type:    types.ConnectionDiagnosticTrace_CONNECTIVITY,
					Status:  types.ConnectionDiagnosticTrace_SUCCESS,
					Details: "Kubernetes Cluster is registered in Teleport.",
					Error:   "",
				},
				{
					Type:    types.ConnectionDiagnosticTrace_RBAC_PRINCIPAL,
					Status:  types.ConnectionDiagnosticTrace_FAILED,
					Details: `User-associated roles do now allow the desired "kubernetes_group" impersonation. Please define a "kubernetes_group" that your roles allow to impersonate.`,
					Error:   `impersonation request has been denied, group header "missingGroup" value is not allowed in roles`,
				},
			},
		},
		{
			name:            "user with multiple defined kube_users",
			roleFunc:        roleWithFullAccess,
			kubeGroups:      validKubeGroups,
			kubeUsers:       validKubeUsers,
			teleportUser:    "successwithmultiusers",
			resourceName:    kubeClusterName,
			expectedSuccess: true,
			expectedMessage: "success",
			expectedTraces: []types.ConnectionDiagnosticTrace{
				{
					Type:    types.ConnectionDiagnosticTrace_CONNECTIVITY,
					Status:  types.ConnectionDiagnosticTrace_SUCCESS,
					Details: "Kubernetes Cluster is registered in Teleport.",
					Error:   "",
				},
				{
					Type:    types.ConnectionDiagnosticTrace_RBAC_PRINCIPAL,
					Status:  types.ConnectionDiagnosticTrace_SUCCESS,
					Details: "User-associated roles define valid Kubernetes principals.",
					Error:   "",
				},
				{
					Type:    types.ConnectionDiagnosticTrace_RBAC_KUBE,
					Status:  types.ConnectionDiagnosticTrace_SUCCESS,
					Details: "You are authorized to access this Kubernetes Cluster.",
					Error:   "",
				},
				{
					Type:    types.ConnectionDiagnosticTrace_KUBE_PRINCIPAL,
					Status:  types.ConnectionDiagnosticTrace_SUCCESS,
					Details: "Access to the Kubernetes Cluster granted.",
					Error:   "",
				},
			},
		},
		{
			name:            "success",
			roleFunc:        roleWithFullAccess,
			kubeGroups:      validKubeGroups,
			kubeUsers:       validKubeUsers,
			teleportUser:    "success",
			resourceName:    kubeClusterName,
			expectedSuccess: true,
			expectedMessage: "success",
			expectedTraces: []types.ConnectionDiagnosticTrace{
				{
					Type:    types.ConnectionDiagnosticTrace_CONNECTIVITY,
					Status:  types.ConnectionDiagnosticTrace_SUCCESS,
					Details: "Kubernetes Cluster is registered in Teleport.",
					Error:   "",
				},
				{
					Type:    types.ConnectionDiagnosticTrace_RBAC_PRINCIPAL,
					Status:  types.ConnectionDiagnosticTrace_SUCCESS,
					Details: "User-associated roles define valid Kubernetes principals.",
					Error:   "",
				},
				{
					Type:    types.ConnectionDiagnosticTrace_RBAC_KUBE,
					Status:  types.ConnectionDiagnosticTrace_SUCCESS,
					Details: "You are authorized to access this Kubernetes Cluster.",
					Error:   "",
				},
				{
					Type:    types.ConnectionDiagnosticTrace_KUBE_PRINCIPAL,
					Status:  types.ConnectionDiagnosticTrace_SUCCESS,
					Details: "Access to the Kubernetes Cluster granted.",
					Error:   "",
				},
			},
		},
	} {
		t.Run(tt.name, func(t *testing.T) {
			localEnv := env

			if tt.disconnectedKube {
				kubeServer, cleanup, _ := startKubeWithoutCleanup(ctx, t, startKubeOptions{
					serviceType: kubeproxy.KubeService,
					authServer:  env.server.TLS,
					clusters: []kubeClusterConfig{
						{
							name:        tt.resourceName,
							apiEndpoint: testKube.URL,
						},
					},
				})
				err := kubeServer.Close()
				require.NoError(t, err)
				require.NoError(t, cleanup())
			}

			clusterName := localEnv.server.ClusterName()
			roles := tt.roleFunc(tt.teleportUser, tt.kubeUsers, tt.kubeGroups)
			pack := localEnv.proxies[0].authPack(t, tt.teleportUser, roles)

			createConnectionEndpoint := pack.clt.Endpoint("webapi", "sites", clusterName, "diagnostics", "connections")

			resp, err := pack.clt.PostJSON(ctx, createConnectionEndpoint, conntest.TestConnectionRequest{
				ResourceKind: types.KindKubernetesCluster,
				ResourceName: tt.resourceName,
				// Default is 30 seconds but since tests run locally, we can reduce this value to also improve test responsiveness
				DialTimeout: time.Second,
				KubernetesImpersonation: conntest.KubernetesImpersonation{
					KubernetesUser:   tt.selectedKubeUser,
					KubernetesGroups: tt.selectedKubeGroups,
				},
			})
			require.NoError(t, err)
			require.Equal(t, http.StatusOK, resp.Code())

			var connectionDiagnostic ui.ConnectionDiagnostic
			require.NoError(t, json.Unmarshal(resp.Bytes(), &connectionDiagnostic))
			gotFailedTraces := 0
			expectedFailedTraces := 0

			t.Log(tt.name)
			t.Log(connectionDiagnostic.Message, connectionDiagnostic.Success)
			for i, trace := range connectionDiagnostic.Traces {
				if trace.Status == types.ConnectionDiagnosticTrace_FAILED.String() {
					gotFailedTraces++
				}

				t.Logf("%d status='%s' type='%s' details='%s' error='%s'\n", i, trace.Status, trace.TraceType, trace.Details, trace.Error)
			}

			require.Equal(t, tt.expectedSuccess, connectionDiagnostic.Success)
			require.Equal(t, tt.expectedMessage, connectionDiagnostic.Message)

			for _, expectedTrace := range tt.expectedTraces {
				if expectedTrace.Status == types.ConnectionDiagnosticTrace_FAILED {
					expectedFailedTraces++
				}

				foundTrace := false
				for _, returnedTrace := range connectionDiagnostic.Traces {
					if expectedTrace.Type.String() != returnedTrace.TraceType {
						continue
					}

					foundTrace = true
					require.Equal(t, returnedTrace.Status, expectedTrace.Status.String())
					require.Equal(t, returnedTrace.Details, expectedTrace.Details)
					require.Contains(t, returnedTrace.Error, expectedTrace.Error)
				}

				require.True(t, foundTrace, expectedTrace)
			}

			require.Equal(t, expectedFailedTraces, gotFailedTraces)
		})
	}

	// Test success with per-session MFA.

	ap, err := types.NewAuthPreference(types.AuthPreferenceSpecV2{
		Type:           constants.Local,
		SecondFactor:   constants.SecondFactorOTP,
		RequireMFAType: types.RequireMFAType_SESSION,
	})
	require.NoError(t, err)
	err = env.server.Auth().SetAuthPreference(ctx, ap)
	require.NoError(t, err)

	// Get a totp code to re-auth.
	pack := env.proxies[0].authPack(t, "llama", roleWithFullAccess("llama", validKubeUsers, validKubeGroups))
	totpCode, err := totp.GenerateCode(pack.otpSecret, env.clock.Now().Add(30*time.Second))
	require.NoError(t, err)

	clusterName := env.server.ClusterName()
	createConnectionEndpoint := pack.clt.Endpoint("webapi", "sites", clusterName, "diagnostics", "connections")

	resp, err := pack.clt.PostJSON(ctx, createConnectionEndpoint, conntest.TestConnectionRequest{
		ResourceKind: types.KindKubernetesCluster,
		ResourceName: kubeClusterName,
		// Default is 30 seconds but since tests run locally, we can reduce this value to also improve test responsiveness
		DialTimeout:             time.Second,
		KubernetesImpersonation: conntest.KubernetesImpersonation{},
		MFAResponse:             client.MFAChallengeResponse{TOTPCode: totpCode},
	})

	require.NoError(t, err)
	require.Equal(t, http.StatusOK, resp.Code())

	var connectionDiagnostic ui.ConnectionDiagnostic
	require.NoError(t, json.Unmarshal(resp.Bytes(), &connectionDiagnostic))
	require.True(t, connectionDiagnostic.Success)
}

func TestCreateDatabase(t *testing.T) {
	t.Parallel()

	ctx := context.Background()
	username := "someuser"
	roleCreateDatabase, err := types.NewRole(services.RoleNameForUser(username), types.RoleSpecV6{
		Allow: types.RoleConditions{
			DatabaseNames: []string{"name1"},
			DatabaseUsers: []string{"user1"},
			Rules: []types.Rule{
				types.NewRule(types.KindDatabase,
					[]string{types.VerbCreate}),
			},
			DatabaseLabels: types.Labels{
				types.Wildcard: {types.Wildcard},
			},
		},
	})
	require.NoError(t, err)

	env := newWebPack(t, 1)
	clusterName := env.server.ClusterName()
	pack := env.proxies[0].authPack(t, username, []types.Role{roleCreateDatabase})

	createDatabaseEndpoint := pack.clt.Endpoint("webapi", "sites", clusterName, "databases")

	// Create an initial database to table test a duplicate creation
	_, err = pack.clt.PostJSON(ctx, createDatabaseEndpoint, createDatabaseRequest{
		Name:     "duplicatedb",
		Protocol: "mysql",
		URI:      "someuri:3306",
	})
	require.NoError(t, err)

	for _, tt := range []struct {
		name           string
		req            createDatabaseRequest
		expectedStatus int
		errAssert      require.ErrorAssertionFunc
	}{
		{
			name: "valid",
			req: createDatabaseRequest{
				Name:     "mydatabase",
				Protocol: "mysql",
				URI:      "someuri:3306",
				Labels: []ui.Label{
					{
						Name:  "teleport.dev/origin",
						Value: "dynamic",
					},
				},
			},
			expectedStatus: http.StatusOK,
			errAssert:      require.NoError,
		},
		{
			name: "valid with labels",
			req: createDatabaseRequest{
				Name:     "dbwithlabels",
				Protocol: "mysql",
				URI:      "someuri:3306",
				Labels: []ui.Label{
					{
						Name:  "env",
						Value: "prod",
					},
					{
						Name:  "teleport.dev/origin",
						Value: "dynamic",
					},
				},
			},
			expectedStatus: http.StatusOK,
			errAssert:      require.NoError,
		},
		{
			name: "empty name",
			req: createDatabaseRequest{
				Name:     "",
				Protocol: "mysql",
				URI:      "someuri:3306",
			},
			expectedStatus: http.StatusBadRequest,
			errAssert: func(tt require.TestingT, err error, i ...interface{}) {
				require.ErrorContains(tt, err, "missing database name")
			},
		},
		{
			name: "empty protocol",
			req: createDatabaseRequest{
				Name:     "emptyprotocol",
				Protocol: "",
				URI:      "someuri:3306",
			},
			expectedStatus: http.StatusBadRequest,
			errAssert: func(tt require.TestingT, err error, i ...interface{}) {
				require.ErrorContains(tt, err, "missing protocol")
			},
		},
		{
			name: "empty uri",
			req: createDatabaseRequest{
				Name:     "emptyuri",
				Protocol: "mysql",
				URI:      "",
			},
			expectedStatus: http.StatusBadRequest,
			errAssert: func(tt require.TestingT, err error, i ...interface{}) {
				require.ErrorContains(tt, err, "missing uri")
			},
		},
		{
			name: "missing port",
			req: createDatabaseRequest{
				Name:     "missingport",
				Protocol: "mysql",
				URI:      "someuri",
			},
			expectedStatus: http.StatusBadRequest,
			errAssert: func(tt require.TestingT, err error, i ...interface{}) {
				require.ErrorContains(tt, err, "missing port in address")
			},
		},
		{
			name: "duplicatedb",
			req: createDatabaseRequest{
				Name:     "duplicatedb",
				Protocol: "mysql",
				URI:      "someuri:3306",
			},
			expectedStatus: http.StatusConflict,
			errAssert: func(tt require.TestingT, err error, i ...interface{}) {
				require.True(t, trace.IsAlreadyExists(err), "expected already exists error, got %v", err)
				require.Contains(t, err.Error(), `failed to create database ("duplicatedb" already exists), please use another name`)
			},
		},
	} {
		// Create database
		resp, err := pack.clt.PostJSON(ctx, createDatabaseEndpoint, tt.req)
		tt.errAssert(t, err)

		require.Equal(t, resp.Code(), tt.expectedStatus, "invalid status code received")

		if err != nil {
			continue
		}

		// Ensure database exists
		database, err := env.proxies[0].client.GetDatabase(ctx, tt.req.Name)
		require.NoError(t, err)

		require.Equal(t, database.GetName(), tt.req.Name)
		require.Equal(t, database.GetProtocol(), tt.req.Protocol)
		require.Equal(t, database.GetURI(), tt.req.URI)

		// At least the provided labels exist in the database resource
		databaseLabels := database.GetAllLabels()
		for _, label := range tt.req.Labels {
			require.Contains(t, databaseLabels, label.Name, "label not found")
			require.Equal(t, label.Value, databaseLabels[label.Name], "label exists but has unexpected value")
		}

		// Check response value:
		if tt.expectedStatus == http.StatusOK {
			result := ui.Database{}
			require.NoError(t, json.Unmarshal(resp.Bytes(), &result))
			require.Equal(t, result, ui.Database{
				Kind:          types.KindDatabase,
				Name:          tt.req.Name,
				Protocol:      tt.req.Protocol,
				Type:          types.DatabaseTypeSelfHosted,
				Labels:        tt.req.Labels,
				Hostname:      "someuri",
				DatabaseUsers: []string{"user1"},
				DatabaseNames: []string{"name1"},
				URI:           "someuri:3306",
			})
		}
	}
}

func TestUpdateDatabase_Errors(t *testing.T) {
	t.Parallel()

	ctx := context.Background()
	databaseName := "somedb"
	username := "someuser"
	roleCreateUpdateDatabase, err := types.NewRole(services.RoleNameForUser(username), types.RoleSpecV6{
		Allow: types.RoleConditions{
			Rules: []types.Rule{
				types.NewRule(types.KindDatabase,
					[]string{types.VerbCreate, types.VerbUpdate, types.VerbRead}),
			},
			DatabaseLabels: types.Labels{
				types.Wildcard: {types.Wildcard},
			},
		},
	})
	require.NoError(t, err)

	env := newWebPack(t, 1)
	clusterName := env.server.ClusterName()
	pack := env.proxies[0].authPack(t, username, []types.Role{roleCreateUpdateDatabase})

	// Create database
	createDatabaseEndpoint := pack.clt.Endpoint("webapi", "sites", clusterName, "databases")
	_, err = pack.clt.PostJSON(ctx, createDatabaseEndpoint, createDatabaseRequest{
		Name:     databaseName,
		Protocol: "mysql",
		URI:      "someuri:3306",
	})
	require.NoError(t, err)

	for _, tt := range []struct {
		name           string
		req            updateDatabaseRequest
		expectedStatus int
		errAssert      require.ErrorAssertionFunc
	}{
		{
			name: "empty ca_cert",
			req: updateDatabaseRequest{
				CACert: strPtr(""),
			},
			expectedStatus: http.StatusBadRequest,
			errAssert: func(tt require.TestingT, err error, i ...interface{}) {
				require.ErrorContains(tt, err, "missing CA certificate data")
			},
		},
		{
			name: "invalid certificate",
			req: updateDatabaseRequest{
				CACert: strPtr("Not a certificate"),
			},
			expectedStatus: http.StatusBadRequest,
			errAssert: func(tt require.TestingT, err error, i ...interface{}) {
				require.ErrorContains(tt, err, "could not parse provided CA as X.509 PEM certificate")
			},
		},

		{
			name: "invalid awsRDS missing resourceID field",
			req: updateDatabaseRequest{
				AWSRDS: &awsRDS{
					AccountID: "123123123123",
				},
			},
			expectedStatus: http.StatusBadRequest,
			errAssert: func(tt require.TestingT, err error, i ...interface{}) {
				require.ErrorContains(tt, err, "missing aws rds field resource id")
			},
		},
		{
			name: "invalid awsRDS missing accountID field",
			req: updateDatabaseRequest{
				AWSRDS: &awsRDS{
					ResourceID: "123123123123",
				},
			},
			expectedStatus: http.StatusBadRequest,
			errAssert: func(tt require.TestingT, err error, i ...interface{}) {
				require.ErrorContains(tt, err, "missing aws rds field account id")
			},
		},
		{
			name:           "no fields defined",
			req:            updateDatabaseRequest{},
			expectedStatus: http.StatusBadRequest,
			errAssert: func(tt require.TestingT, err error, i ...interface{}) {
				require.ErrorContains(tt, err, "missing fields to update the database")
			},
		},
	} {
		t.Run(tt.name, func(t *testing.T) {
			// Update database's CA Cert
			updateDatabaseEndpoint := pack.clt.Endpoint("webapi", "sites", clusterName, "databases", databaseName)
			resp, err := pack.clt.PutJSON(ctx, updateDatabaseEndpoint, tt.req)
			tt.errAssert(t, err)

			require.Equal(t, resp.Code(), tt.expectedStatus, "invalid status code received")
		})
	}
}

func TestUpdateDatabase_NonErrors(t *testing.T) {
	t.Parallel()

	ctx := context.Background()
	databaseName := "somedb"
	username := "someuser"
	roleCreateUpdateDatabase, err := types.NewRole(services.RoleNameForUser(username), types.RoleSpecV6{
		Allow: types.RoleConditions{
			Rules: []types.Rule{
				types.NewRule(types.KindDatabase,
					[]string{types.VerbCreate, types.VerbUpdate, types.VerbRead}),
			},
			DatabaseLabels: types.Labels{
				types.Wildcard: {types.Wildcard},
			},
		},
	})
	require.NoError(t, err)

	env := newWebPack(t, 1)
	clusterName := env.server.ClusterName()
	pack := env.proxies[0].authPack(t, username, []types.Role{roleCreateUpdateDatabase})

	// Create a database.
	dbProtocol := "mysql"
	database, err := getNewDatabaseResource(createDatabaseRequest{
		Name:     databaseName,
		Protocol: dbProtocol,
		URI:      "someuri:3306",
	})
	require.NoError(t, err)
	require.NoError(t, env.server.Auth().CreateDatabase(ctx, database))

	requiredOriginLabel := ui.Label{Name: types.OriginLabel, Value: types.OriginDynamic}

	// Each test case builds on top of each other.
	for _, tt := range []struct {
		name           string
		req            updateDatabaseRequest
		expectedFields ui.Database
		expectedAWSRDS awsRDS
	}{
		{
			name: "update caCert",
			req: updateDatabaseRequest{
				CACert: &fakeValidTLSCert,
			},
			expectedFields: ui.Database{
				Kind:     types.KindDatabase,
				Name:     databaseName,
				Protocol: dbProtocol,
				Type:     "self-hosted",
				Hostname: "someuri",
				Labels:   []ui.Label{requiredOriginLabel},
				URI:      "someuri:3306",
			},
		},
		{
			name: "update URI",
			req: updateDatabaseRequest{
				URI: "something-else:3306",
			},
			expectedFields: ui.Database{
				Kind:     types.KindDatabase,
				Name:     databaseName,
				Protocol: dbProtocol,
				Type:     "self-hosted",
				Hostname: "something-else",
				Labels:   []ui.Label{requiredOriginLabel},
				URI:      "something-else:3306",
			},
		},
		{
			name: "update aws rds fields",
			req: updateDatabaseRequest{
				URI: "llama.cgi8.us-west-2.rds.amazonaws.com:3306",
				AWSRDS: &awsRDS{
					AccountID:  "123123123123",
					ResourceID: "db-1234",
				},
			},
			expectedAWSRDS: awsRDS{
				AccountID:  "123123123123",
				ResourceID: "db-1234",
			},
			expectedFields: ui.Database{
				Kind:     types.KindDatabase,
				Name:     databaseName,
				Protocol: dbProtocol,
				Type:     "rds",
				Hostname: "llama.cgi8.us-west-2.rds.amazonaws.com",
				Labels:   []ui.Label{requiredOriginLabel},
				URI:      "llama.cgi8.us-west-2.rds.amazonaws.com:3306",
				AWS: &ui.AWS{
					AWS: types.AWS{
						Region:    "us-west-2",
						AccountID: "123123123123",
						RDS: types.RDS{
							ResourceID: "db-1234",
							InstanceID: "llama",
						},
					},
				},
			},
		},
		{
			name: "update labels",
			req: updateDatabaseRequest{
				Labels: []ui.Label{{Name: "env", Value: "prod"}},
			},
			expectedAWSRDS: awsRDS{
				AccountID:  "123123123123",
				ResourceID: "db-1234",
			},
			expectedFields: ui.Database{
				Kind:     types.KindDatabase,
				Name:     databaseName,
				Protocol: dbProtocol,
				Type:     "rds",
				Hostname: "llama.cgi8.us-west-2.rds.amazonaws.com",
				Labels:   []ui.Label{{Name: "env", Value: "prod"}, requiredOriginLabel},
				URI:      "llama.cgi8.us-west-2.rds.amazonaws.com:3306",
				AWS: &ui.AWS{
					AWS: types.AWS{
						Region:    "us-west-2",
						AccountID: "123123123123",
						RDS: types.RDS{
							ResourceID: "db-1234",
							InstanceID: "llama",
						},
					},
				},
			},
		},
		{
			name: "update multiple fields",
			req: updateDatabaseRequest{
				URI: "alpaca.cgi8.us-east-1.rds.amazonaws.com:3306",
				AWSRDS: &awsRDS{
					AccountID:  "000000000000",
					ResourceID: "db-0000",
				},
			},
			expectedAWSRDS: awsRDS{
				AccountID:  "000000000000",
				ResourceID: "db-0000",
			},
			expectedFields: ui.Database{
				Kind:     types.KindDatabase,
				Name:     databaseName,
				Protocol: dbProtocol,
				Type:     "rds",
				Hostname: "alpaca.cgi8.us-east-1.rds.amazonaws.com",
				Labels:   []ui.Label{{Name: "env", Value: "prod"}, requiredOriginLabel},
				URI:      "alpaca.cgi8.us-east-1.rds.amazonaws.com:3306",
				AWS: &ui.AWS{
					AWS: types.AWS{
						Region:    "us-east-1",
						AccountID: "000000000000",
						RDS: types.RDS{
							ResourceID: "db-0000",
							InstanceID: "alpaca",
						},
					},
				},
			},
		},
	} {
		t.Run(tt.name, func(t *testing.T) {
			updateDatabaseEndpoint := pack.clt.Endpoint("webapi", "sites", clusterName, "databases", databaseName)
			resp, err := pack.clt.PutJSON(ctx, updateDatabaseEndpoint, tt.req)
			require.NoError(t, err)
			var dbResp ui.Database
			require.NoError(t, json.Unmarshal(resp.Bytes(), &dbResp))
			require.Equal(t, tt.expectedFields, dbResp)

			// Ensure database was updated
			database, err := env.proxies[0].client.GetDatabase(ctx, databaseName)
			require.NoError(t, err)

			require.Equal(t, database.GetCA(), fakeValidTLSCert) // should not have changed
			require.Equal(t, database.GetType(), tt.expectedFields.Type)
			require.Equal(t, database.GetProtocol(), tt.expectedFields.Protocol)
			require.Equal(t, database.GetURI(), fmt.Sprintf("%s:3306", tt.expectedFields.Hostname))

			require.Equal(t, database.GetAWS().AccountID, tt.expectedAWSRDS.AccountID)
			require.Equal(t, database.GetAWS().RDS.ResourceID, tt.expectedAWSRDS.ResourceID)
		})
	}
}

type authProviderMock struct {
	server types.ServerV2
}

func (mock authProviderMock) GetNodes(ctx context.Context, n string) ([]types.Server, error) {
	return []types.Server{&mock.server}, nil
}

func (mock authProviderMock) GetSessionEvents(n string, s session.ID, c int) ([]events.EventFields, error) {
	return []events.EventFields{}, nil
}

func (mock authProviderMock) GetSessionTracker(ctx context.Context, sessionID string) (types.SessionTracker, error) {
	return nil, trace.NotFound("foo")
}

func (mock authProviderMock) IsMFARequired(ctx context.Context, req *authproto.IsMFARequiredRequest) (*authproto.IsMFARequiredResponse, error) {
	return nil, nil
}

func (mock authProviderMock) GenerateUserSingleUseCerts(ctx context.Context) (authproto.AuthService_GenerateUserSingleUseCertsClient, error) {
	return nil, nil
}

func (mock authProviderMock) GenerateOpenSSHCert(ctx context.Context, req *authproto.OpenSSHCertRequest) (*authproto.OpenSSHCert, error) {
	return nil, nil
}

func (mock authProviderMock) MaintainSessionPresence(ctx context.Context) (authproto.AuthService_MaintainSessionPresenceClient, error) {
	return nil, nil
}

func (mock authProviderMock) GetUser(_ string, _ bool) (types.User, error) {
	return nil, nil
}

func (mock authProviderMock) GetRole(_ context.Context, _ string) (types.Role, error) {
	return nil, nil
}

type terminalOpt func(t *TerminalRequest)

func withSessionID(sid session.ID) terminalOpt {
	return func(t *TerminalRequest) { t.SessionID = sid }
}

func withServer(target string) terminalOpt {
	return func(t *TerminalRequest) { t.Server = target }
}

func withKeepaliveInterval(d time.Duration) terminalOpt {
	return func(t *TerminalRequest) { t.KeepAliveInterval = d }
}

func withParticipantMode(m types.SessionParticipantMode) terminalOpt {
	return func(t *TerminalRequest) { t.ParticipantMode = m }
}

func (s *WebSuite) makeTerminal(t *testing.T, pack *authPack, opts ...terminalOpt) (*websocket.Conn, *session.Session, error) {
	req := TerminalRequest{
		Server: s.srvID,
		Login:  pack.login,
		Term: session.TerminalParams{
			W: 100,
			H: 100,
		},
	}
	for _, opt := range opts {
		opt(&req)
	}

	u := url.URL{
		Host:   s.url().Host,
		Scheme: client.WSS,
		Path:   fmt.Sprintf("/v1/webapi/sites/%v/connect", currentSiteShortcut),
	}
	data, err := json.Marshal(req)
	if err != nil {
		return nil, nil, err
	}

	q := u.Query()
	q.Set("params", string(data))
	q.Set(roundtrip.AccessTokenQueryParam, pack.session.Token)
	u.RawQuery = q.Encode()

	dialer := websocket.Dialer{}
	dialer.TLSClientConfig = &tls.Config{
		InsecureSkipVerify: true,
	}

	header := http.Header{}
	header.Add("Origin", "http://localhost")
	for _, cookie := range pack.cookies {
		header.Add("Cookie", cookie.String())
	}

	ws, resp, err := dialer.Dial(u.String(), header)
	if err != nil {
		return nil, nil, trace.Wrap(err)
	}

	ty, raw, err := ws.ReadMessage()
	if err != nil {
		return nil, nil, trace.Wrap(err)
	}
	require.Equal(t, websocket.BinaryMessage, ty)
	var env Envelope

	err = proto.Unmarshal(raw, &env)
	if err != nil {
		return nil, nil, trace.Wrap(err)
	}

	var sessResp siteSessionGenerateResponse

	err = json.Unmarshal([]byte(env.Payload), &sessResp)
	if err != nil {
		return nil, nil, trace.Wrap(err)
	}

	err = resp.Body.Close()
	if err != nil {
		return nil, nil, trace.Wrap(err)
	}

	return ws, &sessResp.Session, nil
}

func waitForOutput(r io.Reader, substr string) error {
	timeoutCh := time.After(10 * time.Second)

	var prev string
	out := make([]byte, int64(len(substr)*2))
	for {
		select {
		case <-timeoutCh:
			return trace.BadParameter("timeout waiting on terminal for output: %v", substr)
		default:
		}

		n, err := r.Read(out)
		outStr := removeSpace(string(out[:n]))

		// Check for [substr] before checking the error,
		// as it's valid for n > 0 even when there is an error.
		// The [substr] is checked against the current and previous
		// output to account for scenarios where the [substr] is split
		// across two reads. While we try to prevent this by reading
		// twice the length of [substr] there are no guarantees the
		// whole thing will arrive in a single read.
		if n > 0 && strings.Contains(prev+outStr, substr) {
			return nil
		}
		if err != nil {
			return trace.Wrap(err)
		}
		prev = outStr
	}
}

func (s *WebSuite) client(t *testing.T, opts ...roundtrip.ClientParam) *TestWebClient {
	opts = append(opts, roundtrip.HTTPClient(client.NewInsecureWebClient()))
	wc, err := client.NewWebClient(s.url().String(), opts...)
	if err != nil {
		panic(err)
	}
	return &TestWebClient{wc, t}
}

type TestWebClient struct {
	*client.WebClient
	t *testing.T
}

// It is understood that implementing RoundTrip here will NOT result in calls from `Get`, or `PostJSON` from
// client.WebClient getting this verification.  Those functions would additionally need to be specified here.
// Despite that, currently our use of RoundTrip directly is providing us enough broad coverage to verify these headers.
func (c *TestWebClient) RoundTrip(fn roundtrip.RoundTripFn) (*roundtrip.Response, error) {
	c.t.Helper()
	resp, err := c.WebClient.RoundTrip(fn)

	verifySecurityResponseHeaders(c.t, resp.Headers())

	return resp, err
}

func (s *WebSuite) login(clt *TestWebClient, cookieToken string, reqToken string, reqData interface{}) (*roundtrip.Response, error) {
	return httplib.ConvertResponse(clt.RoundTrip(func() (*http.Response, error) {
		data, err := json.Marshal(reqData)
		if err != nil {
			return nil, err
		}
		req, err := http.NewRequest("POST", clt.Endpoint("webapi", "sessions", "web"), bytes.NewBuffer(data))
		if err != nil {
			return nil, err
		}
		addCSRFCookieToReq(req, cookieToken)
		req.Header.Set("Content-Type", "application/json")
		req.Header.Set(csrf.HeaderName, reqToken)
		return clt.HTTPClient().Do(req)
	}))
}

func (s *WebSuite) loginMFA(clt *TestWebClient, reqData *client.MFAChallengeRequest, device *mocku2f.Key) (*roundtrip.Response, error) {
	resp, err := httplib.ConvertResponse(clt.RoundTrip(func() (*http.Response, error) {
		data, err := json.Marshal(reqData)
		if err != nil {
			return nil, trace.Wrap(err)
		}
		req, err := http.NewRequest("POST", clt.Endpoint("webapi", "mfa", "login", "begin"), bytes.NewBuffer(data))
		if err != nil {
			return nil, trace.Wrap(err)
		}
		req.Header.Set("Content-Type", "application/json")
		resp, err := clt.HTTPClient().Do(req)
		return resp, trace.Wrap(err)
	}))
	if err != nil {
		return nil, trace.Wrap(err)
	}

	var challenge client.MFAAuthenticateChallenge
	err = json.Unmarshal(resp.Bytes(), &challenge)
	if err != nil {
		return nil, trace.Wrap(err)
	}

	car, err := device.SignAssertion("https://localhost", challenge.WebauthnChallenge)
	if err != nil {
		return nil, trace.Wrap(err)
	}

	return httplib.ConvertResponse(clt.RoundTrip(func() (*http.Response, error) {
		respData := &client.AuthenticateWebUserRequest{
			User:                      reqData.User,
			WebauthnAssertionResponse: car,
		}
		data, err := json.Marshal(respData)
		if err != nil {
			return nil, trace.Wrap(err)
		}
		req, err := http.NewRequest("POST", clt.Endpoint("webapi", "mfa", "login", "finishsession"), bytes.NewBuffer(data))
		if err != nil {
			return nil, trace.Wrap(err)
		}
		req.Header.Set("Content-Type", "application/json")
		resp, err := clt.HTTPClient().Do(req)
		return resp, trace.Wrap(err)
	}))
}

func (s *WebSuite) url() *url.URL {
	u, err := url.Parse("https://" + s.webServer.Listener.Addr().String())
	if err != nil {
		panic(err)
	}
	return u
}

func addCSRFCookieToReq(req *http.Request, token string) {
	cookie := &http.Cookie{
		Name:  csrf.CookieName,
		Value: token,
	}

	req.AddCookie(cookie)
}

func removeSpace(in string) string {
	for _, c := range []string{"\n", "\r", "\t"} {
		in = strings.Replace(in, c, " ", -1)
	}
	return strings.TrimSpace(in)
}

func decodeSessionCookie(t *testing.T, value string) (sessionID string) {
	sessionBytes, err := hex.DecodeString(value)
	require.NoError(t, err)
	var cookie struct {
		User      string `json:"user"`
		SessionID string `json:"sid"`
	}
	require.NoError(t, json.Unmarshal(sessionBytes, &cookie))
	return cookie.SessionID
}

func (r CreateSessionResponse) response() (*CreateSessionResponse, error) {
	return &CreateSessionResponse{TokenType: r.TokenType, Token: r.Token, TokenExpiresIn: r.TokenExpiresIn, SessionInactiveTimeoutMS: r.SessionInactiveTimeoutMS}, nil
}

func newWebPack(t *testing.T, numProxies int, opts ...proxyOption) *webPack {
	ctx := context.Background()
	clock := clockwork.NewFakeClockAt(time.Now())

	server, err := auth.NewTestServer(auth.TestServerConfig{
		Auth: auth.TestAuthServerConfig{
			ClusterName: "localhost",
			Dir:         t.TempDir(),
			Clock:       clock,
			AuditLog:    events.NewDiscardAuditLog(),
		},
	})
	require.NoError(t, err)
	t.Cleanup(func() { require.NoError(t, server.Shutdown(ctx)) })

	// use a sync recording mode because the disk-based uploader
	// that runs in the background introduces races with test cleanup
	recConfig := types.DefaultSessionRecordingConfig()
	recConfig.SetMode(types.RecordAtNodeSync)
	err = server.AuthServer.AuthServer.SetSessionRecordingConfig(context.Background(), recConfig)
	require.NoError(t, err)

	// Register the auth server, since test auth server doesn't start its own
	// heartbeat.
	err = server.Auth().UpsertAuthServer(ctx, &types.ServerV2{
		Kind:    types.KindAuthServer,
		Version: types.V2,
		Metadata: types.Metadata{
			Namespace: apidefaults.Namespace,
			Name:      "auth",
		},
		Spec: types.ServerSpecV2{
			Addr:     server.TLS.Listener.Addr().String(),
			Hostname: "localhost",
			Version:  teleport.Version,
		},
	})
	require.NoError(t, err)

	priv, pub, err := testauthority.New().GenerateKeyPair()
	require.NoError(t, err)

	tlsPub, err := auth.PrivateKeyToPublicKeyTLS(priv)
	require.NoError(t, err)

	const nodeID = "node"
	// start auth server
	certs, err := server.Auth().GenerateHostCerts(ctx,
		&authproto.HostCertsRequest{
			HostID:       hostID,
			NodeName:     nodeID,
			Role:         types.RoleNode,
			PublicSSHKey: pub,
			PublicTLSKey: tlsPub,
		})
	require.NoError(t, err)

	signer, err := sshutils.NewSigner(priv, certs.SSH)
	require.NoError(t, err)
	hostSigners := []ssh.Signer{signer}

	nodeClient, err := server.TLS.NewClient(auth.TestIdentity{
		I: authz.BuiltinRole{
			Role:     types.RoleNode,
			Username: nodeID,
		},
	})
	require.NoError(t, err)
	t.Cleanup(func() { require.NoError(t, nodeClient.Close()) })

	nodeLockWatcher, err := services.NewLockWatcher(ctx, services.LockWatcherConfig{
		ResourceWatcherConfig: services.ResourceWatcherConfig{
			Component: teleport.ComponentNode,
			Client:    nodeClient,
		},
	})
	require.NoError(t, err)
	t.Cleanup(nodeLockWatcher.Close)

	nodeSessionController, err := srv.NewSessionController(srv.SessionControllerConfig{
		Semaphores:   nodeClient,
		AccessPoint:  nodeClient,
		LockEnforcer: nodeLockWatcher,
		Emitter:      nodeClient,
		Component:    teleport.ComponentNode,
		ServerID:     nodeID,
	})
	require.NoError(t, err)

	// create SSH service:
	nodeDataDir := t.TempDir()
	node, err := regular.New(
		ctx,
		utils.NetAddr{AddrNetwork: "tcp", Addr: "127.0.0.1:0"},
		nodeID,
		hostSigners,
		nodeClient,
		nodeDataDir,
		"",
		utils.NetAddr{},
		nodeClient,
		regular.SetUUID(nodeID),
		regular.SetNamespace(apidefaults.Namespace),
		regular.SetShell("/bin/sh"),
		regular.SetEmitter(nodeClient),
		regular.SetPAMConfig(&servicecfg.PAMConfig{Enabled: false}),
		regular.SetBPF(&bpf.NOP{}),
		regular.SetRestrictedSessionManager(&restricted.NOP{}),
		regular.SetClock(clock),
		regular.SetLockWatcher(nodeLockWatcher),
		regular.SetSessionController(nodeSessionController),
	)
	require.NoError(t, err)

	require.NoError(t, node.Start())
	t.Cleanup(func() { require.NoError(t, node.Close()) })

	var proxies []*testProxy
	for p := 0; p < numProxies; p++ {
		proxyID := fmt.Sprintf("proxy%v", p)
		proxies = append(proxies, createProxy(ctx, t, proxyID, node, server.TLS, hostSigners, clock, opts...))
	}

	// Wait for proxies to fully register before starting the test.
	for start := time.Now(); ; {
		proxies, err := proxies[0].client.GetProxies()
		require.NoError(t, err)
		if len(proxies) == numProxies {
			break
		}
		if time.Since(start) > 5*time.Second {
			t.Fatalf("Proxies didn't register within 5s after startup; registered: %d, want: %d", len(proxies), numProxies)
		}
	}

	return &webPack{
		proxies: proxies,
		server:  server,
		node:    node,
		clock:   clock,
	}
}

type proxyConfig struct {
	minimalHandler bool
}

type proxyOption func(cfg *proxyConfig)

func createProxy(ctx context.Context, t *testing.T, proxyID string, node *regular.Server, authServer *auth.TestTLSServer,
	hostSigners []ssh.Signer, clock clockwork.FakeClock, opts ...proxyOption,
) *testProxy {
	cfg := proxyConfig{}
	for _, opt := range opts {
		opt(&cfg)
	}
	// create reverse tunnel service:
	client, err := authServer.NewClient(auth.TestIdentity{
		I: authz.BuiltinRole{
			Role:     types.RoleProxy,
			Username: proxyID,
		},
	})
	require.NoError(t, err)
	t.Cleanup(func() { require.NoError(t, client.Close()) })

	revTunListener, err := net.Listen("tcp", fmt.Sprintf("%v:0", authServer.ClusterName()))
	require.NoError(t, err)
	t.Cleanup(func() { require.NoError(t, revTunListener.Close()) })

	proxyLockWatcher, err := services.NewLockWatcher(ctx, services.LockWatcherConfig{
		ResourceWatcherConfig: services.ResourceWatcherConfig{
			Component: teleport.ComponentProxy,
			Client:    client,
		},
	})
	require.NoError(t, err)
	t.Cleanup(proxyLockWatcher.Close)

	proxyCAWatcher, err := services.NewCertAuthorityWatcher(ctx, services.CertAuthorityWatcherConfig{
		ResourceWatcherConfig: services.ResourceWatcherConfig{
			Component: teleport.ComponentProxy,
			Client:    client,
		},
		Types: []types.CertAuthType{types.HostCA, types.UserCA},
	})
	require.NoError(t, err)
	t.Cleanup(proxyLockWatcher.Close)

	proxyNodeWatcher, err := services.NewNodeWatcher(ctx, services.NodeWatcherConfig{
		ResourceWatcherConfig: services.ResourceWatcherConfig{
			Component: teleport.ComponentProxy,
			Client:    client,
		},
	})
	require.NoError(t, err)
	t.Cleanup(proxyNodeWatcher.Close)

	revTunServer, err := reversetunnel.NewServer(reversetunnel.Config{
		ID:                    node.ID(),
		Listener:              revTunListener,
		ClientTLS:             client.TLSConfig(),
		ClusterName:           authServer.ClusterName(),
		HostSigners:           hostSigners,
		LocalAuthClient:       client,
		LocalAccessPoint:      client,
		Emitter:               client,
		NewCachingAccessPoint: noCache,
		DataDir:               t.TempDir(),
		LockWatcher:           proxyLockWatcher,
		NodeWatcher:           proxyNodeWatcher,
		CertAuthorityWatcher:  proxyCAWatcher,
		CircuitBreakerConfig:  breaker.NoopBreakerConfig(),
		LocalAuthAddresses:    []string{authServer.Listener.Addr().String()},
	})
	require.NoError(t, err)
	t.Cleanup(func() { require.NoError(t, revTunServer.Close()) })

	router, err := proxy.NewRouter(proxy.RouterConfig{
		ClusterName:         authServer.ClusterName(),
		Log:                 utils.NewLoggerForTests().WithField(trace.Component, "test"),
		RemoteClusterGetter: client,
		SiteGetter:          revTunServer,
		TracerProvider:      tracing.NoopProvider(),
	})
	require.NoError(t, err)

	sessionController, err := srv.NewSessionController(srv.SessionControllerConfig{
		Semaphores:   client,
		AccessPoint:  client,
		LockEnforcer: proxyLockWatcher,
		Emitter:      client,
		Component:    teleport.ComponentProxy,
		ServerID:     proxyID,
	})
	require.NoError(t, err)

	proxyServer, err := regular.New(
		ctx,
		utils.NetAddr{AddrNetwork: "tcp", Addr: "127.0.0.1:0"},
		authServer.ClusterName(),
		hostSigners,
		client,
		t.TempDir(),
		"",
		utils.NetAddr{AddrNetwork: "tcp", Addr: "proxy-1.example.com:443"},
		client,
		regular.SetUUID(proxyID),
		regular.SetProxyMode("", revTunServer, client, router),
		regular.SetEmitter(client),
		regular.SetNamespace(apidefaults.Namespace),
		regular.SetBPF(&bpf.NOP{}),
		regular.SetRestrictedSessionManager(&restricted.NOP{}),
		regular.SetClock(clock),
		regular.SetLockWatcher(proxyLockWatcher),
		regular.SetNodeWatcher(proxyNodeWatcher),
		regular.SetSessionController(sessionController),
		regular.SetPublicAddrs([]utils.NetAddr{{AddrNetwork: "tcp", Addr: "127.0.0.1:0"}}),
	)
	require.NoError(t, err)
	t.Cleanup(func() { require.NoError(t, proxyServer.Close()) })

	fs, err := newDebugFileSystem()
	require.NoError(t, err)
	handler, err := NewHandler(Config{
		Proxy:            revTunServer,
		AuthServers:      utils.FromAddr(authServer.Addr()),
		DomainName:       authServer.ClusterName(),
		ProxyClient:      client,
		ProxyPublicAddrs: utils.MustParseAddrList("proxy-1.example.com", "proxy-2.example.com"),
		CipherSuites:     utils.DefaultCipherSuites(),
		AccessPoint:      client,
		Context:          ctx,
		HostUUID:         proxyID,
		Emitter:          client,
		StaticFS:         fs,
		ProxySettings:    &mockProxySettings{},
		SessionControl: SessionControllerFunc(func(ctx context.Context, sctx *SessionContext, login, localAddr, remoteAddr string) (context.Context, error) {
			controller := srv.WebSessionController(sessionController)
			ctx, err := controller(ctx, sctx, login, localAddr, remoteAddr)
			return ctx, trace.Wrap(err)
		}),
		Router:                         router,
		HealthCheckAppServer:           func(context.Context, string, string) error { return nil },
		MinimalReverseTunnelRoutesOnly: cfg.minimalHandler,
	}, SetSessionStreamPollPeriod(200*time.Millisecond), SetClock(clock))
	require.NoError(t, err)

	webServer := httptest.NewTLSServer(handler)
	t.Cleanup(webServer.Close)
	require.NoError(t, proxyServer.Start())

	proxyAddr := utils.MustParseAddr(proxyServer.Addr())
	addr := utils.MustParseAddr(webServer.Listener.Addr().String())
	handler.handler.cfg.ProxyWebAddr = *addr
	handler.handler.cfg.ProxySSHAddr = *proxyAddr

	_, sshPort, err := net.SplitHostPort(proxyAddr.String())
	require.NoError(t, err)
	handler.handler.sshPort = sshPort

	kubeProxyAddr := startKube(
		ctx,
		t,
		startKubeOptions{
			serviceType: kubeproxy.ProxyService,
			authServer:  authServer,
			revTunnel:   revTunServer,
		},
	)
	handler.handler.cfg.ProxyKubeAddr = utils.FromAddr(kubeProxyAddr)
	url, err := url.Parse("https://" + webServer.Listener.Addr().String())
	require.NoError(t, err)
	handler.handler.cfg.PublicProxyAddr = url.String()

	return &testProxy{
		clock:   clock,
		auth:    authServer,
		client:  client,
		revTun:  revTunServer,
		node:    node,
		proxy:   proxyServer,
		web:     webServer,
		handler: handler,
		webURL:  *url,
	}
}

// webPack represents the state of a single web test.
// It replicates most of the WebSuite and serves to gradually
// transition the test suite to use the testing package
// directly.
type webPack struct {
	proxies []*testProxy
	server  *auth.TestServer
	node    *regular.Server
	clock   clockwork.FakeClock
}

type testProxy struct {
	clock   clockwork.FakeClock
	client  auth.ClientI
	auth    *auth.TestTLSServer
	revTun  reversetunnelclient.Server
	node    *regular.Server
	proxy   *regular.Server
	handler *APIHandler
	web     *httptest.Server
	webURL  url.URL
}

// authPack returns new authenticated package consisting of created valid
// user, otp token, created web session and authenticated client.
func (r *testProxy) authPack(t *testing.T, teleportUser string, roles []types.Role) *authPack {
	ctx := context.Background()
	const (
		pass      = "abc123"
		rawSecret = "def456"
	)

	u, err := user.Current()
	require.NoError(t, err)
	loginUser := u.Username

	otpSecret := base32.StdEncoding.EncodeToString([]byte(rawSecret))

	ap, err := types.NewAuthPreference(types.AuthPreferenceSpecV2{
		Type:         constants.Local,
		SecondFactor: constants.SecondFactorOTP,
	})
	require.NoError(t, err)

	err = r.auth.Auth().SetAuthPreference(ctx, ap)
	require.NoError(t, err)

	r.createUser(context.Background(), t, teleportUser, loginUser, pass, otpSecret, roles)

	// create a valid otp token
	validToken, err := totp.GenerateCode(otpSecret, r.clock.Now())
	require.NoError(t, err)

	clt := r.newClient(t)
	req := CreateSessionReq{
		User:              teleportUser,
		Pass:              pass,
		SecondFactorToken: validToken,
	}

	csrfToken := "2ebcb768d0090ea4368e42880c970b61865c326172a4a2343b645cf5d7f20992"
	resp := login(t, clt, csrfToken, csrfToken, req)

	var rawSession *CreateSessionResponse
	require.NoError(t, json.Unmarshal(resp.Bytes(), &rawSession))

	session, err := rawSession.response()
	require.NoError(t, err)

	jar, err := cookiejar.New(nil)
	require.NoError(t, err)

	clt = r.newClient(t, roundtrip.BearerAuth(session.Token), roundtrip.CookieJar(jar))
	jar.SetCookies(&r.webURL, resp.Cookies())

	return &authPack{
		otpSecret: otpSecret,
		user:      teleportUser,
		login:     loginUser,
		session:   session,
		clt:       clt,
		cookies:   resp.Cookies(),
		password:  pass,
	}
}

func (r *testProxy) authPackFromPack(t *testing.T, pack *authPack) *authPack {
	jar, err := cookiejar.New(nil)
	require.NoError(t, err)

	clt := r.newClient(t, roundtrip.BearerAuth(pack.session.Token), roundtrip.CookieJar(jar))
	jar.SetCookies(&r.webURL, pack.cookies)

	result := *pack
	result.clt = clt
	return &result
}

func (r *testProxy) authPackFromResponse(t *testing.T, httpResp *roundtrip.Response) *authPack {
	var resp *CreateSessionResponse
	require.NoError(t, json.Unmarshal(httpResp.Bytes(), &resp))

	jar, err := cookiejar.New(nil)
	require.NoError(t, err)

	clt := r.newClient(t, roundtrip.BearerAuth(resp.Token), roundtrip.CookieJar(jar))
	jar.SetCookies(&r.webURL, httpResp.Cookies())

	session, err := resp.response()
	require.NoError(t, err)
	if session.TokenExpiresIn < 0 {
		t.Errorf("Expected expiry time to be in the future but got %v", session.TokenExpiresIn)
	}
	return &authPack{
		session: session,
		clt:     clt,
		cookies: httpResp.Cookies(),
	}
}

func defaultRoleForNewUser(teleUser types.User, login string) types.Role {
	role := services.RoleForUser(teleUser)
	role.SetLogins(types.Allow, []string{login})
	role.SetWindowsDesktopLabels(types.Allow, types.Labels{types.Wildcard: {types.Wildcard}})
	options := role.GetOptions()
	options.ForwardAgent = types.NewBool(true)
	role.SetOptions(options)
	return role
}

func (r *testProxy) createUser(ctx context.Context, t *testing.T, user, login, pass, otpSecret string, roles []types.Role) {
	teleUser, err := types.NewUser(user)
	require.NoError(t, err)

	if len(roles) == 0 {
		roles = []types.Role{defaultRoleForNewUser(teleUser, login)}
	}

	for _, role := range roles {
		err = r.auth.Auth().UpsertRole(ctx, role)
		require.NoError(t, err)

		teleUser.AddRole(role.GetName())
	}

	teleUser.SetCreatedBy(types.CreatedBy{
		User: types.UserRef{Name: "some-auth-user"},
	})

	err = r.auth.Auth().CreateUser(ctx, teleUser)
	require.NoError(t, err)

	err = r.auth.Auth().UpsertPassword(user, []byte(pass))
	require.NoError(t, err)

	if otpSecret != "" {
		dev, err := services.NewTOTPDevice("otp", otpSecret, r.clock.Now())
		require.NoError(t, err)
		err = r.auth.Auth().UpsertMFADevice(ctx, user, dev)
		require.NoError(t, err)
	}
}

func (r *testProxy) newClient(t *testing.T, opts ...roundtrip.ClientParam) *TestWebClient {
	opts = append(opts, roundtrip.HTTPClient(client.NewInsecureWebClient()))
	clt, err := client.NewWebClient(r.webURL.String(), opts...)
	require.NoError(t, err)
	return &TestWebClient{clt, t}
}

func (r *testProxy) makeTerminal(t *testing.T, pack *authPack, sessionID session.ID) (*websocket.Conn, session.Session) {
	u := url.URL{
		Host:   r.webURL.Host,
		Scheme: client.WSS,
		Path:   fmt.Sprintf("/v1/webapi/sites/%v/connect", currentSiteShortcut),
	}

	requestData := TerminalRequest{
		Server: r.node.ID(),
		Login:  pack.login,
		Term: session.TerminalParams{
			W: 100,
			H: 100,
		},
	}

	if sessionID != "" {
		requestData.SessionID = sessionID
	}

	data, err := json.Marshal(requestData)
	require.NoError(t, err)

	q := u.Query()
	q.Set("params", string(data))
	q.Set(roundtrip.AccessTokenQueryParam, pack.session.Token)
	u.RawQuery = q.Encode()

	dialer := websocket.Dialer{}
	dialer.TLSClientConfig = &tls.Config{
		InsecureSkipVerify: true,
	}

	header := http.Header{}
	header.Add("Origin", "http://localhost")
	for _, cookie := range pack.cookies {
		header.Add("Cookie", cookie.String())
	}

	ws, resp, err := dialer.Dial(u.String(), header)
	require.NoError(t, err)
	t.Cleanup(func() {
		require.NoError(t, ws.Close())
		require.NoError(t, resp.Body.Close())
	})

	ty, raw, err := ws.ReadMessage()
	require.NoError(t, err)
	require.Equal(t, websocket.BinaryMessage, ty)
	var env Envelope
	require.NoError(t, proto.Unmarshal(raw, &env))

	var sessResp siteSessionGenerateResponse
	require.NoError(t, json.Unmarshal([]byte(env.Payload), &sessResp))

	return ws, sessResp.Session
}

func (r *testProxy) makeDesktopSession(t *testing.T, pack *authPack, sessionID session.ID, addr net.Addr) *websocket.Conn {
	u := url.URL{
		Host:   r.webURL.Host,
		Scheme: client.WSS,
		Path:   fmt.Sprintf("/webapi/sites/%s/desktops/%s/connect", currentSiteShortcut, "desktop1"),
	}

	q := u.Query()
	q.Set("username", "marek")
	q.Set("width", "100")
	q.Set("height", "100")
	q.Set(roundtrip.AccessTokenQueryParam, pack.session.Token)
	u.RawQuery = q.Encode()

	dialer := websocket.Dialer{}
	dialer.TLSClientConfig = &tls.Config{
		InsecureSkipVerify: true,
	}

	header := http.Header{}
	for _, cookie := range pack.cookies {
		header.Add("Cookie", cookie.String())
	}

	ws, resp, err := dialer.Dial(u.String(), header)
	require.NoError(t, err)
	t.Cleanup(func() {
		require.NoError(t, ws.Close())
		require.NoError(t, resp.Body.Close())
	})
	return ws
}

func login(t *testing.T, clt *TestWebClient, cookieToken, reqToken string, reqData interface{}) *roundtrip.Response {
	resp, err := httplib.ConvertResponse(clt.RoundTrip(func() (*http.Response, error) {
		data, err := json.Marshal(reqData)
		if err != nil {
			return nil, err
		}
		req, err := http.NewRequest("POST", clt.Endpoint("webapi", "sessions", "web"), bytes.NewBuffer(data))
		if err != nil {
			return nil, err
		}
		addCSRFCookieToReq(req, cookieToken)
		req.Header.Set("Content-Type", "application/json")
		req.Header.Set(csrf.HeaderName, reqToken)
		return clt.HTTPClient().Do(req)
	}))
	require.NoError(t, err)
	return resp
}

func validateTerminalStream(t *testing.T, ws *websocket.Conn) {
	t.Helper()
	stream := NewTerminalStream(context.Background(), ws, utils.NewLoggerForTests())

	// here we intentionally run a command where the output we're looking
	// for is not present in the command itself
	_, err := io.WriteString(stream, "echo txlxport | sed 's/x/e/g'\r\n")
	require.NoError(t, err)
	require.NoError(t, waitForOutput(stream, "teleport"))
}

type mockProxySettings struct {
	mockedGetProxySettings func(ctx context.Context) (*webclient.ProxySettings, error)
}

func (mock *mockProxySettings) GetProxySettings(ctx context.Context) (*webclient.ProxySettings, error) {
	if mock.mockedGetProxySettings != nil {
		return mock.mockedGetProxySettings(ctx)
	}
	return &webclient.ProxySettings{}, nil
}

// GetOpenAIAPIKey returns a dummy OpenAI API key.
func (mock *mockProxySettings) GetOpenAIAPIKey() string {
	return "test-key"
}

// TestUserContextWithAccessRequest checks that the userContext includes the ID of the
// access request after it has been consumed and the web session has been renewed.
func TestUserContextWithAccessRequest(t *testing.T) {
	t.Parallel()
	env := newWebPack(t, 1)
	proxy := env.proxies[0]
	ctx := context.Background()

	// Set user and role names.
	username := "user"
	baseRoleName := "role"
	requestableRolename := "requestable-role"

	// Create user's base role with the ability to request the requestable role.
	baseRole, err := types.NewRole(baseRoleName, types.RoleSpecV6{
		Allow: types.RoleConditions{
			Request: &types.AccessRequestConditions{
				Roles: []string{requestableRolename},
			},
		},
	})
	require.NoError(t, err)

	// Create user with the base role.
	pack := proxy.authPack(t, username, []types.Role{baseRole})

	// Create the requestable role.
	requestableRole, err := types.NewRole(requestableRolename, types.RoleSpecV6{})
	require.NoError(t, err)
	err = env.server.Auth().UpsertRole(ctx, requestableRole)
	require.NoError(t, err)

	identity := tlsca.Identity{
		Expires: env.clock.Now().Add(1 * time.Hour),
	}

	// Create and approve an access request for the requestable role.
	accessReq, err := services.NewAccessRequest(username, requestableRolename)
	require.NoError(t, err)
	accessReq.SetState(types.RequestState_APPROVED)
	err = env.server.Auth().CreateAccessRequest(ctx, accessReq, identity)
	require.NoError(t, err)

	// Get the ID of the created and approved access request.
	accessRequestID := accessReq.GetMetadata().Name

	// Make a request to renew the session with the ID of the access request.
	_, err = pack.clt.PostJSON(ctx, pack.clt.Endpoint("webapi", "sessions", "web", "renew"), renewSessionRequest{
		AccessRequestID: accessRequestID,
	})
	require.NoError(t, err)

	// Make a request to fetch the userContext.
	endpoint := pack.clt.Endpoint("webapi", "sites", env.server.ClusterName(), "context")
	response, err := pack.clt.Get(context.Background(), endpoint, url.Values{})
	require.NoError(t, err)

	// Process the JSON response of the request.
	var userContext ui.UserContext
	err = json.Unmarshal(response.Bytes(), &userContext)
	require.NoError(t, err)

	// Verify that the userContext returned contains the correct Access Request ID.
	require.Equal(t, accessRequestID, userContext.ConsumedAccessRequestID)
}

// TestIsMFARequired_AcceptedRequests mostly tests that requests
// are formatted correctly.
func TestIsMFARequired_AcceptedRequests(t *testing.T) {
	t.Parallel()
	ctx := context.Background()
	env := newWebPack(t, 1)
	proxy := env.proxies[0]
	pack := proxy.authPack(t, "llama", nil /* roles */)

	cfg, err := types.NewAuthPreference(types.AuthPreferenceSpecV2{
		Type:           constants.Local,
		SecondFactor:   constants.SecondFactorOTP,
		RequireMFAType: types.RequireMFAType_SESSION,
	})
	require.NoError(t, err)
	err = env.server.Auth().SetAuthPreference(ctx, cfg)
	require.NoError(t, err)

	for _, test := range []struct {
		name       string
		errMsg     string
		getRequest func() isMFARequiredRequest
	}{
		{
			name: "valid db req",
			getRequest: func() isMFARequiredRequest {
				return isMFARequiredRequest{
					Database: &isMFARequiredDatabase{
						ServiceName: "name",
						Protocol:    "protocol",
					},
				}
			},
		},
		{
			name:   "invalid db req",
			errMsg: "missing service_name",
			getRequest: func() isMFARequiredRequest {
				return isMFARequiredRequest{Database: &isMFARequiredDatabase{}}
			},
		},
		{
			name: "valid node req",
			getRequest: func() isMFARequiredRequest {
				return isMFARequiredRequest{
					Node: &isMFARequiredNode{
						NodeName: "name",
						Login:    "login",
					},
				}
			},
		},
		{
			name:   "invalid node req",
			errMsg: "missing login",
			getRequest: func() isMFARequiredRequest {
				return isMFARequiredRequest{Node: &isMFARequiredNode{}}
			},
		},
		{
			name: "valid kube req",
			getRequest: func() isMFARequiredRequest {
				return isMFARequiredRequest{
					Kube: &isMFARequiredKube{
						ClusterName: "name",
					},
				}
			},
		},
		{
			name:   "invalid kube req",
			errMsg: "missing cluster_name",
			getRequest: func() isMFARequiredRequest {
				return isMFARequiredRequest{Kube: &isMFARequiredKube{}}
			},
		},
		{
			name: "valid windows desktop req",
			getRequest: func() isMFARequiredRequest {
				return isMFARequiredRequest{
					WindowsDesktop: &isMFARequiredWindowsDesktop{
						DesktopName: "name",
						Login:       "login",
					},
				}
			},
		},
		{
			name:   "invalid windows desktop req",
			errMsg: "missing desktop_name",
			getRequest: func() isMFARequiredRequest {
				return isMFARequiredRequest{WindowsDesktop: &isMFARequiredWindowsDesktop{}}
			},
		},
		{
			name:   "invalid empty req",
			errMsg: "missing target",
			getRequest: func() isMFARequiredRequest {
				return isMFARequiredRequest{}
			},
		},
		{
			name:   "invalid multi field",
			errMsg: "only one target is allowed",
			getRequest: func() isMFARequiredRequest {
				return isMFARequiredRequest{
					Kube: &isMFARequiredKube{
						ClusterName: "name",
					},
					Node: &isMFARequiredNode{
						NodeName: "name",
						Login:    "login",
					},
				}
			},
		},
	} {
		test := test
		t.Run(test.name, func(t *testing.T) {
			endpoint := pack.clt.Endpoint("webapi", "sites", env.server.ClusterName(), "mfa", "required")
			re, err := pack.clt.PostJSON(ctx, endpoint, test.getRequest())

			if test.errMsg != "" {
				require.True(t, trace.IsBadParameter(err), "isMFARequired returned err = %v (%T), wanted trace.BadParameter", err, err)
				require.ErrorContains(t, err, test.errMsg)
				return
			}

			require.NoError(t, err)
			resp := isMfaRequiredResponse{}
			require.NoError(t, json.Unmarshal(re.Bytes(), &resp))
			require.True(t, resp.Required, "isMFARequired returned response with unexpected value for Required field")
		})
	}
}

func TestWithLimiterHandlerFunc(t *testing.T) {
	const burst = 20
	limiter, err := limiter.NewRateLimiter(limiter.Config{
		Rates: []limiter.Rate{
			{
				Period:  time.Minute,
				Average: 10,
				Burst:   burst,
			},
		},
		Clock: &timetools.FreezedTime{
			CurrentTime: time.Date(2016, 6, 5, 4, 3, 2, 1, time.UTC),
		},
	})
	require.NoError(t, err)
	h := &Handler{limiter: limiter}
	hf := h.WithLimiterHandlerFunc(func(http.ResponseWriter, *http.Request, httprouter.Params) (interface{}, error) {
		return nil, nil
	})

	// Verify that a valid burst is allowed.
	r := &http.Request{}
	for i := 0; i < burst; i++ {
		r.RemoteAddr = fmt.Sprintf("127.0.0.1:%v", i)
		_, err = hf(nil, r, nil)
		require.NoError(t, err, "WithLimiterHandlerFunc failed unexpectedly")
	}

	// Verify that exceeding the limit causes errors.
	r.RemoteAddr = fmt.Sprintf("127.0.0.1:%v", burst)
	_, err = hf(nil, r, nil)
	require.True(t, trace.IsLimitExceeded(err), "WithLimiterHandlerFunc returned err = %T, want trace.LimitExceededError", err)
}

// kubeClusterConfig defines the cluster to be created
type kubeClusterConfig struct {
	name        string
	apiEndpoint string
}

func newKubeConfigFile(ctx context.Context, t *testing.T, clusters ...kubeClusterConfig) string {
	tmpDir := t.TempDir()

	kubeConf := clientcmdapi.NewConfig()
	for _, cluster := range clusters {
		kubeConf.Clusters[cluster.name] = &clientcmdapi.Cluster{
			Server:                cluster.apiEndpoint,
			InsecureSkipTLSVerify: true,
		}
		kubeConf.AuthInfos[cluster.name] = &clientcmdapi.AuthInfo{}

		kubeConf.Contexts[cluster.name] = &clientcmdapi.Context{
			Cluster:  cluster.name,
			AuthInfo: cluster.name,
		}
	}
	kubeConfigLocation := filepath.Join(tmpDir, "kubeconfig")
	err := clientcmd.WriteToFile(*kubeConf, kubeConfigLocation)
	require.NoError(t, err)
	return kubeConfigLocation
}

type startKubeOptions struct {
	clusters    []kubeClusterConfig
	authServer  *auth.TestTLSServer
	revTunnel   reversetunnelclient.Server
	serviceType kubeproxy.KubeServiceType
}

func startKube(ctx context.Context, t *testing.T, cfg startKubeOptions) net.Addr {
	server, cleanup, addr := startKubeWithoutCleanup(ctx, t, cfg)
	t.Cleanup(func() {
		err := server.Close()
		require.NoError(t, err)
		require.NoError(t, cleanup())
	})
	return addr
}

type cleanupFunc func() error

func startKubeWithoutCleanup(ctx context.Context, t *testing.T, cfg startKubeOptions) (*kubeproxy.TLSServer, cleanupFunc, net.Addr) {
	role := types.RoleProxy
	if cfg.serviceType == kubeproxy.KubeService {
		role = types.RoleKube
	}
	var kubeConfigLocation string
	if len(cfg.clusters) > 0 {
		kubeConfigLocation = newKubeConfigFile(ctx, t, cfg.clusters...)
	}

	keyGen := tlsutils.New(ctx)
	hostID := uuid.New().String()
	// heartbeatsWaitChannel waits for clusters heartbeats to start.
	heartbeatsWaitChannel := make(chan struct{}, len(cfg.clusters))
	client, err := cfg.authServer.NewClient(auth.TestServerID(role, hostID))
	require.NoError(t, err)

	// Auth client, lock watcher and authorizer for Kube proxy.
	proxyAuthClient, err := cfg.authServer.NewClient(auth.TestBuiltin(types.RoleProxy))
	require.NoError(t, err)
	t.Cleanup(func() { require.NoError(t, proxyAuthClient.Close()) })

	proxyLockWatcher, err := services.NewLockWatcher(ctx, services.LockWatcherConfig{
		ResourceWatcherConfig: services.ResourceWatcherConfig{
			Component: teleport.ComponentProxy,
			Client:    proxyAuthClient,
		},
	})
	require.NoError(t, err)
	proxyAuthorizer, err := authz.NewAuthorizer(authz.AuthorizerOpts{
		ClusterName: cfg.authServer.ClusterName(),
		AccessPoint: proxyAuthClient,
		LockWatcher: proxyLockWatcher,
	})
	require.NoError(t, err)

	// TLS config for kube proxy and Kube service.
	authID := auth.IdentityID{
		Role:     role,
		HostUUID: hostID,
		NodeName: "kube_server",
	}
	dns := []string{"localhost", "127.0.0.1", "kube." + constants.APIDomain, "*" + constants.APIDomain}
	identity, err := auth.LocalRegister(authID, cfg.authServer.Auth(), nil, dns, "", nil)
	require.NoError(t, err)

	tlsConfig, err := identity.TLSConfig(nil)
	require.NoError(t, err)

	component := teleport.Component(teleport.ComponentProxy, teleport.ComponentProxyKube)
	if cfg.serviceType == kubeproxy.KubeService {
		component = teleport.ComponentKube
	}

	proxySigner := &mockPROXYSigner{}
	if cfg.serviceType == kubeproxy.KubeService {
		proxySigner = nil
	}
	clock := clockwork.NewRealClock()
	watcher, err := services.NewKubeServerWatcher(ctx, services.KubeServerWatcherConfig{
		ResourceWatcherConfig: services.ResourceWatcherConfig{
			Component: component,
			Log:       log,
			Client:    client,
			Clock:     clock,
		},
	})
	require.NoError(t, err)

	kubeServer, err := kubeproxy.NewTLSServer(kubeproxy.TLSServerConfig{
		ForwarderConfig: kubeproxy.ForwarderConfig{
			Namespace:         apidefaults.Namespace,
			Keygen:            keyGen,
			ClusterName:       cfg.authServer.ClusterName(),
			Authz:             proxyAuthorizer,
			AuthClient:        client,
			Emitter:           client,
			DataDir:           t.TempDir(),
			CachingAuthClient: client,
			HostID:            hostID,
			Context:           ctx,
			KubeconfigPath:    kubeConfigLocation,
			KubeServiceType:   cfg.serviceType,
			Component:         component,
			LockWatcher:       proxyLockWatcher,
			ReverseTunnelSrv:  cfg.revTunnel,
			PROXYSigner:       proxySigner,
			// skip Impersonation validation
			CheckImpersonationPermissions: func(ctx context.Context, clusterName string, sarClient authztypes.SelfSubjectAccessReviewInterface) error {
				return nil
			},
			ConnTLSConfig: tlsConfig,
			Clock:         clockwork.NewRealClock(),
			ClusterFeatures: func() authproto.Features {
				return authproto.Features{
					Kubernetes: true,
				}
			},
		},
		TLS:           tlsConfig,
		AccessPoint:   client,
		DynamicLabels: nil,
		LimiterConfig: limiter.Config{
			MaxConnections:   1000,
			MaxNumberOfUsers: 1000,
		},
		// each time heartbeat is called we insert data into the channel.
		// this is used to make sure that heartbeat started and the clusters
		// are registered in the auth server
		OnHeartbeat: func(err error) {
			select {
			case heartbeatsWaitChannel <- struct{}{}:
			default:
			}
		},
		GetRotation:              func(role types.SystemRole) (*types.Rotation, error) { return &types.Rotation{}, nil },
		ResourceMatchers:         nil,
		OnReconcile:              func(kc types.KubeClusters) {},
		KubernetesServersWatcher: watcher,
	})
	require.NoError(t, err)

	listener, err := net.Listen("tcp", "127.0.0.1:0")
	require.NoError(t, err)
	errChan := make(chan error, 1)
	go func() {
		defer close(errChan)
		err := kubeServer.Serve(listener)
		// ignore server closed error returned when .Close is called.
		if errors.Is(err, http.ErrServerClosed) {
			return
		}
		errChan <- err
	}()
	// wait for the watcher to init or it may race with test cleanup.
	require.NoError(t, watcher.WaitInitialization())

	// Waits for len(clusters) heartbeats to start
	heartbeatsToExpect := len(cfg.clusters)
	for i := 0; i < heartbeatsToExpect; i++ {
		<-heartbeatsWaitChannel
	}

	return kubeServer, func() error {
		return <-errChan
	}, listener.Addr()
}

func marshalRBACError(t *testing.T, w http.ResponseWriter) {
	status := &metav1.Status{
		Message: "pods is forbidden: User \"USER\" cannot list resource \"pods\" in API group \"\" in the namespace \"default\"",
		Code:    http.StatusForbidden,
		Reason:  metav1.StatusReasonForbidden,
		Status:  metav1.StatusFailure,
	}

	data, err := runtime.Encode(statusCodecs.LegacyCodec(), status)
	require.NoError(t, err)
	w.Header().Set("Content-Type", "application/json")
	w.WriteHeader(http.StatusInternalServerError)
	_, err = w.Write(data)
	require.NoError(t, err)
}

func marshalValidPodList(t *testing.T, w http.ResponseWriter) {
	result := &corev1.PodList{
		TypeMeta: metav1.TypeMeta{
			Kind:       "PodList",
			APIVersion: "v1",
		},
		ListMeta: metav1.ListMeta{
			SelfLink:           "",
			ResourceVersion:    "1231415",
			Continue:           "",
			RemainingItemCount: nil,
		},
		Items: []corev1.Pod{},
	}
	w.Header().Set("Content-Type", "application/json")
	w.WriteHeader(http.StatusOK)

	err := json.NewEncoder(w).Encode(result)
	require.NoError(t, err)
}

// statusScheme is private scheme for the decoding here until someone fixes the TODO in NewConnection
var statusScheme = runtime.NewScheme()

// ParameterCodec knows about query parameters used with the meta v1 API spec.
var statusCodecs = serializer.NewCodecFactory(statusScheme)

func init() {
	statusScheme.AddUnversionedTypes(metav1.SchemeGroupVersion,
		&metav1.Status{},
	)
}

// TestForwardingTraces checks that the userContext includes the ID of the
// access request after it has been consumed and the web session has been renewed.
func TestForwardingTraces(t *testing.T) {
	t.Parallel()

	env := newWebPack(t, 1)
	p := env.proxies[0]

	newRequest := func(t *testing.T) *http.Request {
		req, err := http.NewRequest(http.MethodGet, "", nil)
		require.NoError(t, err)

		return req
	}

	// Span captured from the UI which was marshaled by opentelemetry-js.
	const rawSpan = `{"resourceSpans":[{"resource":{"attributes":[{"key":"service.name","value":{"stringValue":"web-ui"}},{"key":"telemetry.sdk.language","value":{"stringValue":"webjs"}},{"key":"telemetry.sdk.name","value":{"stringValue":"opentelemetry"}},{"key":"telemetry.sdk.version","value":{"stringValue":"1.7.0"}},{"key":"service.version","value":{"stringValue":"0.1.0"}}],"droppedAttributesCount":0},"scopeSpans":[{"scope":{"name":"@opentelemetry/instrumentation-fetch","version":"0.33.0"},"spans":[{"traceId":"255c8d876e7dbf3707ee8451ad518652","spanId":"d9edec516e598d8c","name":"HTTP GET","kind":3,"startTimeUnixNano":1668606426497000000,"endTimeUnixNano":1668502943215499800,"attributes":[{"key":"component","value":{"stringValue":"fetch"}},{"key":"http.method","value":{"stringValue":"GET"}},{"key":"http.url","value":{"stringValue":"https://proxy.example.com/v1/webapi/user/status"}},{"key":"http.status_code","value":{"intValue":0}},{"key":"http.status_text","value":{"stringValue":"Failed to fetch"}},{"key":"http.host","value":{"stringValue":"proxy.example.com"}},{"key":"http.scheme","value":{"stringValue":"https"}},{"key":"http.user_agent","value":{"stringValue":"Mozilla/5.0 (Macintosh; Intel Mac OS X 10_15_7) AppleWebKit/537.36 (KHTML, like Gecko) Chrome/107.0.0.0 Safari/537.36    "}},{"key":"http.response_content_length","value":{"intValue":0}}],"droppedAttributesCount":0,"events":[{"attributes":[],"name":"fetchStart","timeUnixNano":1668502943210900000,"droppedAttributesCount":0},{"attributes":[],"name":"domainLookupStart","timeUnixNano":1668502687491499800,"droppedAttributesCount":0},{"attributes":[],"name":"domainLookupEnd","timeUnixNano":1668502687491499800,"droppedAttributesCount":0},{"attributes":[],"name":"connectStart","timeUnixNano":1668502687491499800,"droppedAttributesCount":0},{"attributes":[],"name":"secureConnectionStart","timeUnixNano":1668502687491499800,"droppedAttributesCount":0},{"attributes":[],"name":"connectEnd","timeUnixNano":1668502687491499800,"droppedAttributesCount":0},{"attributes":[],"name":"requestStart","timeUnixNano":1668502687491499800,"droppedAttributesCount":0},{"attributes":[],"name":"responseStart","timeUnixNano":1668502687491499800,"droppedAttributesCount":0},{"attributes":[],"name":"responseEnd","timeUnixNano":1668502943215100000,"droppedAttributesCount":0}],"droppedEventsCount":0,"status":{"code":0},"links":[],"droppedLinksCount":0}]}]}]}`

	// dummy span with arbitrary data, needed to be able to protojson.Marshal in tests
	span := &tracepb.TracesData{
		ResourceSpans: []*tracepb.ResourceSpans{
			{
				Resource: &resourcev1.Resource{
					Attributes: []*commonv1.KeyValue{
						{
							Key: "test",
							Value: &commonv1.AnyValue{
								Value: &commonv1.AnyValue_IntValue{
									IntValue: 0,
								},
							},
						},
					},
				},
				ScopeSpans: []*tracepb.ScopeSpans{
					{
						Spans: []*tracepb.Span{
							{
								TraceId:           []byte{1, 2, 3, 4},
								SpanId:            []byte{5, 6, 7, 8},
								TraceState:        "",
								ParentSpanId:      []byte{9, 10, 11, 12},
								Name:              "test",
								Kind:              tracepb.Span_SPAN_KIND_CLIENT,
								StartTimeUnixNano: uint64(time.Now().Add(-1 * time.Minute).Unix()),
								EndTimeUnixNano:   uint64(time.Now().Unix()),
								Attributes: []*commonv1.KeyValue{
									{
										Key: "test",
										Value: &commonv1.AnyValue{
											Value: &commonv1.AnyValue_IntValue{
												IntValue: 11,
											},
										},
									},
								},
								Status: &tracepb.Status{
									Message: "success!",
									Code:    tracepb.Status_STATUS_CODE_OK,
								},
							},
						},
					},
				},
			},
		},
	}

	cases := []struct {
		name      string
		req       func(t *testing.T) *http.Request
		assertion func(t *testing.T, spans []*tracepb.ResourceSpans, err error, code int)
	}{
		{
			name: "no data",
			req: func(t *testing.T) *http.Request {
				r := newRequest(t)
				r.Body = io.NopCloser(&bytes.Buffer{})
				return r
			},
			assertion: func(t *testing.T, spans []*tracepb.ResourceSpans, err error, code int) {
				require.NoError(t, err)
				require.Equal(t, http.StatusBadRequest, code)
				require.Empty(t, spans)
			},
		},
		{
			name: "invalid data",
			req: func(t *testing.T) *http.Request {
				r := newRequest(t)
				r.Body = io.NopCloser(strings.NewReader(`{"test": "abc"}`))
				return r
			},
			assertion: func(t *testing.T, spans []*tracepb.ResourceSpans, err error, code int) {
				require.NoError(t, err)
				require.Equal(t, http.StatusBadRequest, code)
				require.Empty(t, spans)
			},
		},
		{
			name: "no traces",
			req: func(t *testing.T) *http.Request {
				r := newRequest(t)

				raw, err := protojson.Marshal(&tracepb.ResourceSpans{})
				require.NoError(t, err)
				r.Body = io.NopCloser(bytes.NewBuffer(raw))

				return r
			},
			assertion: func(t *testing.T, spans []*tracepb.ResourceSpans, err error, code int) {
				require.NoError(t, err)
				require.Equal(t, http.StatusBadRequest, code)
				require.Empty(t, spans)
			},
		},
		{
			name: "traces with base64 encoded ids",
			req: func(t *testing.T) *http.Request {
				r := newRequest(t)

				// Since the id fields of the span are all []byte,
				// protojson will marshal them into base64
				raw, err := protojson.Marshal(span)
				require.NoError(t, err)
				r.Body = io.NopCloser(bytes.NewBuffer(raw))

				return r
			},
			assertion: func(t *testing.T, spans []*tracepb.ResourceSpans, err error, code int) {
				require.NoError(t, err)
				require.Equal(t, http.StatusOK, code)
				require.Len(t, spans, 1)
				require.Empty(t, cmp.Diff(span.ResourceSpans[0], spans[0], protocmp.Transform()))
			},
		},
		{
			name: "traces with hex encoded ids",
			req: func(t *testing.T) *http.Request {
				r := newRequest(t)

				// The id fields are hex encoded instead of base64 encoded
				// by opentelemetry-js for the rawSpan
				r.Body = io.NopCloser(strings.NewReader(rawSpan))

				return r
			},
			assertion: func(t *testing.T, spans []*tracepb.ResourceSpans, err error, code int) {
				require.NoError(t, err)
				require.Equal(t, http.StatusOK, code)
				require.Len(t, spans, 1)

				var data tracepb.TracesData
				require.NoError(t, protojson.Unmarshal([]byte(rawSpan), &data))

				// compare the spans, but ignore the ids since we know that the rawSpan
				// has hex encoded ids and protojson.Unmarshal will give us an invalid value
				require.Empty(t, cmp.Diff(data.ResourceSpans[0], spans[0], protocmp.Transform(), protocmp.IgnoreFields(&tracepb.Span{}, "span_id", "trace_id")))

				// compare the ids separately
				sid1 := spans[0].ScopeSpans[0].Spans[0].SpanId
				tid1 := spans[0].ScopeSpans[0].Spans[0].TraceId

				sid2 := data.ResourceSpans[0].ScopeSpans[0].Spans[0].SpanId
				tid2 := data.ResourceSpans[0].ScopeSpans[0].Spans[0].TraceId

				require.Equal(t, hex.EncodeToString(sid1), base64.StdEncoding.EncodeToString(sid2))
				require.Equal(t, hex.EncodeToString(tid1), base64.StdEncoding.EncodeToString(tid2))
			},
		},
	}

	// NOTE: resetting the tracing client prevents
	// the test cases from running in parallel
	for _, tt := range cases {
		t.Run(tt.name, func(t *testing.T) {
			clt := &mockTraceClient{
				uploadReceived: make(chan struct{}),
			}
			p.handler.handler.cfg.TraceClient = clt

			recorder := httptest.NewRecorder()

			// use the handler directly because there is no easy way to pipe in our tracing
			// data using the pack client in a format that would match the ui.
			_, err := p.handler.handler.traces(recorder, tt.req(t), nil, nil)

			// if traces weren't uploaded perform the assertion
			// without waiting for traces to be forwarded
			if err != nil || recorder.Code != http.StatusOK {
				tt.assertion(t, clt.spans, err, recorder.Code)
				return
			}

			// traces are forwarded in a goroutine, wait for them
			// to be received by the trace client before doing the
			// assertion
			select {
			case <-clt.uploadReceived:
			case <-time.After(10 * time.Second):
				t.Fatal("Timed out waiting for traces to be uploaded")
			}

			tt.assertion(t, clt.spans, err, recorder.Code)
		})
	}
}

type mockPROXYSigner struct{}

func (m *mockPROXYSigner) SignPROXYHeader(source, destination net.Addr) ([]byte, error) {
	return nil, nil
}

type mockTraceClient struct {
	uploadError    error
	uploadReceived chan struct{}
	spans          []*tracepb.ResourceSpans
}

func (m *mockTraceClient) Start(ctx context.Context) error {
	return nil
}

func (m *mockTraceClient) Stop(ctx context.Context) error {
	return nil
}

func (m *mockTraceClient) UploadTraces(ctx context.Context, protoSpans []*tracepb.ResourceSpans) error {
	m.spans = append(m.spans, protoSpans...)
	m.uploadReceived <- struct{}{}
	return m.uploadError
}

func TestLogout(t *testing.T) {
	ctx := context.Background()
	t.Parallel()
	env := newWebPack(t, 2)

	// create a logged in user for proxy 1
	pack := env.proxies[0].authPack(t, "llama", nil /* roles */)

	// ensure the client is authenticated
	re, err := pack.clt.Get(ctx, pack.clt.Endpoint("webapi", "sites"), url.Values{})
	require.NoError(t, err)
	var clusters []ui.Cluster
	require.NoError(t, json.Unmarshal(re.Bytes(), &clusters))
	require.Len(t, clusters, 1)

	// create a client for proxy 2 with the token and cookies from proxy 1
	jar, err := cookiejar.New(nil)
	require.NoError(t, err)
	jar.SetCookies(&env.proxies[1].webURL, pack.cookies)
	clt2 := env.proxies[1].newClient(t, roundtrip.BearerAuth(pack.session.Token), roundtrip.CookieJar(jar))

	// ensure the second client is authenticated
	re, err = clt2.Get(ctx, clt2.Endpoint("webapi", "sites"), url.Values{})
	require.NoError(t, err)
	require.NoError(t, json.Unmarshal(re.Bytes(), &clusters))
	require.Len(t, clusters, 1)

	// logout from proxy 1
	_, err = pack.clt.Delete(ctx, pack.clt.Endpoint("webapi", "sessions", "web"))
	require.NoError(t, err)

	// ensure proxy 1 invalidated the session
	_, err = pack.clt.Get(ctx, pack.clt.Endpoint("webapi", "sites"), url.Values{})
	require.Error(t, err)
	require.ErrorIs(t, err, trace.AccessDenied("missing session cookie"))

	// should still be authenticated to proxy 2 until the expiration loop kicks in
	re, err = clt2.Get(ctx, clt2.Endpoint("webapi", "sites"), url.Values{})
	require.NoError(t, err)
	require.NoError(t, json.Unmarshal(re.Bytes(), &clusters))
	require.Len(t, clusters, 1)

	// advance the clock to fire the expiration ticker
	env.clock.Advance(time.Second)

	// wait for the expiration loop to purge the session
	require.Eventually(t, func() bool {
		return env.proxies[1].handler.handler.auth.ActiveSessions() == 0
	}, 5*time.Second, 100*time.Millisecond)

	// ensure proxy 2 invalidated the session
	_, err = clt2.Get(ctx, clt2.Endpoint("webapi", "sites"), url.Values{})
	require.True(t, trace.IsAccessDenied(err))
	require.ErrorIs(t, err, trace.AccessDenied("need auth"))
}

func TestGetIsDashboard(t *testing.T) {
	tt := []struct {
		name     string
		features authproto.Features
		expected bool
	}{
		{
			name: "not cloud nor recovery codes is not dashboard",
			features: authproto.Features{
				Cloud:         false,
				RecoveryCodes: false,
			},
			expected: false,
		},
		{
			name: "not cloud, with recovery codes is dashboard",
			features: authproto.Features{
				Cloud:         false,
				RecoveryCodes: true,
			},
			expected: true,
		},
		{
			name: "cloud, with recovery codes is not dashboard",
			features: authproto.Features{
				Cloud:         true,
				RecoveryCodes: true,
			},
			expected: false,
		},
		{
			name: "cloud, without recovery codes is not dashboard",
			features: authproto.Features{
				Cloud:         true,
				RecoveryCodes: false,
			},
			expected: false,
		},
	}

	for _, tc := range tt {
		t.Run(tc.name, func(t *testing.T) {
			result := isDashboard(tc.features)
			require.Equal(t, tc.expected, result)
		})
	}
}

// initGRPCServer creates a grpc server serving on the provided listener.
func initGRPCServer(t *testing.T, env *webPack, listener net.Listener) {
	clusterName := env.server.ClusterName()
	// Auth client, lock watcher and authorizer for Kube proxy.
	proxyAuthClient, err := env.server.TLS.NewClient(auth.TestBuiltin(types.RoleProxy))
	require.NoError(t, err)
	t.Cleanup(func() { require.NoError(t, proxyAuthClient.Close()) })

	serverIdentity, err := auth.NewServerIdentity(env.server.Auth(), uuid.NewString(), types.RoleProxy)
	require.NoError(t, err)
	tlsConfig, err := serverIdentity.TLSConfig(nil)
	require.NoError(t, err)
	limiter, err := limiter.NewLimiter(limiter.Config{MaxConnections: 100})
	require.NoError(t, err)
	// authMiddleware authenticates request assuming TLS client authentication
	// adds authentication information to the context
	// and passes it to the API server
	authMiddleware := &auth.Middleware{
		ClusterName:   clusterName,
		Limiter:       limiter,
		AcceptedUsage: []string{teleport.UsageKubeOnly},
	}

	tlsConf := copyAndConfigureTLS(tlsConfig, logrus.New(), proxyAuthClient, clusterName)
	creds, err := auth.NewTransportCredentials(auth.TransportCredentialsConfig{
		TransportCredentials: credentials.NewTLS(tlsConf),
		UserGetter:           authMiddleware,
	})
	require.NoError(t, err)

	grpcServer := grpc.NewServer(
		grpc.ChainUnaryInterceptor(
			authMiddleware.UnaryInterceptor(),
		),
		grpc.ChainStreamInterceptor(
			authMiddleware.StreamInterceptor(),
		),
		grpc.Creds(creds),
	)

	kubeproto.RegisterKubeServiceServer(grpcServer, &fakeKubeService{})
	errC := make(chan error, 1)
	t.Cleanup(func() {
		grpcServer.GracefulStop()
		require.NoError(t, <-errC)
	})
	go func() {
		err := grpcServer.Serve(listener)
		errC <- trace.Wrap(err)
	}()
}

// copyAndConfigureTLS can be used to copy and modify an existing *tls.Config
// for Teleport application proxy servers.
func copyAndConfigureTLS(config *tls.Config, log logrus.FieldLogger, accessPoint auth.AccessCache, clusterName string) *tls.Config {
	tlsConfig := config.Clone()

	// Require clients to present a certificate
	tlsConfig.ClientAuth = tls.RequireAndVerifyClientCert

	// Configure function that will be used to fetch the CA that signed the
	// client's certificate to verify the chain presented. If the client does not
	// pass in the cluster name, this functions pulls back all CA to try and
	// match the certificate presented against any CA.
	tlsConfig.GetConfigForClient = auth.WithClusterCAs(tlsConfig.Clone(), accessPoint, clusterName, log)

	return tlsConfig
}

type fakeKubeService struct {
	kubeproto.UnimplementedKubeServiceServer
}

func (s *fakeKubeService) ListKubernetesResources(ctx context.Context, req *kubeproto.ListKubernetesResourcesRequest) (*kubeproto.ListKubernetesResourcesResponse, error) {
	return &kubeproto.ListKubernetesResourcesResponse{
		Resources: []*types.KubernetesResourceV1{
			{
				Kind: types.KindKubePod,
				Metadata: types.Metadata{
					Name: "test-pod",
					Labels: map[string]string{
						"app": "test",
					},
				},
				Spec: types.KubernetesResourceSpecV1{
					Namespace: "default",
				},
			},
			{
				Kind: types.KindKubePod,
				Metadata: types.Metadata{
					Name: "test-pod2",
					Labels: map[string]string{
						"app": "test2",
					},
				},
				Spec: types.KubernetesResourceSpecV1{
					Namespace: "default",
				},
			},
		},
		TotalCount: 2,
	}, nil
}

// TestSimultaneousAuthenticateRequest ensures that multiple authenticated
// requests do not race to create a SessionContext. This would happen when
// Proxies were deployed behind a round-robin load balancer. Only the Proxy
// that handled the login will have initially created a SessionContext for
// the particular user+session. All subsequent requests to the other Proxies
// in the load balancer pool attempt to create a SessionContext in
// [Handler.AuthenticateRequest] if one didn't already exist. If the web UI
// makes enough requests fast enough it can result in the Proxy trying to
// create multiple SessionContext for a user+session. Since only one SessionContext
// is stored in the sessionCache all previous SessionContext and their underlying
// auth client get closed, which results in an ugly and unfriendly
// `grpc: the client connection is closing` error banner on the web UI.
func TestSimultaneousAuthenticateRequest(t *testing.T) {
	ctx := context.Background()
	env := newWebPack(t, 1)

	proxy := env.proxies[0]

	// Authenticate to get a session token and cookies.
	pack := proxy.authPack(t, "test-user@example.com", nil)

	// Reset the sessions so that all future requests will race to create
	// a new SessionContext for the user + session pair to simulate multiple
	// proxies behind a load balancer.
	proxy.handler.handler.auth.sessions = map[string]*SessionContext{}

	// Create a request with the auth header and cookies for the session.
	endpoint := pack.clt.Endpoint("webapi", "sites")
	req, err := http.NewRequestWithContext(ctx, http.MethodGet, endpoint, nil)
	require.NoError(t, err)

	req.Header.Set("Authorization", "Bearer "+pack.session.Token)
	for _, cookie := range pack.cookies {
		req.AddCookie(cookie)
	}

	// Spawn several requests in parallel and attempt to use the auth client.
	type res struct {
		domain string
		err    error
	}
	const requests = 10
	respC := make(chan res, requests)
	for i := 0; i < requests; i++ {
		go func() {
			sctx, err := proxy.handler.handler.AuthenticateRequest(httptest.NewRecorder(), req.Clone(ctx), false)
			if err != nil {
				respC <- res{err: err}
				return
			}

			clt, err := sctx.GetClient()
			if err != nil {
				respC <- res{err: err}
				return
			}

			domain, err := clt.GetDomainName(ctx)
			respC <- res{domain: domain, err: err}
		}()
	}

	// Assert that all requests were successful and each one was able to
	// get the domain name without its auth client being closed.
	for i := 0; i < requests; i++ {
		select {
		case res := <-respC:
			require.NoError(t, res.err)
			require.Equal(t, "localhost", res.domain)
		case <-time.After(5 * time.Second):
			t.Fatal("timed out waiting for responses")
		}
	}
}

// mockedPingTestProxy is a test proxy with a mocked Ping method
type mockedPingTestProxy struct {
	auth.ClientI
	mockedPing func(ctx context.Context) (authproto.PingResponse, error)
}

func (m mockedPingTestProxy) Ping(ctx context.Context) (authproto.PingResponse, error) {
	return m.mockedPing(ctx)
}

// TestModeratedSession validates that peers are able to start Moderated
// Sessions and remain in the waiting room until the required number of
// moderators are present. Only when the moderator is present the peer
// is allowed to access the host and start entering input and receiving
// output until the moderator terminates the session.
func TestModeratedSession(t *testing.T) {
	modules.SetTestModules(t, &modules.TestModules{TestBuildType: modules.BuildEnterprise})

	ctx := context.Background()
	s := newWebSuiteWithConfig(t, webSuiteConfig{disableDiskBasedRecording: true})

	peerRole, err := types.NewRole("moderated", types.RoleSpecV6{
		Allow: types.RoleConditions{
			RequireSessionJoin: []*types.SessionRequirePolicy{
				{
					Name:   "moderated",
					Filter: "contains(user.roles, \"moderator\")",
					Kinds:  []string{string(types.SSHSessionKind)},
					Count:  1,
					Modes:  []string{string(types.SessionModeratorMode)},
				},
			},
		},
	})
	require.NoError(t, err)
	require.NoError(t, s.server.Auth().UpsertRole(s.ctx, peerRole))

	moderatorRole, err := types.NewRole("moderator", types.RoleSpecV6{
		Allow: types.RoleConditions{
			JoinSessions: []*types.SessionJoinPolicy{
				{
					Name:  "moderated",
					Roles: []string{peerRole.GetName()},
					Kinds: []string{string(types.SSHSessionKind)},
					Modes: []string{string(types.SessionModeratorMode), string(types.SessionObserverMode)},
				},
			},
		},
	})
	require.NoError(t, err)
	require.NoError(t, s.server.Auth().UpsertRole(s.ctx, moderatorRole))

	peer := s.authPack(t, "foo", peerRole.GetName())

	peerWS, sess, err := s.makeTerminal(t, peer)
	require.NoError(t, err)
	t.Cleanup(func() { require.NoError(t, peerWS.Close()) })

	peerStream := NewTerminalStream(ctx, peerWS, utils.NewLoggerForTests())

	require.NoError(t, waitForOutput(peerStream, "Teleport > User foo joined the session with participant mode: peer."))

	moderator := s.authPack(t, "bar", moderatorRole.GetName())
	moderatorWS, _, err := s.makeTerminal(t, moderator, withSessionID(sess.ID), withParticipantMode(types.SessionModeratorMode))
	require.NoError(t, err)
	t.Cleanup(func() { require.NoError(t, moderatorWS.Close()) })

	moderatorStream := NewTerminalStream(ctx, moderatorWS, utils.NewLoggerForTests())

	require.NoError(t, waitForOutput(peerStream, "Teleport > Connecting to node over SSH"))

	// here we intentionally run a command where the output we're looking
	// for is not present in the command itself
	_, err = io.WriteString(peerStream, "echo llxmx | sed 's/x/a/g'\r\n")
	require.NoError(t, err)
	require.NoError(t, waitForOutput(peerStream, "llama"))
	require.NoError(t, waitForOutput(moderatorStream, "llama"))

	// the moderator terminates the session
	_, err = io.WriteString(moderatorStream, "t")
	require.NoError(t, err)

	require.NoError(t, waitForOutput(moderatorStream, "Stopping session..."))
	require.NoError(t, waitForOutput(peerStream, "Process exited with status 255"))
}

// TestModeratedSessionWithMFA validates the same behavior as TestModeratedSession while
// also ensuring that MFA is performed prior to accessing the host and that periodic
// presence checks are performed by the moderator. When presence checks are not performed
// the session is aborted.
func TestModeratedSessionWithMFA(t *testing.T) {
	modules.SetTestModules(t, &modules.TestModules{TestBuildType: modules.BuildEnterprise})
	ctx := context.Background()

	const RPID = "localhost"

	s := newWebSuiteWithConfig(t, webSuiteConfig{
		disableDiskBasedRecording: true,
		authPreferenceSpec: &types.AuthPreferenceSpecV2{
			Type:           constants.Local,
			ConnectorName:  constants.PasswordlessConnector,
			SecondFactor:   constants.SecondFactorOn,
			RequireMFAType: types.RequireMFAType_SESSION,
			Webauthn: &types.Webauthn{
				RPID: RPID,
			},
		},
	})

	peerRole, err := types.NewRole("moderated", types.RoleSpecV6{
		Allow: types.RoleConditions{
			RequireSessionJoin: []*types.SessionRequirePolicy{
				{
					Name:   "moderated",
					Filter: "contains(user.roles, \"moderator\")",
					Kinds:  []string{string(types.SSHSessionKind)},
					Count:  1,
					Modes:  []string{string(types.SessionModeratorMode)},
				},
			},
		},
	})
	require.NoError(t, err)

	moderatorRole, err := types.NewRole("moderator", types.RoleSpecV6{
		Allow: types.RoleConditions{
			JoinSessions: []*types.SessionJoinPolicy{
				{
					Name:  "moderated",
					Roles: []string{peerRole.GetName()},
					Kinds: []string{string(types.SSHSessionKind)},
					Modes: []string{string(types.SessionModeratorMode), string(types.SessionObserverMode)},
				},
			},
		},
	})
	require.NoError(t, err)

	peer := s.authPackWithMFA(t, "foo", peerRole)
	moderator := s.authPackWithMFA(t, "bar", moderatorRole)

	peerWS, sess, err := s.makeTerminal(t, peer)
	require.NoError(t, err)
	t.Cleanup(func() { require.NoError(t, peerWS.Close()) })

	handleMFAWebauthnChallenge(t, peerWS, peer.device)

	peerStream := NewTerminalStream(ctx, peerWS, utils.NewLoggerForTests())

	require.NoError(t, waitForOutput(peerStream, "Teleport > User foo joined the session with participant mode: peer."))

	moderatorWS, _, err := s.makeTerminal(t, moderator, withSessionID(sess.ID), withParticipantMode(types.SessionModeratorMode))
	require.NoError(t, err)
	t.Cleanup(func() { require.NoError(t, moderatorWS.Close()) })

	handleMFAWebauthnChallenge(t, moderatorWS, moderator.device)

	moderatorStream := NewTerminalStream(ctx, moderatorWS, utils.NewLoggerForTests())

	require.NoError(t, waitForOutput(peerStream, "Teleport > Connecting to node over SSH"))

	// here we intentionally run a command where the output we're looking
	// for is not present in the command itself
	_, err = io.WriteString(peerStream, "echo llxmx | sed 's/x/a/g'\r\n")
	require.NoError(t, err)
	require.NoError(t, waitForOutput(peerStream, "llama"))
	require.NoError(t, waitForOutput(moderatorStream, "llama"))

	// run the presence check a few times
	for i := 0; i < 3; i++ {
		s.clock.Advance(30 * time.Second)
		require.NoError(t, waitForOutput(moderatorStream, "Teleport > Please tap your MFA key"))

		challenge, err := moderatorStream.readChallenge(protobufMFACodec{})
		require.NoError(t, err)

		res, err := moderator.device.SolveAuthn(challenge)
		require.NoError(t, err)

		webauthnResBytes, err := json.Marshal(wanlib.CredentialAssertionResponseFromProto(res.GetWebauthn()))
		require.NoError(t, err)

		envelope := &Envelope{
			Version: defaults.WebsocketVersion,
			Type:    defaults.WebsocketWebauthnChallenge,
			Payload: string(webauthnResBytes),
		}
		envelopeBytes, err := proto.Marshal(envelope)
		require.NoError(t, err)

		require.NoError(t, moderatorWS.WriteMessage(websocket.BinaryMessage, envelopeBytes))
	}

	// advance the clock far enough in the future to make the moderator stale
	// which will terminate the session
	s.clock.Advance(180 * time.Second)
	require.NoError(t, waitForOutput(moderatorStream, "wait: remote command exited without exit status or exit signal"))
	require.NoError(t, waitForOutput(peerStream, "Process exited with status 255"))
}

func handleMFAWebauthnChallenge(t *testing.T, ws *websocket.Conn, dev *auth.TestDevice) {
	// Wait for websocket authn challenge event.
	ty, raw, err := ws.ReadMessage()
	require.NoError(t, err)
	require.Equal(t, websocket.BinaryMessage, ty)

	var env Envelope
	require.NoError(t, proto.Unmarshal(raw, &env))

	var challenge client.MFAAuthenticateChallenge
	require.NoError(t, json.Unmarshal([]byte(env.Payload), &challenge))

	res, err := dev.SolveAuthn(&authproto.MFAAuthenticateChallenge{
		WebauthnChallenge: wanlib.CredentialAssertionToProto(challenge.WebauthnChallenge),
	})
	require.NoError(t, err)

	webauthnResBytes, err := json.Marshal(wanlib.CredentialAssertionResponseFromProto(res.GetWebauthn()))
	require.NoError(t, err)

	envelope := &Envelope{
		Version: defaults.WebsocketVersion,
		Type:    defaults.WebsocketWebauthnChallenge,
		Payload: string(webauthnResBytes),
	}
	envelopeBytes, err := proto.Marshal(envelope)
	require.NoError(t, err)

	require.NoError(t, ws.WriteMessage(websocket.BinaryMessage, envelopeBytes))
}<|MERGE_RESOLUTION|>--- conflicted
+++ resolved
@@ -1129,16 +1129,6 @@
 }
 
 func TestUnifiedResourcesGet(t *testing.T) {
-<<<<<<< HEAD
-	t.Parallel()
-	env := newWebPack(t, 1)
-	proxy := env.proxies[0]
-	pack := proxy.authPack(t, "test-user@example.com", nil /* roles */)
-
-	// Add nodes
-	for i := 0; i < 20; i++ {
-		node, err := types.NewServer(fmt.Sprintf("server-%d", i), types.KindNode, types.ServerSpecV2{})
-=======
 	modules.SetTestModules(t, &modules.TestModules{
 		TestBuildType: modules.BuildEnterprise,
 		TestFeatures:  modules.Features{SAML: true, Kubernetes: true},
@@ -1155,17 +1145,11 @@
 		node, err := types.NewServer(name, types.KindNode, types.ServerSpecV2{
 			Hostname: name,
 		})
->>>>>>> 9d199ecb
 		require.NoError(t, err)
 		_, err = env.server.Auth().UpsertNode(context.Background(), node)
 		require.NoError(t, err)
 	}
 
-<<<<<<< HEAD
-	// add db
-	db, err := types.NewDatabaseServerV3(
-		types.Metadata{Name: "db1"},
-=======
 	// TODO (avatus) : refactor into test cases
 
 	// Get nodes from endpoint.
@@ -1273,7 +1257,6 @@
 	// add db
 	db, err := types.NewDatabaseServerV3(
 		types.Metadata{Name: "aaaa1"},
->>>>>>> 9d199ecb
 		types.DatabaseServerSpecV3{
 			Protocol: "postgres",
 			Hostname: "localhost",
@@ -1286,11 +1269,7 @@
 
 	// add windows desktop
 	win, err := types.NewWindowsDesktopV3(
-<<<<<<< HEAD
-		"win1",
-=======
 		"zzzz9",
->>>>>>> 9d199ecb
 		nil,
 		types.WindowsDesktopSpecV3{Addr: "localhost", HostID: "win1-host-id"},
 	)
@@ -1298,23 +1277,6 @@
 	err = env.server.Auth().UpsertWindowsDesktop(context.Background(), win)
 	require.NoError(t, err)
 
-<<<<<<< HEAD
-	// Get nodes from endpoint.
-	clusterName := env.server.ClusterName()
-	endpoint := pack.clt.Endpoint("webapi", "sites", clusterName, "resources")
-
-	// should return first page and have a second page
-	query := url.Values{"sort": []string{"name"}, "limit": []string{"15"}}
-	re, err := pack.clt.Get(context.Background(), endpoint, query)
-	require.NoError(t, err)
-	res := clusterNodesGetResponse{}
-	require.NoError(t, json.Unmarshal(re.Bytes(), &res))
-	require.Len(t, res.Items, 15)
-	require.Equal(t, 23, res.TotalCount)
-	require.NotEqual(t, "", res.StartKey)
-
-	// should return second page and have no third page
-=======
 	// shouldnt get any results with no access
 	query = url.Values{"sort": []string{"name"}, "limit": []string{"15"}}
 	re, err = noAccessPack.clt.Get(context.Background(), endpoint, query)
@@ -1335,20 +1297,14 @@
 	require.NotEqual(t, "", res.StartKey)
 
 	// // should return second page and have no third page
->>>>>>> 9d199ecb
 	query = url.Values{"sort": []string{"name"}, "limit": []string{"15"}}
 	query.Add("startKey", res.StartKey)
 	re, err = pack.clt.Get(context.Background(), endpoint, query)
 	require.NoError(t, err)
 	res = clusterNodesGetResponse{}
 	require.NoError(t, json.Unmarshal(re.Bytes(), &res))
-<<<<<<< HEAD
-	require.Len(t, res.Items, 8)
-	require.Equal(t, 23, res.TotalCount)
-=======
 	require.Len(t, res.Items, 12)
 	require.Equal(t, 27, res.TotalCount)
->>>>>>> 9d199ecb
 	require.Equal(t, "", res.StartKey)
 
 	// should return muiltiple filtered types
@@ -1362,8 +1318,6 @@
 	require.Len(t, res.Items, 2)
 	require.Equal(t, "", res.StartKey)
 	require.Equal(t, 2, res.TotalCount)
-<<<<<<< HEAD
-=======
 
 	// should return apps
 	query = url.Values{"sort": []string{"name"}, "limit": []string{"15"}}
@@ -1392,7 +1346,6 @@
 	res = clusterNodesGetResponse{}
 	require.NoError(t, json.Unmarshal(re.Bytes(), &res))
 	require.Equal(t, types.KindWindowsDesktop, res.Items[0].Kind)
->>>>>>> 9d199ecb
 }
 
 type clusterAlertsGetResponse struct {
