--- conflicted
+++ resolved
@@ -21,7 +21,6 @@
 import (
 	"context"
 	"fmt"
-	"maps"
 	"sync"
 	"sync/atomic"
 	"time"
@@ -183,11 +182,8 @@
 		{Kind: types.KindAccessMonitoringRule},
 		{Kind: types.KindDatabaseObject},
 		{Kind: types.KindAccessGraphSettings},
-<<<<<<< HEAD
+		{Kind: types.KindSPIFFEFederation},
 		{Kind: types.KindProvisioningState},
-=======
-		{Kind: types.KindSPIFFEFederation},
->>>>>>> 95201b8a
 	}
 	cfg.QueueSize = defaults.AuthQueueSize
 	// We don't want to enable partial health for auth cache because auth uses an event stream
@@ -525,11 +521,8 @@
 	kubeWaitingContsCache        *local.KubeWaitingContainerService
 	notificationsCache           services.Notifications
 	accessMontoringRuleCache     services.AccessMonitoringRules
-<<<<<<< HEAD
+	spiffeFederationCache        spiffeFederationCacher
 	provisioningStatesCache      services.ProvisioningStates
-=======
-	spiffeFederationCache        spiffeFederationCacher
->>>>>>> 95201b8a
 
 	// closed indicates that the cache has been closed
 	closed atomic.Bool
@@ -995,11 +988,8 @@
 		eventsFanout:                 fanout,
 		lowVolumeEventsFanout:        utils.NewRoundRobin(lowVolumeFanouts),
 		kubeWaitingContsCache:        kubeWaitingContsCache,
-<<<<<<< HEAD
+		spiffeFederationCache:        spiffeFederationCache,
 		provisioningStatesCache:      provisioningStatesCache,
-=======
-		spiffeFederationCache:        spiffeFederationCache,
->>>>>>> 95201b8a
 		Logger: log.WithFields(log.Fields{
 			teleport.ComponentKey: config.Component,
 		}),
@@ -1107,7 +1097,7 @@
 func (c *Cache) validateWatchRequest(watch types.Watch) (kinds []types.WatchKind, highVolume bool, err error) {
 	c.rw.RLock()
 	cacheOK := c.ok
-	confirmedKinds := maps.Clone(c.confirmedKinds)
+	confirmedKinds := c.confirmedKinds
 	c.rw.RUnlock()
 
 	validKinds := make([]types.WatchKind, 0, len(watch.Kinds))
@@ -1378,14 +1368,11 @@
 	for {
 		select {
 		case <-watcher.Done():
-			c.Logger.Error("EventWatcher closed")
 			return trace.ConnectionProblem(watcher.Error(), "watcher is closed: %v", watcher.Error())
 		case <-c.ctx.Done():
-			c.Logger.Error("Context closed")
 			return trace.ConnectionProblem(c.ctx.Err(), "context is closing")
 		case <-relativeExpiryInterval.Next():
 			if err := c.performRelativeNodeExpiry(ctx); err != nil {
-				c.Logger.WithError(err).Error("Node expiry failed")
 				return trace.Wrap(err)
 			}
 			c.notify(ctx, Event{Type: RelativeExpiry})
@@ -1424,7 +1411,6 @@
 			}
 
 			if err := c.processEvent(ctx, event); err != nil {
-				c.Logger.WithError(err).Error("Event processing failed")
 				return trace.Wrap(err)
 			}
 			c.notify(c.ctx, Event{Event: event, Type: EventProcessed})
